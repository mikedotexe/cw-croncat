[workspace]
members = ["contracts/*", "packages/*"]

[profile.release]
codegen-units = 1
opt-level = 3
debug = false
rpath = false
lto = true
debug-assertions = false
panic = 'abort'
incremental = false
overflow-checks = true

[workspace.package]
version = "0.0.3"
authors = [
  "meow@cron.cat",
  "@tjtc",
  "@mikedotexe",
  "@NinoLipartiia",
  "@Buckram123",
  "deveusss",
]
edition = "2021"
description = "Croncat provides a general purpose, fully autonomous network that enables scheduled function calls for blockchain contract execution. It allows any application to schedule logic to get executed in the future, once or many times, triggered by an approved “agent,” in an economically stable format."
documentation = "https://docs.cron.cat/"

[workspace.dependencies]
serde = { version = "1.0" }
cosmwasm-std = { version = "1.1.9" }
serde-cw-value = "0.7.0"
thiserror = { version = "1.0" }
cosmwasm-schema = { version = "1.1.9" }
rusty-hook = "0.11.2"
#For some reason it tries to deploy cw_core here
# voting = { version = "0.2.0", default-features = false, git = "https://github.com/DA0-DA0/dao-contracts" }
cw20 = { version = "0.16.0" }
cw-multi-test = { version = "0.16.0" }
cw20-base = { version = "0.16.0", features = ["library"] }
cw-storage-plus = "0.16.0"
cron_schedule = "0.2.3"
cw2 = "1.0.1"
hex = { version = "0.4", default-features = false }
sha2 = { version = "0.10.6", default-features = false }
serde-json-wasm = { version = "0.5.0" }
cw-utils = "0.16.0"
cw721 = "0.16.0"

# DAO contracts
dao-voting = { version = "2.0.0-beta", git = "https://github.com/DA0-DA0/dao-contracts.git" }
dao-proposal-single = { version = "2.0.0-beta", git = "https://github.com/DA0-DA0/dao-contracts" }
dao-proposal-multiple = { version = "2.0.0-beta", git = "https://github.com/DA0-DA0/dao-contracts" }
dao-voting-cw20-staked = { version = "2.0.0-beta", git = "https://github.com/DA0-DA0/dao-contracts" }
cw20-stake = { version = "2.0.0-beta", git = "https://github.com/DA0-DA0/dao-contracts" }
dao-core = { version = "2.0.0-beta", git = "https://github.com/DA0-DA0/dao-contracts" }
dao-interface = { version = "2.0.0-beta", git = "https://github.com/DA0-DA0/dao-contracts" }
# Testing generic msg
<<<<<<< HEAD
cw4 = "0.16.0"
cw4-group = "0.16.0"

=======
cw4 = "1.0.1"
cw4-group = "1.0.1"
>>>>>>> ab660894
base64 = "0.13.0"
serde_json = { version = "1.0" }
anyhow = "1"
cw721-base = "0.16.0"

croncat-agents = { path = "./contracts/croncat-agents" }
croncat-manager = { path = "./contracts/croncat-manager" }
croncat-tasks = { path = "./contracts/croncat-tasks" }
croncat-mod-balances = { path = "./contracts/mod-balances" }
croncat-mod-dao = { path = "./contracts/mod-dao" }
croncat-mod-generic = { path = "./contracts/mod-generic" }
croncat-mod-nft = { path = "./contracts/mod-nft" }

croncat-sdk-agents = { path = "./packages/croncat-sdk-agents" }
croncat-sdk-core = { path = "./packages/croncat-sdk-core" }
croncat-sdk-tasks = { path = "./packages/croncat-sdk-tasks" }
mod-sdk = { path = "./packages/mod-sdk" }
croncat-sdk-factory = { path = "./packages/croncat-sdk-factory" }
croncat-sdk-manager = { path = "./packages/croncat-sdk-manager" }<|MERGE_RESOLUTION|>--- conflicted
+++ resolved
@@ -56,14 +56,8 @@
 dao-core = { version = "2.0.0-beta", git = "https://github.com/DA0-DA0/dao-contracts" }
 dao-interface = { version = "2.0.0-beta", git = "https://github.com/DA0-DA0/dao-contracts" }
 # Testing generic msg
-<<<<<<< HEAD
-cw4 = "0.16.0"
-cw4-group = "0.16.0"
-
-=======
 cw4 = "1.0.1"
 cw4-group = "1.0.1"
->>>>>>> ab660894
 base64 = "0.13.0"
 serde_json = { version = "1.0" }
 anyhow = "1"
