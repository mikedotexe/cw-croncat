{
  "name": "croncat-factory-deployment",
  "version": "0.1.0",
  "description": "Deploy CronCat smart contracts using the factory architecture. Uses CosmJS",
  "main": "build/index.js",
  "scripts": {
    "postinstall": "cp .env.template .env",
    "build": "tsc",
    "start": "node build/index.js",
<<<<<<< HEAD
    "go": "tsc && node build/index.js",
    "go-regular": "tsc && REGULAR=\"yes\" node build/index.js",
    "e2e": "tsc && node build/e2e.js",
=======
    "go": "tsc && cross-env NODE_OPTIONS=--experimental-vm-modules NODE_NO_WARNINGS=1 node build/index.js",
    "e2e": "tsc && cross-env NODE_OPTIONS=--experimental-vm-modules NODE_NO_WARNINGS=1 node build/e2e.js",
>>>>>>> aa063b44
    "test": "echo \"Error: no test specified\" && exit 1"
  },
  "keywords": [
    "smart-contract",
    "CronCat",
    "interchain",
    "cosmos",
    "juno",
    "CosmJS",
    "typescript"
  ],
  "author": "Mike Purvis",
  "license": "Apache-2.0",
  "dependencies": {
    "@cosmjs/cosmwasm-stargate": "^0.29.5",
    "@cosmjs/proto-signing": "^0.29.5",
    "@cosmjs/stargate": "^0.29.5",
    "@cosmjs/tendermint-rpc": "^0.29.5",
    "cross-env": "^7.0.3",
    "dotenv": "^16.0.3",
    "toml": "^3.0.0",
    "typescript": "^4.9.4"
  }
}<|MERGE_RESOLUTION|>--- conflicted
+++ resolved
@@ -7,14 +7,11 @@
     "postinstall": "cp .env.template .env",
     "build": "tsc",
     "start": "node build/index.js",
-<<<<<<< HEAD
     "go": "tsc && node build/index.js",
+    "e2e": "tsc && node build/e2e.js",
+    "go": "tsc && cross-env NODE_OPTIONS=--experimental-vm-modules NODE_NO_WARNINGS=1 node build/index.js",
     "go-regular": "tsc && REGULAR=\"yes\" node build/index.js",
-    "e2e": "tsc && node build/e2e.js",
-=======
-    "go": "tsc && cross-env NODE_OPTIONS=--experimental-vm-modules NODE_NO_WARNINGS=1 node build/index.js",
     "e2e": "tsc && cross-env NODE_OPTIONS=--experimental-vm-modules NODE_NO_WARNINGS=1 node build/e2e.js",
->>>>>>> aa063b44
     "test": "echo \"Error: no test specified\" && exit 1"
   },
   "keywords": [
