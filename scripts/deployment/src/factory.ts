import { ExecuteResult, SigningCosmWasmClient } from "@cosmjs/cosmwasm-stargate";
import { QueryClient } from "@cosmjs/stargate";
import { GasPrice, StdFee, calculateFee } from "@cosmjs/stargate";
import * as fs from "fs"
import { config } from "dotenv"
import { getContractVersionFromCargoToml } from './utils'
config({ path: '.env' })
const denom: string = process.env.DENOM
const defaultGasPrice = GasPrice.fromString(`0.025${denom}`)
const instantiateGas = calculateFee(700_000, defaultGasPrice)

export class FactoryClient {
	client: SigningCosmWasmClient;
  querier: any;

  constructor(client: SigningCosmWasmClient, querier?: QueryClient) {
		this.client = client;
    this.querier = querier;
	}

	async deploy(artifactsRoot: string, sender: string, uploadGas: StdFee, executeGas: StdFee): Promise<[number, string]> {
		const wasm = fs.readFileSync(`${artifactsRoot}/croncat_factory.wasm`)
		const uploadRes = await this.client.upload(sender, wasm, uploadGas)
		const codeId = uploadRes.codeId

<<<<<<< HEAD
        // get the version from cargo
        let projectTomlPath = `${artifactsRoot}/../Cargo.toml`
        if (process.env.REGULAR === 'yes') projectTomlPath = `${artifactsRoot}/../../Cargo.toml`
        let crateToml = fs.readFileSync(projectTomlPath, 'utf8')
        const data = toml.parse(crateToml)

        // instantiate
        const factoryInst = await this.client.instantiate(sender, codeId, {}, `CronCat:factory:${data.workspace.package.version}`, instantiateGas)
        const address = factoryInst.contractAddress
=======
    // get the version from cargo
    const version = await getContractVersionFromCargoToml('croncat-factory')

    const instantiateOptions = {
      admin: sender,
      // memo: '',
      // funds: [],
    }

    // instantiate
    const factoryInst = await this.client.instantiate(sender, codeId, {}, `CronCat:factory:${version}`, instantiateGas, instantiateOptions)
    const address = factoryInst.contractAddress
>>>>>>> aa063b44

		return [codeId, address];
	}

	async getLatestContracts(contractAddr: string): Promise<any> {
    const q = { latest_contracts: {} };
    const response = await this.querier.wasm.queryContractSmart(contractAddr, q);
		return response;
	}

	async getLatestContract(contractAddr: string, contractName: string): Promise<any> {
    const q = { latest_contract: { contract_name: contractName } };
    const response = await this.querier.wasm.queryContractSmart(contractAddr, q);
		return response;
	}

	async getVersionsByContractName(contractAddr: string, contractName: string): Promise<any> {
    const q = { versions_by_contract_name: { contract_name: contractName } };
    const response = await this.querier.wasm.queryContractSmart(contractAddr, q);
		return response;
  }

  async getContractNames(contractAddr: string): Promise<any> {
    const q = { contract_names: {} };
    const response = await this.querier.wasm.queryContractSmart(contractAddr, q);
    return response;
  }

  async getAllEntries(contractAddr: string): Promise<any> {
    const q = { all_entries: {} };
    const response = await this.querier.wasm.queryContractSmart(contractAddr, q);
    return response;
  }
}<|MERGE_RESOLUTION|>--- conflicted
+++ resolved
@@ -4,6 +4,7 @@
 import * as fs from "fs"
 import { config } from "dotenv"
 import { getContractVersionFromCargoToml } from './utils'
+import toml from "toml";
 config({ path: '.env' })
 const denom: string = process.env.DENOM
 const defaultGasPrice = GasPrice.fromString(`0.025${denom}`)
@@ -23,30 +24,23 @@
 		const uploadRes = await this.client.upload(sender, wasm, uploadGas)
 		const codeId = uploadRes.codeId
 
-<<<<<<< HEAD
         // get the version from cargo
         let projectTomlPath = `${artifactsRoot}/../Cargo.toml`
         if (process.env.REGULAR === 'yes') projectTomlPath = `${artifactsRoot}/../../Cargo.toml`
         let crateToml = fs.readFileSync(projectTomlPath, 'utf8')
         const data = toml.parse(crateToml)
 
+        const instantiateOptions = {
+          admin: sender,
+          // memo: '',
+          // funds: [],
+        }
+
+        // get the version from cargo
+        const version = await getContractVersionFromCargoToml('croncat-factory')
         // instantiate
-        const factoryInst = await this.client.instantiate(sender, codeId, {}, `CronCat:factory:${data.workspace.package.version}`, instantiateGas)
+        const factoryInst = await this.client.instantiate(sender, codeId, {}, `CronCat:factory:${version}`, instantiateGas, instantiateOptions)
         const address = factoryInst.contractAddress
-=======
-    // get the version from cargo
-    const version = await getContractVersionFromCargoToml('croncat-factory')
-
-    const instantiateOptions = {
-      admin: sender,
-      // memo: '',
-      // funds: [],
-    }
-
-    // instantiate
-    const factoryInst = await this.client.instantiate(sender, codeId, {}, `CronCat:factory:${version}`, instantiateGas, instantiateOptions)
-    const address = factoryInst.contractAddress
->>>>>>> aa063b44
 
 		return [codeId, address];
 	}
