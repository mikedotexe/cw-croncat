import { ExecuteResult, SigningCosmWasmClient } from "@cosmjs/cosmwasm-stargate";
import { QueryClient } from "@cosmjs/stargate";
import { StdFee } from "@cosmjs/stargate";
import { getGitHash, getChecksums, getContractVersionFromCargoToml } from './utils'
import * as fs from "fs"

export class AgentClient {
    client: SigningCosmWasmClient;
    querier: any;

    constructor(client: SigningCosmWasmClient, querier?: QueryClient) {
        this.client = client;
        this.querier = querier;
    }

    async deploy(artifactsRoot: string, sender: string, factoryAddress: string, uploadGas: StdFee, executeGas: StdFee): Promise<[number, string]> {
        const wasm = fs.readFileSync(`${artifactsRoot}/croncat_agents.wasm`)
        const uploadRes = await this.client.upload(sender, wasm, uploadGas)
        const codeId = uploadRes.codeId
        const githash = await getGitHash()
        const checksums = await getChecksums()

        // get the version from cargo
        const version = await getContractVersionFromCargoToml('croncat-agents')

        // instantiate manager contract (from the factory)
        const deployMsg = {
            "deploy": {
                "kind": "agents",
                "module_instantiate_info": {
                    "code_id": codeId,
<<<<<<< HEAD
                    "version": [0, 1],
                    "commit_id": githash,
                    "checksum": "nosleeptilsecurityaudit",
                    "changelog_url": "https://github.com/croncats",
                    "schema": "",
                    "msg": Buffer.from(JSON.stringify({
                        owner_addr: factoryAddress,
                        croncat_manager_key: ['manager', [0, 1]],
                        croncat_tasks_key: ['tasks', [0, 1]]
=======
                    "version": version,
                    "commit_id": githash || '-',
                    "checksum": checksums.agents || '-',
                    "changelog_url": "https://github.com/croncats",
                    "schema": "",
                    "msg": Buffer.from(JSON.stringify({
                        "version": `${version[0]}.${version[1]}`,
                        "croncat_manager_key": ["manager", version || [0, 1]],
                        "croncat_tasks_key": ["tasks", version || [0, 1]],
>>>>>>> aa063b44
                    })).toString('base64'),
                    "contract_name": "agents"
                }
            }
        }
        const instAgentRes = await this.client.execute(sender, factoryAddress, deployMsg, executeGas);
        const address: string = instAgentRes.logs[0].events[1].attributes[0].value

        return [codeId, address];
    }

    async status(sender: string, contractAddr: string): Promise<any> {
        const q = { get_agent: { account_id: sender } };
        const response = await this.querier.wasm.queryContractSmart(contractAddr, q);
        return response;
    }

    async register(sender: string, contractAddr: string, gas: StdFee): Promise<ExecuteResult> {
        const msg = { register_agent: { payable_account_id: sender } };
        const response = await this.client.execute(sender, contractAddr, msg, gas);
        return response;
    }

    async update(sender: string, contractAddr: string, gas: StdFee): Promise<ExecuteResult> {
        const msg = { update_agent: { payable_account_id: sender } };
        const response = await this.client.execute(sender, contractAddr, msg, gas);
        return response;
    }

    async unregister(sender: string, contractAddr: string, gas: StdFee): Promise<ExecuteResult> {
        const msg = { unregister_agent: {} };
        const response = await this.client.execute(sender, contractAddr, msg, gas);
        return response;
    }

    async checkIn(sender: string, contractAddr: string, gas: StdFee): Promise<ExecuteResult> {
        const msg = { check_in_agent: {} };
        const response = await this.client.execute(sender, contractAddr, msg, gas);
        return response;
    }
}<|MERGE_RESOLUTION|>--- conflicted
+++ resolved
@@ -29,17 +29,6 @@
                 "kind": "agents",
                 "module_instantiate_info": {
                     "code_id": codeId,
-<<<<<<< HEAD
-                    "version": [0, 1],
-                    "commit_id": githash,
-                    "checksum": "nosleeptilsecurityaudit",
-                    "changelog_url": "https://github.com/croncats",
-                    "schema": "",
-                    "msg": Buffer.from(JSON.stringify({
-                        owner_addr: factoryAddress,
-                        croncat_manager_key: ['manager', [0, 1]],
-                        croncat_tasks_key: ['tasks', [0, 1]]
-=======
                     "version": version,
                     "commit_id": githash || '-',
                     "checksum": checksums.agents || '-',
@@ -49,7 +38,6 @@
                         "version": `${version[0]}.${version[1]}`,
                         "croncat_manager_key": ["manager", version || [0, 1]],
                         "croncat_tasks_key": ["tasks", version || [0, 1]],
->>>>>>> aa063b44
                     })).toString('base64'),
                     "contract_name": "agents"
                 }
