--- conflicted
+++ resolved
@@ -39,15 +39,9 @@
         "kind": "library",
         "module_instantiate_info": {
           "code_id": upload0.codeId,
-<<<<<<< HEAD
-          "version": [0, 1],
-          "commit_id": githash,
-          "checksum": "nosleeptilsecurityaudit",
-=======
           "version": version0,
           "commit_id": githash || '-',
           "checksum": checksums.mod_balances || '-',
->>>>>>> aa063b44
           "changelog_url": "https://github.com/croncats",
           "schema": "",
           "msg": Buffer.from(JSON.stringify({ version: `${version0[0]}.${version0[1]}` })).toString('base64'),
@@ -61,15 +55,9 @@
         "kind": "library",
         "module_instantiate_info": {
           "code_id": upload1.codeId,
-<<<<<<< HEAD
-          "version": [0, 1],
-          "commit_id": githash,
-          "checksum": "nosleeptilsecurityaudit",
-=======
           "version": version1,
           "commit_id": githash || '-',
           "checksum": checksums.mod_dao || '-',
->>>>>>> aa063b44
           "changelog_url": "https://github.com/croncats",
           "schema": "",
           "msg": Buffer.from(JSON.stringify({ version: `${version1[0]}.${version1[1]}` })).toString('base64'),
@@ -83,15 +71,9 @@
         "kind": "library",
         "module_instantiate_info": {
           "code_id": upload2.codeId,
-<<<<<<< HEAD
-          "version": [0, 1],
-          "commit_id": githash,
-          "checksum": "nosleeptilsecurityaudit",
-=======
           "version": version2,
           "commit_id": githash || '-',
           "checksum": checksums.mod_generic || '-',
->>>>>>> aa063b44
           "changelog_url": "https://github.com/croncats",
           "schema": "",
           "msg": Buffer.from(JSON.stringify({ version: `${version2[0]}.${version2[1]}` })).toString('base64'),
@@ -104,17 +86,10 @@
       "deploy": {
         "kind": "library",
         "module_instantiate_info": {
-<<<<<<< HEAD
-          "code_id": upload3.codeId ,
-          "version": [0, 1],
-          "commit_id": githash,
-          "checksum": "nosleeptilsecurityaudit",
-=======
           "code_id": upload3.codeId,
           "version": version3,
           "commit_id": githash || '-',
           "checksum": checksums.mod_nft || '-',
->>>>>>> aa063b44
           "changelog_url": "https://github.com/croncats",
           "schema": "",
           "msg": Buffer.from(JSON.stringify({ version: `${version3[0]}.${version3[1]}` })).toString('base64'),
