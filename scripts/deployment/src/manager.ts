--- conflicted
+++ resolved
@@ -38,15 +38,9 @@
 				"kind": "manager",
 				"module_instantiate_info": {
 					"code_id": codeId,
-<<<<<<< HEAD
-					"version": [0, 1],
-					"commit_id": githash,
-					"checksum": "nosleeptilsecurityaudit",
-=======
 					"version": version,
 					"commit_id": githash || '-',
 					"checksum": checksums.manager || '-',
->>>>>>> aa063b44
 					"changelog_url": "https://github.com/croncats",
 					"schema": "",
 					"msg": base64ManagerInst,
