--- conflicted
+++ resolved
@@ -20,10 +20,6 @@
 		const codeId = uploadRes.codeId
 		const checksums = await getChecksums()
 		const githash = await getGitHash()
-<<<<<<< HEAD
-=======
-		const funds: Coin[] = [coin(50, denom)];
->>>>>>> fbdf8670
 
 		// get the version from cargo
 		const version = await getContractVersionFromCargoToml('croncat-manager')
@@ -53,11 +49,7 @@
 			}
 		}
 
-<<<<<<< HEAD
-		const instRes = await this.client.execute(sender, factoryAddress, deployMsg, executeGas);
-=======
-		const instRes = await this.client.execute(sender, factoryAddress, deployMsg, executeGas, null, funds);
->>>>>>> fbdf8670
+		const instRes = await this.client.execute(sender, factoryAddress, deployMsg, executeGas, null);
 		const address: string = instRes.logs[0].events[1].attributes[0].value
 
 		return [codeId, address];
