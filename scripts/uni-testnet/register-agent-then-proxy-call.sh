#!/bin/sh
source ~/.profile
SH_PATH="$(cd "$(dirname "${BASH_SOURCE[0]}")" && pwd)/$(basename "${BASH_SOURCE[0]}")"
SH_DIR="$(cd -P "$(dirname "${SH_PATH}")";pwd)"
SC_PATH="$(cd -P "$(dirname "${SH_PATH}")/../..";pwd)"
SCRIPTS_PATH="$(cd -P "$(dirname "${SH_PATH}")/..";pwd)"

<<<<<<< HEAD
echo "CONTRACT-DIR: $SC_PATH"
echo "SCRIPT-DIR: $SH_DIR"
cd $SC_PATH

echo "Initializing vars"
=======
SH_PATH="$(cd "$(dirname "${BASH_SOURCE[0]}")" && pwd)/$(basename "${BASH_SOURCE[0]}")"
SH_DIR="$(cd -P "$(dirname "${SH_PATH}")";pwd)"
>>>>>>> 5f838944
. $SH_DIR/base/init-vars.sh

if [ -z "$1" ]
then
    echo "Must provide contract address"
    exit 1
elif [ -z "$2" ]
then
    echo "Must provide address of the new agent"
    exit 1
else
    CONTRACT="$1"
    AGENT="$2"
fi

REGISTER_AGENT='{"register_agent":{}}'
junod tx wasm execute $CONTRACT "$REGISTER_AGENT" --from $AGENT $TXFLAG -y

# Make agent active
CHECK_IN_AGENT='{"check_in_agent":{}}'
junod tx wasm execute $CONTRACT "$CHECK_IN_AGENT" --from $AGENT $TXFLAG -y

PROXY_CALL='{"proxy_call":{}}'
junod tx wasm execute $CONTRACT "$PROXY_CALL" --from $AGENT $TXFLAG -y

echo "AGENT - " $AGENT
echo "CONTRACT - " $CONTRACT<|MERGE_RESOLUTION|>--- conflicted
+++ resolved
@@ -5,16 +5,8 @@
 SC_PATH="$(cd -P "$(dirname "${SH_PATH}")/../..";pwd)"
 SCRIPTS_PATH="$(cd -P "$(dirname "${SH_PATH}")/..";pwd)"
 
-<<<<<<< HEAD
-echo "CONTRACT-DIR: $SC_PATH"
-echo "SCRIPT-DIR: $SH_DIR"
-cd $SC_PATH
-
-echo "Initializing vars"
-=======
 SH_PATH="$(cd "$(dirname "${BASH_SOURCE[0]}")" && pwd)/$(basename "${BASH_SOURCE[0]}")"
 SH_DIR="$(cd -P "$(dirname "${SH_PATH}")";pwd)"
->>>>>>> 5f838944
 . $SH_DIR/base/init-vars.sh
 
 if [ -z "$1" ]
