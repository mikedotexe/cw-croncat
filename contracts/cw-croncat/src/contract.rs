--- conflicted
+++ resolved
@@ -120,11 +120,7 @@
         }
     }
 
-<<<<<<< HEAD
     pub fn query(&mut self, deps: Deps, env: Env, msg: QueryMsg) -> StdResult<Binary> {
-=======
-    pub fn query(&self, deps: Deps, env: Env, msg: QueryMsg) -> StdResult<Binary> {
->>>>>>> 45c66d0d
         match msg {
             QueryMsg::GetConfig {} => to_binary(&self.query_config(deps)?),
             QueryMsg::GetBalances {} => to_binary(&self.query_balances(deps)?),
