--- conflicted
+++ resolved
@@ -5,8 +5,7 @@
 };
 use crate::ContractError;
 use cosmwasm_std::{
-    coin, coins, to_binary, Addr, BankMsg, Binary, Coin, CosmosMsg, StakingMsg, StdResult, Uint128,
-    WasmMsg,
+    coin, coins, to_binary, Addr, BankMsg, Coin, CosmosMsg, StakingMsg, StdResult, Uint128, WasmMsg,
 };
 use cw20::Cw20Coin;
 use cw_croncat_core::msg::{
@@ -15,15 +14,10 @@
 };
 use cw_croncat_core::types::{Action, Boundary, Interval, Transform};
 use cw_multi_test::Executor;
-<<<<<<< HEAD
 use cw_rules_core::types::{HasBalanceGte, Queries};
+use cwd_core::state::ProposalModule;
 use generic_query::{GenericQuery, PathToValue, ValueIndex, ValueOrdering};
 use smart_query::{SmartQueries, SmartQuery, SmartQueryHead};
-=======
-use cw_rules_core::msg::RuleResponse;
-use cw_rules_core::types::{CheckProposalStatus, HasBalanceGte, Rule, Status};
-use cwd_core::state::ProposalModule;
->>>>>>> 5f838944
 
 use super::helpers::{
     proper_instantiate_with_dao, ADMIN, AGENT0, AGENT_BENEFICIARY, ANYONE, NATIVE_DENOM,
@@ -2255,7 +2249,6 @@
 }
 
 #[test]
-<<<<<<< HEAD
 fn smart_rule() {
     let (mut app, cw_template_contract, cw20_addr) = proper_instantiate();
     let contract_addr = cw_template_contract.addr();
@@ -2338,13 +2331,6 @@
     )
     .unwrap();
 
-=======
-fn test_error_in_reply() {
-    let (mut app, cw_template_contract, _cw20_addr, governance_addr) =
-        proper_instantiate_with_dao(None, None, None, None);
-    let contract_addr = cw_template_contract.addr();
-
->>>>>>> 5f838944
     // quick agent register
     let msg = ExecuteMsg::RegisterAgent {
         payable_account_id: Some(AGENT_BENEFICIARY.to_string()),
@@ -2354,7 +2340,6 @@
 
     app.update_block(add_little_time);
 
-<<<<<<< HEAD
     app.send_tokens(
         Addr::unchecked(ADMIN),
         Addr::unchecked("addr2"),
@@ -2402,19 +2387,10 @@
             contract_addr.clone(),
             &QueryMsg::GetTasksWithRules {
                 from_index: None,
-=======
-    let governance_modules: Vec<ProposalModule> = app
-        .wrap()
-        .query_wasm_smart(
-            governance_addr.clone(),
-            &cwd_core::msg::QueryMsg::ProposalModules {
-                start_after: None,
->>>>>>> 5f838944
                 limit: None,
             },
         )
         .unwrap();
-<<<<<<< HEAD
     assert!(tasks_with_rules.is_empty());
 }
 
@@ -2656,62 +2632,11 @@
             contract: contract_addr.to_string(),
             amount: 10u128.into(),
             msg: vec![].into(),
-=======
-
-    let govmod_single = governance_modules.into_iter().next().unwrap().address;
-
-    let govmod_config: cwd_proposal_single::state::Config = app
-        .wrap()
-        .query_wasm_smart(
-            govmod_single.clone(),
-            &cwd_proposal_single::msg::QueryMsg::Config {},
-        )
-        .unwrap();
-    let dao = govmod_config.dao;
-    let voting_module: Addr = app
-        .wrap()
-        .query_wasm_smart(dao, &cwd_core::msg::QueryMsg::VotingModule {})
-        .unwrap();
-    let staking_contract: Addr = app
-        .wrap()
-        .query_wasm_smart(
-            voting_module.clone(),
-            &cwd_voting_cw20_staked::msg::QueryMsg::StakingContract {},
-        )
-        .unwrap();
-    let token_contract: Addr = app
-        .wrap()
-        .query_wasm_smart(
-            voting_module,
-            &cwd_interface::voting::Query::TokenContract {},
-        )
-        .unwrap();
-
-    // Stake some tokens so we can propose
-    let msg = cw20::Cw20ExecuteMsg::Send {
-        contract: staking_contract.to_string(),
-        amount: Uint128::new(2000),
-        msg: to_binary(&cw20_stake::msg::ReceiveMsg::Stake {}).unwrap(),
-    };
-    app.execute_contract(Addr::unchecked(ADMIN), token_contract.clone(), &msg, &[])
-        .unwrap();
-    app.update_block(add_little_time);
-
-    app.execute_contract(
-        Addr::unchecked(ADMIN),
-        govmod_single.clone(),
-        &cwd_proposal_single::msg::ExecuteMsg::Propose {
-            title: "Cron".to_string(),
-            description: "Cat".to_string(),
-            msgs: vec![],
-            proposer: None,
->>>>>>> 5f838944
         },
         &[],
     )
     .unwrap();
 
-<<<<<<< HEAD
     let cw20_send = to_binary(&cw20_base::msg::ExecuteMsg::Transfer {
         recipient: "lol".to_owned(),
         amount: Uint128::new(5),
@@ -2724,23 +2649,12 @@
         ordering: ValueOrdering::NotEqual,
         value: to_binary(&ADMIN.to_owned()).unwrap(),
     });
-=======
-    let execute_msg = cwd_proposal_single::msg::ExecuteMsg::Execute { proposal_id: 1 };
-
-    // create a task for executing proposal
-    let wasm = WasmMsg::Execute {
-        contract_addr: governance_addr.to_string(),
-        msg: to_binary(&execute_msg).unwrap(),
-        funds: vec![],
-    };
->>>>>>> 5f838944
     let create_task_msg = ExecuteMsg::CreateTask {
         task: TaskRequest {
             interval: Interval::Once,
             boundary: None,
             stop_on_fail: false,
             actions: vec![Action {
-<<<<<<< HEAD
                 msg: WasmMsg::Execute {
                     contract_addr: cw20_addr.to_string(),
                     msg: cw20_send,
@@ -2770,25 +2684,11 @@
     let attached_balance = 900058;
     app.execute_contract(
         Addr::unchecked(ANYONE),
-=======
-                msg: wasm.clone().into(),
-                gas_limit: Some(200_000),
-            }],
-            rules: None,
-            cw20_coins: vec![],
-        },
-    };
-
-    let attached_balance = 58333;
-    app.execute_contract(
-        Addr::unchecked(ADMIN),
->>>>>>> 5f838944
         contract_addr.clone(),
         &create_task_msg,
         &coins(attached_balance, NATIVE_DENOM),
     )
     .unwrap();
-<<<<<<< HEAD
 
     // quick agent register
     let msg = ExecuteMsg::RegisterAgent {
@@ -2848,17 +2748,10 @@
     )
     .unwrap();
 
-=======
-    app.update_block(add_little_time);
-
-    // execute proxy_call
-    let proxy_call_msg = ExecuteMsg::ProxyCall { task_hash: None };
->>>>>>> 5f838944
     let res = app
         .execute_contract(
             Addr::unchecked(AGENT0),
             contract_addr.clone(),
-<<<<<<< HEAD
             &ExecuteMsg::ProxyCall {
                 task_hash: Some(String::from(task_hash)),
             },
@@ -2899,7 +2792,125 @@
         new_balance_of_agent3.balance - old_balance_of_agent3.balance,
         Uint128::from(0u128)
     );
-=======
+}
+
+#[test]
+fn test_error_in_reply() {
+    let (mut app, cw_template_contract, _cw20_addr, governance_addr) =
+        proper_instantiate_with_dao(None, None, None, None);
+    let contract_addr = cw_template_contract.addr();
+
+    // quick agent register
+    let msg = ExecuteMsg::RegisterAgent {
+        payable_account_id: Some(AGENT_BENEFICIARY.to_string()),
+    };
+    app.execute_contract(Addr::unchecked(AGENT0), contract_addr.clone(), &msg, &[])
+        .unwrap();
+
+    app.update_block(add_little_time);
+
+    let governance_modules: Vec<ProposalModule> = app
+        .wrap()
+        .query_wasm_smart(
+            governance_addr.clone(),
+            &cwd_core::msg::QueryMsg::ProposalModules {
+                start_after: None,
+                limit: None,
+            },
+        )
+        .unwrap();
+
+    let govmod_single = governance_modules.into_iter().next().unwrap().address;
+
+    let govmod_config: cwd_proposal_single::state::Config = app
+        .wrap()
+        .query_wasm_smart(
+            govmod_single.clone(),
+            &cwd_proposal_single::msg::QueryMsg::Config {},
+        )
+        .unwrap();
+    let dao = govmod_config.dao;
+    let voting_module: Addr = app
+        .wrap()
+        .query_wasm_smart(dao, &cwd_core::msg::QueryMsg::VotingModule {})
+        .unwrap();
+    let staking_contract: Addr = app
+        .wrap()
+        .query_wasm_smart(
+            voting_module.clone(),
+            &cwd_voting_cw20_staked::msg::QueryMsg::StakingContract {},
+        )
+        .unwrap();
+    let token_contract: Addr = app
+        .wrap()
+        .query_wasm_smart(
+            voting_module,
+            &cwd_interface::voting::Query::TokenContract {},
+        )
+        .unwrap();
+
+    // Stake some tokens so we can propose
+    let msg = cw20::Cw20ExecuteMsg::Send {
+        contract: staking_contract.to_string(),
+        amount: Uint128::new(2000),
+        msg: to_binary(&cw20_stake::msg::ReceiveMsg::Stake {}).unwrap(),
+    };
+    app.execute_contract(Addr::unchecked(ADMIN), token_contract.clone(), &msg, &[])
+        .unwrap();
+    app.update_block(add_little_time);
+
+    app.execute_contract(
+        Addr::unchecked(ADMIN),
+        govmod_single.clone(),
+        &cwd_proposal_single::msg::ExecuteMsg::Propose {
+            title: "Cron".to_string(),
+            description: "Cat".to_string(),
+            msgs: vec![],
+            proposer: None,
+        },
+        &[],
+    )
+    .unwrap();
+
+    let execute_msg = cwd_proposal_single::msg::ExecuteMsg::Execute { proposal_id: 1 };
+
+    // create a task for executing proposal
+    let wasm = WasmMsg::Execute {
+        contract_addr: governance_addr.to_string(),
+        msg: to_binary(&execute_msg).unwrap(),
+        funds: vec![],
+    };
+    let create_task_msg = ExecuteMsg::CreateTask {
+        task: TaskRequest {
+            interval: Interval::Once,
+            boundary: None,
+            stop_on_fail: false,
+            actions: vec![Action {
+                msg: wasm.clone().into(),
+                gas_limit: Some(200_000),
+            }],
+            queries: None,
+            transforms: None,
+            cw20_coins: vec![],
+        },
+    };
+
+    let attached_balance = 58333;
+    app.execute_contract(
+        Addr::unchecked(ADMIN),
+        contract_addr.clone(),
+        &create_task_msg,
+        &coins(attached_balance, NATIVE_DENOM),
+    )
+    .unwrap();
+    app.update_block(add_little_time);
+
+    // execute proxy_call
+    let proxy_call_msg = ExecuteMsg::ProxyCall { task_hash: None };
+    let res = app
+        .execute_contract(
+            Addr::unchecked(AGENT0),
+            contract_addr.clone(),
             &proxy_call_msg,
             &vec![],
         )
@@ -2916,5 +2927,4 @@
         }
     }
     assert!(without_failure);
->>>>>>> 5f838944
 }