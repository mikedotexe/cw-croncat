use crate::error::ContractError;
use crate::slots::Interval;
use crate::state::{Config, CwCroncat};
use cosmwasm_std::{
    coin, Addr, BankMsg, Coin, Deps, DepsMut, Env, MessageInfo, Order, Response, StdError,
    StdResult, SubMsg,
};
<<<<<<< HEAD
use cw20::{Balance, Cw20Coin, Cw20CoinVerified, Cw20ReceiveMsg};
=======
>>>>>>> ff54edd2
use cw_croncat_core::msg::{GetSlotHashesResponse, GetSlotIdsResponse, TaskRequest, TaskResponse};
use cw_croncat_core::traits::Intervals;
use cw_croncat_core::types::{BoundaryValidated, SlotType, Task};

impl<'a> CwCroncat<'a> {
    /// Returns task data
    /// Used by the frontend for viewing tasks
    pub(crate) fn query_get_tasks(
        &self,
        deps: Deps,
        from_index: Option<u64>,
        limit: Option<u64>,
    ) -> StdResult<Vec<TaskResponse>> {
        let size: u64 = self.task_total.load(deps.storage)?.min(1000);
        let from_index = from_index.unwrap_or_default();
        let limit = limit.unwrap_or(100).min(size);
        self.tasks
            .range(deps.storage, None, None, Order::Ascending)
            .skip(from_index as usize)
            .take(limit as usize)
            .map(|res| res.map(|(_k, task)| task.into()))
            .collect()
    }

    /// Returns task data for a specific owner
    pub(crate) fn query_get_tasks_by_owner(
        &self,
        deps: Deps,
        owner_id: Addr,
    ) -> StdResult<Vec<TaskResponse>> {
        self.tasks
            .idx
            .owner
            .prefix(owner_id)
            .range(deps.storage, None, None, Order::Ascending)
            .map(|x| x.map(|(_, task)| task.into()))
            .collect::<StdResult<Vec<_>>>()
    }

    /// Returns single task data
    pub(crate) fn query_get_task(
        &self,
        deps: Deps,
        task_hash: String,
    ) -> StdResult<Option<TaskResponse>> {
        let res: Option<Task> = self
            .tasks
            .may_load(deps.storage, task_hash.as_bytes().to_vec())?;

        Ok(res.map(Into::into))
    }

    /// Returns a hash computed by the input task data
    pub(crate) fn query_get_task_hash(&self, task: Task) -> StdResult<String> {
        Ok(task.to_hash())
    }

    /// Check if interval params are valid by attempting to parse
    pub(crate) fn query_validate_interval(&self, interval: Interval) -> StdResult<bool> {
        Ok(interval.is_valid())
    }

    /// Gets a set of tasks.
    /// Default: Returns the next executable set of tasks hashes.
    ///
    /// Optional Parameters:
    /// "offset" - An unsigned integer specifying how far in the future to check for tasks that are slotted.
    ///
    /// Result:
    /// (block id, block task hash's, time id, time task hash's)
    pub(crate) fn query_slot_tasks(
        &self,
        deps: Deps,
        slot: Option<u64>,
    ) -> StdResult<GetSlotHashesResponse> {
        let mut block_id: u64 = 0;
        let mut block_hashes: Vec<Vec<u8>> = Vec::new();
        let mut time_id: u64 = 0;
        let mut time_hashes: Vec<Vec<u8>> = Vec::new();

        // Check if slot was supplied, otherwise get the next slots for block and time
        if let Some(id) = slot {
            block_hashes = self
                .block_slots
                .may_load(deps.storage, id)?
                .unwrap_or_default();
            if !block_hashes.is_empty() {
                block_id = id;
            }
            time_hashes = self
                .block_slots
                .may_load(deps.storage, id)?
                .unwrap_or_default();
            if !time_hashes.is_empty() {
                time_id = id;
            }
        } else {
            let time: Vec<(u64, _)> = self
                .time_slots
                .range(deps.storage, None, None, Order::Ascending)
                .take(1)
                .collect::<StdResult<Vec<(u64, _)>>>()?;

            if !time.is_empty() {
                // (time_id, time_hashes) = time[0].clone();
                let slot = time[0].clone();
                time_id = slot.0;
                time_hashes = slot.1;
            }

            let block: Vec<(u64, _)> = self
                .block_slots
                .range(deps.storage, None, None, Order::Ascending)
                .take(1)
                .collect::<StdResult<Vec<(u64, _)>>>()?;

            if !block.is_empty() {
                // (block_id, block_hashes) = block[0].clone();
                let slot = block[0].clone();
                block_id = slot.0;
                block_hashes = slot.1;
            }
        }

        // Generate strings for all hashes
        let block_task_hash: Vec<_> = block_hashes
            .iter()
            .map(|b| String::from_utf8(b.to_vec()).unwrap_or_else(|_| "".to_string()))
            .collect();
        let time_task_hash: Vec<_> = time_hashes
            .iter()
            .map(|t| String::from_utf8(t.to_vec()).unwrap_or_else(|_| "".to_string()))
            .collect();

        Ok(GetSlotHashesResponse {
            block_id,
            block_task_hash,
            time_id,
            time_task_hash,
        })
    }

    /// Gets list of active slot ids, for both time & block slots
    /// (time, block)
    pub(crate) fn query_slot_ids(&self, deps: Deps) -> StdResult<GetSlotIdsResponse> {
        let time_ids: Vec<u64> = self
            .time_slots
            .keys(deps.storage, None, None, Order::Ascending)
            .collect::<StdResult<Vec<_>>>()?;
        let block_ids: Vec<u64> = self
            .block_slots
            .keys(deps.storage, None, None, Order::Ascending)
            .collect::<StdResult<Vec<_>>>()?;
        Ok(GetSlotIdsResponse {
            time_ids,
            block_ids,
        })
    }

    /// Allows any user or contract to pay for future txns based on a specific schedule
    /// contract, function id & other settings. When the task runs out of balance
    /// the task is no longer executed, any additional funds will be returned to task owner.
    pub fn create_task(
        &self,
        deps: DepsMut,
        info: MessageInfo,
        env: Env,
        task: TaskRequest,
    ) -> Result<Response, ContractError> {
        if info.funds.is_empty() {
            return Err(ContractError::CustomError {
                val: "Must attach funds".to_string(),
            });
        }
        let c: Config = self.config.load(deps.storage)?;
        if c.paused {
            return Err(ContractError::CustomError {
                val: "Create task paused".to_string(),
            });
        }

        let owner_id = info.sender;
        let cw20 = if !task.cw20_coins.is_empty() {
            let cw20 = task
                .cw20_coins
                .into_iter()
                .map(|c| {
                    Ok(Cw20CoinVerified {
                        address: deps.api.addr_validate(&c.address)?,
                        amount: c.amount,
                    })
                })
                .collect::<StdResult<Vec<Cw20CoinVerified>>>()?;
            // update user balances
            self.balances
                .update(deps.storage, owner_id.clone(), |balances| {
                    if let Some(mut balances) = balances {
                        for coin in &cw20 {
                            match balances.iter_mut().find(|c| c.address == coin.address) {
                                Some(cw20) => {
                                    cw20.amount = cw20
                                        .amount
                                        .checked_sub(coin.amount)
                                        .map_err(StdError::overflow)?
                                }
                                None => return Err(ContractError::EmptyBalance {}),
                            }
                        }
                        Ok(balances)
                    } else {
                        Err(ContractError::EmptyBalance {})
                    }
                })?;
            cw20
        } else {
            vec![]
        };
        let boundary = BoundaryValidated::validate_boundary(task.boundary, &task.interval)?;
        let item = Task {
            owner_id: owner_id.clone(),
            interval: task.interval,
            boundary,
            stop_on_fail: task.stop_on_fail,
            total_deposit: info.funds.clone(),
            // Unlikely we will support creating task from Cw20ReceiveMsg
            total_cw20_deposit: cw20,
            actions: task.actions,
            rules: task.rules,
        };

        if !item.is_valid_msg(&env.contract.address, &owner_id, &c.owner_id) {
            return Err(ContractError::CustomError {
                val: "Actions Message Unsupported".to_string(),
            });
        }

        if !item.interval.is_valid() {
            return Err(ContractError::CustomError {
                val: "Interval invalid".to_string(),
            });
        }

        // // Check that balance is sufficient for 1 execution minimum
        let call_balance_used = item.task_balance_uses(&c.agent_fee, c.gas_base_fee);
        let min_balance_needed: u128 = if item.interval != Interval::Once {
            call_balance_used * 2
        } else {
            call_balance_used
        };
        let attached_native = item
            .total_deposit
            .iter()
            .find(|coin| coin.denom == c.native_denom)
            .map(|c| c.amount.u128())
            .unwrap_or_default();
        if attached_native < min_balance_needed {
            return Err(ContractError::CustomError {
                val: format!(
                    "Not enough task balance to execute job, need at least {min_balance_needed}, attached: {attached_native}",
                ),
            });
        }

        let hash = item.to_hash();

        // Parse interval into a future timestamp, then convert to a slot
        let (next_id, slot_kind) = item.interval.next(env.clone(), item.boundary);

        // If the next interval comes back 0, then this task should not schedule again
        if next_id == 0 {
            return Err(ContractError::CustomError {
                val: "Task ended".to_string(),
            });
        }

        // Add task to catalog
        self.tasks
            .update(deps.storage, item.to_hash_vec(), |old| match old {
                Some(_) => Err(ContractError::CustomError {
                    val: "Task already exists".to_string(),
                }),
                None => Ok(item.clone()),
            })?;

        // Increment task totals
        let size_res = self.increment_tasks(deps.storage);
        if size_res.is_err() {
            return Err(ContractError::CustomError {
                val: "Problem incrementing task total".to_string(),
            });
        }
        let size = size_res.unwrap();

        // Get previous task hashes in slot, add as needed
        let update_vec_data = |d: Option<Vec<Vec<u8>>>| -> StdResult<Vec<Vec<u8>>> {
            match d {
                // has some data, simply push new hash
                Some(data) => {
                    let mut s = data;
                    s.push(item.to_hash_vec());
                    Ok(s)
                }
                // No data, push new vec & hash
                None => Ok(vec![item.to_hash_vec()]),
            }
        };

        // Based on slot kind, put into block or cron slots
        match slot_kind {
            SlotType::Block => {
                self.block_slots
                    .update(deps.storage, next_id, update_vec_data)?;
            }
            SlotType::Cron => {
                self.time_slots
                    .update(deps.storage, next_id, update_vec_data)?;
            }
        }

        // Add the attached balance into available_balance
        let mut c: Config = c;
        c.available_balance.checked_add_native(&info.funds)?;

        // If the creation of this task means we'd like another agent, update config
        let min_tasks_per_agent = c.min_tasks_per_agent;
        let num_active_agents = self.agent_active_queue.load(deps.storage)?.len() as u64;
        let num_agents_to_accept =
            self.agents_to_let_in(&min_tasks_per_agent, &num_active_agents, &size);
        // If we should allow a new agent to take over
        if num_agents_to_accept != 0 {
            // Don't wipe out an older timestamp
            let begin = self.agent_nomination_begin_time.load(deps.storage)?;
            if begin.is_none() {
                self.agent_nomination_begin_time
                    .save(deps.storage, &Some(env.block.time))?;
            }
        }

        self.config.save(deps.storage, &c)?;

        Ok(Response::new()
            .add_attribute("method", "create_task")
            .add_attribute("slot_id", next_id.to_string())
            .add_attribute("slot_kind", format!("{:?}", slot_kind))
            .add_attribute("task_hash", hash))
    }

    /// Deletes a task in its entirety, returning any remaining balance to task owner.
    pub fn remove_task(&self, deps: DepsMut, task_hash: String) -> Result<Response, ContractError> {
        let hash_vec = task_hash.clone().into_bytes();
        let task_raw = self.tasks.may_load(deps.storage, hash_vec.clone())?;
        if task_raw.is_none() {
            return Err(ContractError::CustomError {
                val: "No task found by hash".to_string(),
            });
        }

        // Remove all the thangs
        self.tasks.remove(deps.storage, hash_vec)?;

        // find any scheduled things and remove them!
        // check which type of slot it would be in, then iterate to remove
        // NOTE: def could use some spiffy refactor here
        let time_ids: Vec<u64> = self
            .time_slots
            .keys(deps.storage, None, None, Order::Ascending)
            .collect::<StdResult<Vec<_>>>()?;

        for tid in time_ids {
            let mut time_hashes = self
                .time_slots
                .may_load(deps.storage, tid)?
                .unwrap_or_default();
            if !time_hashes.is_empty() {
                time_hashes.retain(|h| String::from_utf8(h.to_vec()).unwrap() != task_hash.clone());
            }

            // save the updates, remove if slot no longer has hashes
            if time_hashes.is_empty() {
                self.time_slots.remove(deps.storage, tid);
            } else {
                self.time_slots.save(deps.storage, tid, &time_hashes)?;
            }
        }
        let block_ids: Vec<u64> = self
            .block_slots
            .keys(deps.storage, None, None, Order::Ascending)
            .collect::<StdResult<Vec<_>>>()?;

        for bid in block_ids {
            let mut block_hashes = self
                .block_slots
                .may_load(deps.storage, bid)?
                .unwrap_or_default();
            if !block_hashes.is_empty() {
                block_hashes
                    .retain(|h| String::from_utf8(h.to_vec()).unwrap() != task_hash.clone());
            }

            // save the updates, remove if slot no longer has hashes
            if block_hashes.is_empty() {
                self.block_slots.remove(deps.storage, bid);
            } else {
                self.block_slots.save(deps.storage, bid, &block_hashes)?;
            }
        }

        // setup sub-msgs for returning any remaining total_deposit to the owner
        let task = task_raw.unwrap();
        let submsgs = SubMsg::new(BankMsg::Send {
            to_address: task.clone().owner_id.into(),
            amount: task.clone().total_deposit,
        });

        // remove from the total available_balance
        let mut c: Config = self.config.load(deps.storage)?;
        c.available_balance
            .checked_sub_native(&task.total_deposit)?;
        self.config.save(deps.storage, &c)?;

        Ok(Response::new()
            .add_attribute("method", "remove_task")
            .add_submessage(submsgs))
    }

    /// Refill a task with more balance to continue its execution
    /// NOTE: Restricting this to owner only, so owner can make sure the task ends
    pub fn refill_task(
        &self,
        deps: DepsMut,
        info: MessageInfo,
        task_hash: String,
    ) -> Result<Response, ContractError> {
        let hash_vec = task_hash.into_bytes();
        let task_raw = self.tasks.may_load(deps.storage, hash_vec.clone())?;
        if task_raw.is_none() {
            return Err(ContractError::NoTaskFound {});
        }
        let mut task: Task = task_raw.unwrap();
        if task.owner_id != info.sender {
            return Err(ContractError::RefillNotTaskOwner {});
        }

        // Add the attached balance into available_balance
        let mut c: Config = self.config.load(deps.storage)?;
        c.available_balance.checked_add_native(&info.funds)?;
        self.config.save(deps.storage, &c)?;

        let mut total_balance: Vec<Coin> = vec![];
        for t in task.total_deposit.iter() {
            for f in info.funds.clone() {
                if f.denom == t.denom {
                    let amt = t.clone().amount.saturating_add(f.amount);
                    total_balance.push(coin(amt.into(), t.clone().denom));
                } else {
                    total_balance.push(t.clone());
                }
            }
        }
        task.total_deposit = total_balance;

        // update the task
        self.tasks.update(deps.storage, hash_vec, |old| match old {
            Some(_) => Ok(task.clone()),
            None => Err(ContractError::CustomError {
                val: "Task doesnt exist".to_string(),
            }),
        })?;

        // return the task total
        let coins_total: String = task.total_deposit.iter().map(|a| a.to_string()).collect();
        Ok(Response::new()
            .add_attribute("method", "refill_task")
            .add_attribute("total_deposit", coins_total))
    }

    pub fn receive_cw20(
        &self,
        deps: DepsMut,
        info: MessageInfo,
        msg: Cw20ReceiveMsg,
    ) -> Result<Response, ContractError> {
        let sender = deps.api.addr_validate(&msg.sender)?;

        let new_balances =
            self.balances
                .update(deps.storage, sender, |balances| -> StdResult<_> {
                    let mut balances = balances.unwrap_or_default();
                    match balances.iter_mut().find(|c| c.address == info.sender) {
                        Some(coin) => coin.amount += msg.amount,
                        None => balances.push(Cw20CoinVerified {
                            address: info.sender.clone(),
                            amount: msg.amount,
                        }),
                    };
                    Ok(balances)
                })?;

        self.config.update(deps.storage, |mut c| -> StdResult<_> {
            c.available_balance.add_tokens(
                Cw20CoinVerified {
                    address: info.sender,
                    amount: msg.amount,
                }
                .into(),
            );
            Ok(c)
        })?;

        let total_cw20_string: Vec<String> = new_balances.iter().map(ToString::to_string).collect();

        Ok(Response::new()
            .add_attribute("method", "receive_cw20")
            .add_attribute("total_cw20_balances", format!("{total_cw20_string:?}")))
    }

    pub fn refill_task_cw20(
        &self,
        deps: DepsMut,
        info: MessageInfo,
        task_hash: String,
        cw20_coins: Vec<Cw20Coin>,
    ) -> Result<Response, ContractError> {
        let task_hash = task_hash.into_bytes();
        let cw20_coins_validated = cw20_coins
            .into_iter()
            .map(|c| {
                Ok(Cw20CoinVerified {
                    address: deps.api.addr_validate(&c.address)?,
                    amount: c.amount,
                })
            })
            .collect::<StdResult<Vec<Cw20CoinVerified>>>()?;
        let task = self.tasks.update(deps.storage, task_hash, |task| {
            let mut task = if let Some(task) = task {
                task
            } else {
                return Err(ContractError::NoTaskFound {});
            };
            if task.owner_id != info.sender {
                return Err(ContractError::RefillNotTaskOwner {});
            }
            // add amount or create with this amount cw20 coins
            for coin in &cw20_coins_validated {
                match task
                    .total_cw20_deposit
                    .iter_mut()
                    .find(|c| c.address == coin.address)
                {
                    Some(cw20) => {
                        cw20.amount = cw20
                            .amount
                            .checked_add(coin.amount)
                            .map_err(StdError::overflow)?
                    }
                    None => task.total_cw20_deposit.push(coin.clone()),
                }
            }
            Ok(task)
        })?;

        // update user balances
        self.balances
            .update(deps.storage, info.sender, |balances| {
                if let Some(mut balances) = balances {
                    for coin in cw20_coins_validated {
                        match balances.iter_mut().find(|c| c.address == coin.address) {
                            Some(cw20) => {
                                cw20.amount = cw20
                                    .amount
                                    .checked_sub(coin.amount)
                                    .map_err(StdError::overflow)?
                            }
                            None => return Err(ContractError::EmptyBalance {}),
                        }
                    }
                    Ok(balances)
                } else {
                    Err(ContractError::EmptyBalance {})
                }
            })?;

        // used `update` here to not clone task_hash

        let total_cw20_string: Vec<String> = task
            .total_cw20_deposit
            .iter()
            .map(ToString::to_string)
            .collect();

        Ok(Response::new()
            .add_attribute("method", "refill_task_cw20")
            .add_attribute("total_cw20_deposit", format!("{total_cw20_string:?}")))
    }
}

#[cfg(test)]
mod tests {
    use super::*;

    use std::convert::TryInto;
    // use cosmwasm_std::testing::MockStorage;
    use crate::contract::GAS_BASE_FEE_JUNO;
    use cosmwasm_std::{
        coin, coins, to_binary, Addr, BankMsg, CosmosMsg, Empty, StakingMsg, WasmMsg,
    };
    use cw_multi_test::{App, AppBuilder, Contract, ContractWrapper, Executor};
    // use crate::error::ContractError;
    use crate::helpers::CwTemplateContract;
    use cw_croncat_core::msg::{ExecuteMsg, GetBalancesResponse, InstantiateMsg, QueryMsg};
    use cw_croncat_core::types::{Action, Boundary};

    pub fn contract_template() -> Box<dyn Contract<Empty>> {
        let contract = ContractWrapper::new(
            crate::entry::execute,
            crate::entry::instantiate,
            crate::entry::query,
        );
        Box::new(contract)
    }

    const ADMIN: &str = "cosmos1sjllsnramtg3ewxqwwrwjxfgc4n4ef9u0tvx7u";
    const ANYONE: &str = "cosmos1t5u0jfg3ljsjrh2m9e47d4ny2hea7eehxrzdgd";
    const VERY_RICH: &str = "cosmos1c3cy3wzzz3698ypklvh7shksvmefj69xhm89z2";
    const NATIVE_DENOM: &str = "atom";

    fn mock_app() -> App {
        AppBuilder::new().build(|router, _, storage| {
            let accounts: Vec<(u128, String)> = vec![
                (100, ADMIN.to_string()),
                (800_010, ANYONE.to_string()),
                (u128::max_value(), VERY_RICH.to_string()),
            ];
            for (amt, address) in accounts.iter() {
                router
                    .bank
                    .init_balance(
                        storage,
                        &Addr::unchecked(address),
                        vec![coin(amt.clone(), NATIVE_DENOM.to_string())],
                    )
                    .unwrap();
            }
        })
    }

    fn proper_instantiate() -> (App, CwTemplateContract) {
        let mut app = mock_app();
        let cw_template_id = app.store_code(contract_template());
        let owner_addr = Addr::unchecked(ADMIN);

        let msg = InstantiateMsg {
            denom: "atom".to_string(),
            owner_id: Some(owner_addr.clone()),
            gas_base_fee: None,
            agent_nomination_duration: Some(360),
        };
        let cw_template_contract_addr = app
            .instantiate_contract(cw_template_id, owner_addr, &msg, &[], "Manager", None)
            .unwrap();

        let cw_template_contract = CwTemplateContract(cw_template_contract_addr);

        (app, cw_template_contract)
    }

    #[test]
    fn query_task_hash_success() {
        let (app, cw_template_contract) = proper_instantiate();
        let contract_addr = cw_template_contract.addr();

        let to_address = String::from("you");
        let amount = coins(1015, "earth");
        let bank = BankMsg::Send { to_address, amount };
        let msg: CosmosMsg = bank.clone().into();

        let task = Task {
            owner_id: Addr::unchecked("nobody".to_string()),
            interval: Interval::Immediate,
            boundary: BoundaryValidated {
                start: None,
                end: None,
            },
            stop_on_fail: false,
            total_deposit: coins(37, "atom"),
            total_cw20_deposit: vec![],
            actions: vec![Action {
                msg,
                gas_limit: Some(150_000),
            }],
            rules: None,
        };

        // HASH CHECK!
        let task_hash: String = app
            .wrap()
            .query_wasm_smart(
                &contract_addr.clone(),
                &QueryMsg::GetTaskHash {
                    task: Box::new(task),
                },
            )
            .unwrap();
        assert_eq!(
            "69217dd2b6334abe2544a12fcb89588f9cc5c62a298b8720706d9befa3d736d3",
            task_hash
        );
    }

    #[test]
    fn query_validate_interval_success() {
        let (app, cw_template_contract) = proper_instantiate();
        let contract_addr = cw_template_contract.addr();

        let intervals: Vec<Interval> = vec![
            Interval::Once,
            Interval::Immediate,
            Interval::Block(12345),
            Interval::Cron("0 0 * * * *".to_string()),
        ];
        for i in intervals.iter() {
            let valid: bool = app
                .wrap()
                .query_wasm_smart(
                    &contract_addr.clone(),
                    &QueryMsg::ValidateInterval {
                        interval: i.to_owned(),
                    },
                )
                .unwrap();
            assert!(valid);
        }
    }

    #[test]
    fn query_get_tasks() {
        let (mut app, cw_template_contract) = proper_instantiate();
        let contract_addr = cw_template_contract.addr();

        let validator = String::from("you");
        let amount = coin(3, "atom");
        let stake = StakingMsg::Delegate { validator, amount };
        let msg: CosmosMsg = stake.clone().into();

        let create_task_msg = ExecuteMsg::CreateTask {
            task: TaskRequest {
                interval: Interval::Immediate,
                boundary: None,
                stop_on_fail: false,
                actions: vec![Action {
                    msg,
                    gas_limit: Some(150_000),
                }],
                rules: None,
                cw20_coins: vec![],
            },
        };

        // create a task
        app.execute_contract(
            Addr::unchecked(ANYONE),
            contract_addr.clone(),
            &create_task_msg,
            &coins(300010, "atom"),
        )
        .unwrap();

        // check storage has the task
        let all_tasks: Vec<TaskResponse> = app
            .wrap()
            .query_wasm_smart(
                &contract_addr.clone(),
                &QueryMsg::GetTasks {
                    from_index: None,
                    limit: None,
                },
            )
            .unwrap();
        assert_eq!(all_tasks.len(), 1);

        let owner_tasks: Vec<TaskResponse> = app
            .wrap()
            .query_wasm_smart(
                &contract_addr.clone(),
                &QueryMsg::GetTasksByOwner {
                    owner_id: Addr::unchecked(ANYONE),
                },
            )
            .unwrap();
        assert_eq!(owner_tasks.len(), 1);
    }

    #[test]
    fn query_get_tasks_pagination() {
        let (mut app, cw_template_contract) = proper_instantiate();
        let contract_addr = cw_template_contract.addr();

        let validator = String::from("you");
        let tasks_amnt: u64 = 10;
        let from_index = 3;
        let limit = 2;
        let new_msg = |amount| ExecuteMsg::CreateTask {
            task: TaskRequest {
                interval: Interval::Immediate,
                boundary: None,
                stop_on_fail: false,
                actions: vec![Action {
                    msg: StakingMsg::Delegate {
                        validator: validator.clone(),
                        amount: coin(amount, "atom"),
                    }
                    .into(),
                    gas_limit: Some(150_000),
                }],
                rules: None,
                cw20_coins: vec![],
            },
        };

        // create a tasks
        for amount in 1..tasks_amnt as u128 + 1 {
            app.execute_contract(
                Addr::unchecked(VERY_RICH),
                contract_addr.clone(),
                &new_msg(amount),
                &coins(300010, "atom"),
            )
            .unwrap();
        }
        let mut all_tasks: Vec<TaskResponse> = app
            .wrap()
            .query_wasm_smart(
                &contract_addr.clone(),
                &QueryMsg::GetTasks {
                    from_index: None,
                    limit: None,
                },
            )
            .unwrap();
        assert_eq!(all_tasks.len(), tasks_amnt as usize);

        // check we get right amount of tasks
        let part_of_tasks: Vec<TaskResponse> = app
            .wrap()
            .query_wasm_smart(
                &contract_addr.clone(),
                &QueryMsg::GetTasks {
                    from_index: Some(from_index),
                    limit: None,
                },
            )
            .unwrap();
        let expected_amnt: usize = (tasks_amnt - from_index).try_into().unwrap();
        assert_eq!(part_of_tasks.len(), expected_amnt);

        println!(
            "half_tasks: {:?}\n hash_vec:{:?}",
            part_of_tasks
                .iter()
                .map(|t| t.task_hash.clone())
                .collect::<Vec<String>>(),
            all_tasks
                .iter()
                .map(|t| t.task_hash.clone())
                .collect::<Vec<String>>(),
        );

        // Check it's in right order
        for i in 0..expected_amnt {
            assert_eq!(
                all_tasks[from_index as usize + i].task_hash,
                part_of_tasks[i].task_hash
            );
        }

        // and with limit
        let part_of_tasks: Vec<TaskResponse> = app
            .wrap()
            .query_wasm_smart(
                &contract_addr.clone(),
                &QueryMsg::GetTasks {
                    from_index: Some(from_index),
                    limit: Some(limit),
                },
            )
            .unwrap();
        let expected_amnt: usize = (limit).try_into().unwrap();
        assert_eq!(part_of_tasks.len(), expected_amnt);

        // Edge cases

        // Index out of bounds, so we return nothing
        let from_index = tasks_amnt;
        let out_of_bounds: Vec<TaskResponse> = app
            .wrap()
            .query_wasm_smart(
                &contract_addr.clone(),
                &QueryMsg::GetTasks {
                    from_index: Some(from_index),
                    limit: None,
                },
            )
            .unwrap();
        assert!(out_of_bounds.is_empty());

        // Returns as many elements as possible without a panic
        let from_index = tasks_amnt - 2;
        let two_last_elements: Vec<TaskResponse> = app
            .wrap()
            .query_wasm_smart(
                &contract_addr.clone(),
                &QueryMsg::GetTasks {
                    from_index: Some(from_index),
                    limit: Some(tasks_amnt),
                },
            )
            .unwrap();
        assert_eq!(two_last_elements.len(), 2);

        // Removed task shouldn't reorder things
        let removed_index = from_index as usize;
        app.execute_contract(
            Addr::unchecked(ANYONE),
            contract_addr.clone(),
            &ExecuteMsg::RemoveTask {
                task_hash: all_tasks
                    .remove(removed_index) // We removed hash from original vector to match
                    .task_hash,
            },
            &vec![],
        )
        .unwrap();
        let new_tasks: Vec<TaskResponse> = app
            .wrap()
            .query_wasm_smart(
                &contract_addr.clone(),
                &QueryMsg::GetTasks {
                    from_index: None,
                    limit: None,
                },
            )
            .unwrap();
        assert_eq!(new_tasks, all_tasks);
    }

    #[test]
    fn check_task_create_fail_cases() -> StdResult<()> {
        let (mut app, cw_template_contract) = proper_instantiate();
        let contract_addr = cw_template_contract.addr();

        let validator = String::from("you");
        let amount = coin(3, "atom");
        let stake = StakingMsg::Delegate { validator, amount };
        let msg: CosmosMsg = stake.clone().into();

        let create_task_msg = ExecuteMsg::CreateTask {
            task: TaskRequest {
                interval: Interval::Immediate,
                boundary: None,
                stop_on_fail: false,
                actions: vec![Action {
                    msg: msg.clone(),
                    gas_limit: Some(150_000),
                }],
                rules: None,
                cw20_coins: vec![],
            },
        };
        // let task_id_str = "95c916a53fa9d26deef094f7e1ee31c00a2d47b8bf474b2e06d39aebfb1fecc7".to_string();
        // let task_id = task_id_str.clone().into_bytes();

        // Must attach funds
        let res_err = app
            .execute_contract(
                Addr::unchecked(ANYONE),
                contract_addr.clone(),
                &create_task_msg,
                &vec![],
            )
            .unwrap_err();
        assert_eq!(
            ContractError::CustomError {
                val: "Must attach funds".to_string()
            },
            res_err.downcast().unwrap()
        );

        // Create task paused
        let change_settings_msg = ExecuteMsg::UpdateSettings {
            paused: Some(true),
            owner_id: None,
            // treasury_id: None,
            agent_fee: None,
            agents_eject_threshold: None,
            gas_price: None,
            proxy_callback_gas: None,
            slot_granularity: None,
            min_tasks_per_agent: None,
        };
        app.execute_contract(
            Addr::unchecked(ADMIN),
            contract_addr.clone(),
            &change_settings_msg,
            &vec![],
        )
        .unwrap();
        let res_err = app
            .execute_contract(
                Addr::unchecked(ANYONE),
                contract_addr.clone(),
                &create_task_msg,
                &coins(300010, "atom"),
            )
            .unwrap_err();
        assert_eq!(
            ContractError::CustomError {
                val: "Create task paused".to_string()
            },
            res_err.downcast().unwrap()
        );
        // Set it back
        app.execute_contract(
            Addr::unchecked(ADMIN),
            contract_addr.clone(),
            &ExecuteMsg::UpdateSettings {
                paused: Some(false),
                owner_id: None,
                // treasury_id: None,
                agent_fee: None,
                agents_eject_threshold: None,
                gas_price: None,
                proxy_callback_gas: None,
                slot_granularity: None,
                min_tasks_per_agent: None,
            },
            &vec![],
        )
        .unwrap();

        // Creator invalid
        let action_self = CosmosMsg::Wasm(WasmMsg::Execute {
            contract_addr: contract_addr.clone().into_string(),
            funds: vec![],
            msg: to_binary(&change_settings_msg.clone())?,
        });
        let res_err = app
            .execute_contract(
                Addr::unchecked(ANYONE),
                contract_addr.clone(),
                &ExecuteMsg::CreateTask {
                    task: TaskRequest {
                        interval: Interval::Once,
                        boundary: None,
                        stop_on_fail: false,
                        actions: vec![Action {
                            msg: action_self.clone(),
                            gas_limit: Some(150_000),
                        }],
                        rules: None,
                        cw20_coins: vec![],
                    },
                },
                &coins(13, "atom"),
            )
            .unwrap_err();
        assert_eq!(
            ContractError::CustomError {
                val: "Actions Message Unsupported".to_string()
            },
            res_err.downcast().unwrap()
        );

        // Interval invalid
        let res_err = app
            .execute_contract(
                Addr::unchecked(ANYONE),
                contract_addr.clone(),
                &ExecuteMsg::CreateTask {
                    task: TaskRequest {
                        interval: Interval::Cron("faux_paw".to_string()),
                        boundary: None,
                        stop_on_fail: false,
                        actions: vec![Action {
                            msg: msg.clone(),
                            gas_limit: Some(150_000),
                        }],
                        rules: None,
                        cw20_coins: vec![],
                    },
                },
                &coins(13, "atom"),
            )
            .unwrap_err();
        assert_eq!(
            ContractError::CustomError {
                val: "Interval invalid".to_string()
            },
            res_err.downcast().unwrap()
        );

        // Task already exists
        app.execute_contract(
            Addr::unchecked(ANYONE),
            contract_addr.clone(),
            &create_task_msg,
            &coins(300010, "atom"),
        )
        .unwrap();
        let res_err = app
            .execute_contract(
                Addr::unchecked(ANYONE),
                contract_addr.clone(),
                &create_task_msg,
                &coins(300010, "atom"),
            )
            .unwrap_err();
        assert_eq!(
            ContractError::CustomError {
                val: "Task already exists".to_string()
            },
            res_err.downcast().unwrap()
        );

        // Task ended
        let res_err = app
            .execute_contract(
                Addr::unchecked(ANYONE),
                contract_addr.clone(),
                &ExecuteMsg::CreateTask {
                    task: TaskRequest {
                        interval: Interval::Block(12346),
                        boundary: Some(Boundary::Height {
                            start: None,
                            end: Some(1u64.into()),
                        }),
                        stop_on_fail: false,
                        actions: vec![Action {
                            msg,
                            gas_limit: Some(150_000),
                        }],
                        rules: None,
                        cw20_coins: vec![],
                    },
                },
                &coins(300010, "atom"),
            )
            .unwrap_err();
        assert_eq!(
            ContractError::CustomError {
                val: "Task ended".to_string()
            },
            res_err.downcast().unwrap()
        );

        // TODO: (needs impl!) Not enough task balance to execute job

        Ok(())
    }

    #[test]
    fn check_task_create_success() -> StdResult<()> {
        let (mut app, cw_template_contract) = proper_instantiate();
        let contract_addr = cw_template_contract.addr();

        let validator = String::from("you");
        let amount = coin(3, "atom");
        let stake = StakingMsg::Delegate { validator, amount };
        let msg: CosmosMsg = stake.clone().into();

        let create_task_msg = ExecuteMsg::CreateTask {
            task: TaskRequest {
                interval: Interval::Immediate,
                boundary: None,
                stop_on_fail: false,
                actions: vec![Action {
                    msg,
                    gas_limit: Some(150_000),
                }],
                rules: None,
                cw20_coins: vec![],
            },
        };
        let task_id_str =
            "95c916a53fa9d26deef094f7e1ee31c00a2d47b8bf474b2e06d39aebfb1fecc7".to_string();

        // create a task
        let res = app
            .execute_contract(
                Addr::unchecked(ANYONE),
                contract_addr.clone(),
                &create_task_msg,
                &coins(300010, "atom"),
            )
            .unwrap();
        // Assert task hash is returned as part of event attributes
        let mut has_created_hash: bool = false;
        for e in res.events {
            for a in e.attributes {
                if a.key == "task_hash" && a.value == task_id_str.clone() {
                    has_created_hash = true;
                }
            }
        }
        assert!(has_created_hash);

        // check storage has the task
        let new_task: Option<TaskResponse> = app
            .wrap()
            .query_wasm_smart(
                &contract_addr.clone(),
                &QueryMsg::GetTask {
                    task_hash: task_id_str.clone(),
                },
            )
            .unwrap();
        assert!(new_task.is_some());
        if let Some(t) = new_task {
            assert_eq!(Addr::unchecked(ANYONE), t.owner_id);
            assert_eq!(Interval::Immediate, t.interval);
            assert_eq!(None, t.boundary);
            assert_eq!(false, t.stop_on_fail);
            assert_eq!(coins(300010, "atom"), t.total_deposit);
            assert_eq!(task_id_str.clone(), t.task_hash);
        }

        // get slot ids
        let slot_ids: GetSlotIdsResponse = app
            .wrap()
            .query_wasm_smart(&contract_addr.clone(), &QueryMsg::GetSlotIds {})
            .unwrap();
        let s_1: Vec<u64> = Vec::new();
        assert_eq!(s_1, slot_ids.time_ids);
        assert_eq!(vec![12346], slot_ids.block_ids);

        // get slot hashs
        let slot_info: GetSlotHashesResponse = app
            .wrap()
            .query_wasm_smart(
                &contract_addr.clone(),
                &QueryMsg::GetSlotHashes { slot: None },
            )
            .unwrap();
        let s_3: Vec<String> = Vec::new();
        assert_eq!(12346, slot_info.block_id);
        assert_eq!(vec![task_id_str.clone()], slot_info.block_task_hash);
        assert_eq!(0, slot_info.time_id);
        assert_eq!(s_3, slot_info.time_task_hash);

        Ok(())
    }

    #[test]
    fn check_remove_create() -> StdResult<()> {
        let (mut app, cw_template_contract) = proper_instantiate();
        let contract_addr = cw_template_contract.addr();

        let validator = String::from("you");
        let amount = coin(3, "atom");
        let stake = StakingMsg::Delegate { validator, amount };
        let msg: CosmosMsg = stake.clone().into();

        let create_task_msg = ExecuteMsg::CreateTask {
            task: TaskRequest {
                interval: Interval::Immediate,
                boundary: None,
                stop_on_fail: false,
                actions: vec![Action {
                    msg,
                    gas_limit: Some(150_000),
                }],
                rules: None,
                cw20_coins: vec![],
            },
        };
        let task_id_str =
            "95c916a53fa9d26deef094f7e1ee31c00a2d47b8bf474b2e06d39aebfb1fecc7".to_string();

        // create a task
        app.execute_contract(
            Addr::unchecked(ANYONE),
            contract_addr.clone(),
            &create_task_msg,
            &coins(300010, "atom"),
        )
        .unwrap();

        // check storage DOES have the task
        let new_task: Option<TaskResponse> = app
            .wrap()
            .query_wasm_smart(
                &contract_addr.clone(),
                &QueryMsg::GetTask {
                    task_hash: task_id_str.clone(),
                },
            )
            .unwrap();
        assert!(new_task.is_some());

        // Confirm slot exists, proving task was scheduled
        let slot_ids: GetSlotIdsResponse = app
            .wrap()
            .query_wasm_smart(&contract_addr.clone(), &QueryMsg::GetSlotIds {})
            .unwrap();
        let s_1: Vec<u64> = Vec::new();
        assert_eq!(s_1, slot_ids.time_ids);
        assert_eq!(vec![12346], slot_ids.block_ids);

        // Remove the Task
        app.execute_contract(
            Addr::unchecked(ANYONE),
            contract_addr.clone(),
            &ExecuteMsg::RemoveTask {
                task_hash: task_id_str.clone(),
            },
            &vec![],
        )
        .unwrap();

        // check storage DOESNT have the task
        let rem_task: Option<TaskResponse> = app
            .wrap()
            .query_wasm_smart(
                &contract_addr.clone(),
                &QueryMsg::GetTask {
                    task_hash: task_id_str.clone(),
                },
            )
            .unwrap();
        assert!(rem_task.is_none());

        // Check the contract total balance has decreased from the removed task
        let balances: GetBalancesResponse = app
            .wrap()
            .query_wasm_smart(&contract_addr.clone(), &QueryMsg::GetBalances {})
            .unwrap();
        assert_eq!(coins(0, "atom"), balances.available_balance.native);

        // Check the slots correctly removed the task
        let slot_ids: GetSlotIdsResponse = app
            .wrap()
            .query_wasm_smart(&contract_addr.clone(), &QueryMsg::GetSlotIds {})
            .unwrap();
        let s: Vec<u64> = Vec::new();
        assert_eq!(s.clone(), slot_ids.time_ids);
        assert_eq!(s, slot_ids.block_ids);

        Ok(())
    }

    #[test]
    fn check_refill_create() -> StdResult<()> {
        let (mut app, cw_template_contract) = proper_instantiate();
        let contract_addr = cw_template_contract.addr();

        let validator = String::from("you");
        let amount = coin(3, "atom");
        let stake = StakingMsg::Delegate { validator, amount };
        let msg: CosmosMsg = stake.clone().into();

        let create_task_msg = ExecuteMsg::CreateTask {
            task: TaskRequest {
                interval: Interval::Immediate,
                boundary: None,
                stop_on_fail: false,
                actions: vec![Action {
                    msg,
                    gas_limit: Some(150_000),
                }],
                rules: None,
                cw20_coins: vec![],
            },
        };
        let task_id_str =
            "95c916a53fa9d26deef094f7e1ee31c00a2d47b8bf474b2e06d39aebfb1fecc7".to_string();

        // create a task
        app.execute_contract(
            Addr::unchecked(ANYONE),
            contract_addr.clone(),
            &create_task_msg,
            &coins(300010, "atom"),
        )
        .unwrap();
        // refill task
        let res = app
            .execute_contract(
                Addr::unchecked(ANYONE),
                contract_addr.clone(),
                &ExecuteMsg::RefillTaskBalance {
                    task_hash: task_id_str.clone(),
                },
                &coins(3, "atom"),
            )
            .unwrap();
        // Assert returned event attributes include total
        let mut matches_new_totals: bool = false;
        for e in res.events {
            for a in e.attributes {
                if a.key == "total_deposit" && a.value == "300013atom".to_string() {
                    matches_new_totals = true;
                }
            }
        }
        assert!(matches_new_totals);

        // check the task totals
        let new_task: Option<TaskResponse> = app
            .wrap()
            .query_wasm_smart(
                &contract_addr.clone(),
                &QueryMsg::GetTask {
                    task_hash: task_id_str.clone(),
                },
            )
            .unwrap();
        assert!(new_task.is_some());

        if let Some(t) = new_task {
            assert_eq!(Addr::unchecked(ANYONE), t.owner_id);
            assert_eq!(coins(300013, "atom"), t.total_deposit);
        }

        // Check the balance has increased to include the new refilled total
        let balances: GetBalancesResponse = app
            .wrap()
            .query_wasm_smart(&contract_addr.clone(), &QueryMsg::GetBalances {})
            .unwrap();
        assert_eq!(coins(300013, "atom"), balances.available_balance.native);

        Ok(())
    }

    #[test]
    fn check_gas_minimum() {
        let (mut app, cw_template_contract) = proper_instantiate();
        let contract_addr = cw_template_contract.addr();

        let validator = String::from("you");
        let amount = coin(3, "atom");
        let stake = StakingMsg::Delegate { validator, amount };
        let msg: CosmosMsg = stake.clone().into();
        let gas_limit = 150_000;
        let agent_fee = 5;

        let create_task_msg = ExecuteMsg::CreateTask {
            task: TaskRequest {
                interval: Interval::Immediate,
                boundary: None,
                stop_on_fail: false,
                actions: vec![Action {
                    msg,
                    gas_limit: Some(gas_limit),
                }],
                rules: None,
                cw20_coins: vec![],
            },
        };
        // create 1 token off task
        let amount_for_one_task = gas_limit + agent_fee;
        let res = app.execute_contract(
            Addr::unchecked(ANYONE),
            contract_addr.clone(),
            &create_task_msg,
            &coins(u128::from(amount_for_one_task * 2 - 1), "atom"),
        );
        assert!(format!("{res:?}").contains("Not enough task balance to execute job"));

        // create a task
        let res = app.execute_contract(
            Addr::unchecked(ANYONE),
            contract_addr.clone(),
            &create_task_msg,
            &coins(u128::from(amount_for_one_task * 2), "atom"),
        );
        assert!(res.is_ok());
    }

    #[test]
    fn check_gas_default() {
        let (mut app, cw_template_contract) = proper_instantiate();
        let contract_addr = cw_template_contract.addr();

        let validator = String::from("you");
        let amount = coin(3, "atom");
        let stake = StakingMsg::Delegate { validator, amount };
        let msg: CosmosMsg = stake.clone().into();
        let gas_limit = GAS_BASE_FEE_JUNO;
        let agent_fee = 5;

        let create_task_msg = ExecuteMsg::CreateTask {
            task: TaskRequest {
                interval: Interval::Immediate,
                boundary: None,
                stop_on_fail: false,
                actions: vec![Action {
                    msg,
                    gas_limit: None,
                }],
                rules: None,
                cw20_coins: vec![],
            },
        };
        // create 1 token off task
        let amount_for_one_task = gas_limit + agent_fee;
        let res = app.execute_contract(
            Addr::unchecked(ANYONE),
            contract_addr.clone(),
            &create_task_msg,
            &coins(u128::from(amount_for_one_task * 2 - 1), "atom"),
        );
        assert!(format!("{res:?}").contains("Not enough task balance to execute job"));

        // create a task
        let res = app.execute_contract(
            Addr::unchecked(ANYONE),
            contract_addr.clone(),
            &create_task_msg,
            &coins(u128::from(amount_for_one_task * 2), "atom"),
        );
        assert!(res.is_ok());
    }
}<|MERGE_RESOLUTION|>--- conflicted
+++ resolved
@@ -5,10 +5,7 @@
     coin, Addr, BankMsg, Coin, Deps, DepsMut, Env, MessageInfo, Order, Response, StdError,
     StdResult, SubMsg,
 };
-<<<<<<< HEAD
-use cw20::{Balance, Cw20Coin, Cw20CoinVerified, Cw20ReceiveMsg};
-=======
->>>>>>> ff54edd2
+use cw20::{Cw20Coin, Cw20CoinVerified, Cw20ReceiveMsg};
 use cw_croncat_core::msg::{GetSlotHashesResponse, GetSlotIdsResponse, TaskRequest, TaskResponse};
 use cw_croncat_core::traits::Intervals;
 use cw_croncat_core::types::{BoundaryValidated, SlotType, Task};
@@ -507,16 +504,14 @@
                     Ok(balances)
                 })?;
 
-        self.config.update(deps.storage, |mut c| -> StdResult<_> {
-            c.available_balance.add_tokens(
-                Cw20CoinVerified {
+        self.config
+            .update(deps.storage, |mut c| -> Result<_, ContractError> {
+                c.available_balance.checked_add_cw20(&[Cw20CoinVerified {
                     address: info.sender,
                     amount: msg.amount,
-                }
-                .into(),
-            );
-            Ok(c)
-        })?;
+                }])?;
+                Ok(c)
+            })?;
 
         let total_cw20_string: Vec<String> = new_balances.iter().map(ToString::to_string).collect();
 
