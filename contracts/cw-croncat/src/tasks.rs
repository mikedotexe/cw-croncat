--- conflicted
+++ resolved
@@ -9,16 +9,8 @@
 use cw20::{Cw20Coin, Cw20CoinVerified, Cw20ExecuteMsg};
 use cw_croncat_core::error::CoreError;
 use cw_croncat_core::msg::{
-<<<<<<< HEAD
     GetSlotHashesResponse, GetSlotIdsResponse, SimulateTaskResponse, TaskRequest, TaskResponse,
     TaskWithQueriesResponse,
-=======
-    GetSlotHashesResponse, GetSlotIdsResponse, TaskRequest, TaskResponse, TaskWithQueriesResponse,
-};
-use cw_croncat_core::traits::{BalancesOperations, FindAndMutate, Intervals};
-use cw_croncat_core::types::{
-    gas_amount_with_agent_fee, CheckedBoundary, GenericBalance, SlotType, Task,
->>>>>>> d1693a74
 };
 use cw_croncat_core::traits::{BalancesOperations, Intervals};
 use cw_croncat_core::types::{simulate_task, ContractInfo, EconomicsContext, SlotType, Task};
@@ -228,7 +220,7 @@
                 gas_action_fee: cfg.gas_action_fee,
                 agent_fee: cfg.agent_fee,
                 native_denom: &cfg.native_denom,
-                gas_fraction: &cfg.gas_fraction,
+                gas_price: &cfg.gas_price,
             },
             &ContractInfo {
                 addr: &env.contract.address,
@@ -290,43 +282,15 @@
                     Ok(balances)
                 },
             )?;
-<<<<<<< HEAD
-        }
-=======
-            cw20
-        } else {
-            vec![]
-        };
-        let boundary = CheckedBoundary::new(task.boundary, &task.interval)?;
-
->>>>>>> d1693a74
+        }
         if !task.interval.is_valid() {
             return Err(ContractError::CustomError {
                 val: "Interval invalid".to_string(),
             });
         }
 
-<<<<<<< HEAD
         let mut req = task.clone();
         req.sender = Some(task.sender.unwrap_or_else(|| info.sender.to_string()));
-=======
-        let (mut amount_for_one_task, gas_amount) = task.is_valid_msg_calculate_usage(
-            deps.api,
-            &env.contract.address,
-            owner_id,
-            &cfg.owner_id,
-            cfg.gas_base_fee,
-            cfg.gas_action_fee,
-            cfg.gas_query_fee,
-            cfg.gas_wasm_query_fee,
-        )?;
-        let gas_amount_with_agent_fee = gas_amount_with_agent_fee(gas_amount, cfg.agent_fee)?;
-        let price = cfg.gas_price.calculate(gas_amount_with_agent_fee)?;
-        amount_for_one_task
-            .native
-            .find_checked_add(&coin(price, &cfg.native_denom))?;
-
->>>>>>> d1693a74
         //ToDo: Change this method as env.contract.address does not exist in testing env
         let version = self.get_contract_version(&env, &deps.as_ref());
 
@@ -344,7 +308,7 @@
                 gas_action_fee: cfg.gas_action_fee,
                 agent_fee: cfg.agent_fee,
                 native_denom: &cfg.native_denom,
-                gas_fraction: &cfg.gas_fraction,
+                gas_price: &cfg.gas_price,
             },
         )?;
 
