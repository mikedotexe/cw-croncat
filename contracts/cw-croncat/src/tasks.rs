use crate::error::ContractError;
use crate::slots::Interval;
use crate::state::{Config, CwCroncat};
use cosmwasm_std::{
    coin, Addr, BankMsg, Coin, Deps, DepsMut, Env, MessageInfo, Order, Response, StdResult, SubMsg,
};
use cw20::Balance;
use cw_croncat_core::msg::{TaskRequest, TaskResponse};
use cw_croncat_core::types::{SlotType, Task};

impl<'a> CwCroncat<'a> {
    /// Returns task data
    /// Used by the frontend for viewing tasks
    pub(crate) fn query_get_tasks(
        &self,
        deps: Deps,
        from_index: Option<u64>,
        limit: Option<u64>,
    ) -> StdResult<Vec<TaskResponse>> {
<<<<<<< HEAD
        let mut ret: Vec<TaskResponse> = Vec::new();
        let mut start = 0;
        let size: u64 = self.task_total.load(deps.storage)?.min(1000);
        if let Some(index) = from_index {
            start = index;
        }
        let mut end = u64::min(start.saturating_add(100), size);
        if let Some(l) = limit {
            end = u64::min(start.saturating_add(l), size);
        }

        // NOTE: could setup another index to allow efficient paginated
        let keys: Vec<Vec<u8>> = self
            .tasks
            .keys(deps.storage, None, None, Order::Ascending)
            .collect::<StdResult<Vec<_>>>()?;

        for i in start..end {
            let task_hash = &keys[i as usize];
            let res = self.tasks.may_load(deps.storage, task_hash.to_vec())?;
            if let Some(task) = res {
                ret.push(TaskResponse {
=======
        let size: u64 = self
            .task_total
            .may_load(deps.storage)?
            .unwrap_or(0)
            .min(1000);
        let from_index = from_index.unwrap_or_default();
        let limit = limit.unwrap_or(100).min(size);
        self.tasks
            .range(deps.storage, None, None, Order::Ascending)
            .skip(from_index as usize)
            .take(limit as usize)
            .map(|res| {
                res.map(|(_k, task)| TaskResponse {
>>>>>>> 128df19e
                    task_hash: task.to_hash(),
                    owner_id: task.owner_id,
                    interval: task.interval,
                    boundary: task.boundary,
                    stop_on_fail: task.stop_on_fail,
                    total_deposit: task.total_deposit,
                    actions: task.actions,
                    rules: task.rules,
                })
            })
            .collect()
    }

    /// Returns task data for a specific owner
    pub(crate) fn query_get_tasks_by_owner(
        &self,
        deps: Deps,
        owner_id: Addr,
    ) -> StdResult<Vec<TaskResponse>> {
        let tasks_by_owner: Vec<TaskResponse> = self
            .tasks
            .idx
            .owner
            .prefix(owner_id)
            .range(deps.storage, None, None, Order::Ascending)
            .map(|x| {
                x.map(|(_, task)| TaskResponse {
                    task_hash: task.to_hash(),
                    owner_id: task.owner_id,
                    interval: task.interval,
                    boundary: task.boundary,
                    stop_on_fail: task.stop_on_fail,
                    total_deposit: task.total_deposit,
                    actions: task.actions,
                    rules: task.rules,
                })
            })
            .collect::<StdResult<Vec<_>>>()?;

        Ok(tasks_by_owner)
    }

    /// Returns single task data
    pub(crate) fn query_get_task(
        &self,
        deps: Deps,
        task_hash: String,
    ) -> StdResult<Option<TaskResponse>> {
        let res = self
            .tasks
            .may_load(deps.storage, task_hash.as_bytes().to_vec())?;
        if res.is_none() {
            return Ok(None);
        }

        let task: Task = res.unwrap();

        Ok(Some(TaskResponse {
            task_hash: task.to_hash(),
            owner_id: task.owner_id,
            interval: task.interval,
            boundary: task.boundary,
            stop_on_fail: task.stop_on_fail,
            total_deposit: task.total_deposit,
            actions: task.actions,
            rules: task.rules,
        }))
    }

    /// Returns a hash computed by the input task data
    pub(crate) fn query_get_task_hash(&self, task: Task) -> StdResult<String> {
        Ok(task.to_hash())
    }

    /// Check if interval params are valid by attempting to parse
    pub(crate) fn query_validate_interval(&self, interval: Interval) -> StdResult<bool> {
        Ok(interval.is_valid())
    }

    /// Gets a set of tasks.
    /// Default: Returns the next executable set of tasks hashes.
    ///
    /// Optional Parameters:
    /// "offset" - An unsigned integer specifying how far in the future to check for tasks that are slotted.
    ///
    /// Result:
    /// (block id, block task hash's, time id, time task hash's)
    pub(crate) fn query_slot_tasks(
        &self,
        deps: Deps,
        slot: Option<u64>,
    ) -> StdResult<(u64, Vec<String>, u64, Vec<String>)> {
        let mut block_id: u64 = 0;
        let mut block_hashes: Vec<Vec<u8>> = Vec::new();
        let mut time_id: u64 = 0;
        let mut time_hashes: Vec<Vec<u8>> = Vec::new();

        // Check if slot was supplied, otherwise get the next slots for block and time
        if let Some(id) = slot {
            block_hashes = self
                .block_slots
                .may_load(deps.storage, id)?
                .unwrap_or_default();
            if !block_hashes.is_empty() {
                block_id = id;
            }
            time_hashes = self
                .block_slots
                .may_load(deps.storage, id)?
                .unwrap_or_default();
            if !time_hashes.is_empty() {
                time_id = id;
            }
        } else {
            let time: Vec<(u64, _)> = self
                .time_slots
                .range(deps.storage, None, None, Order::Ascending)
                .take(1)
                .collect::<StdResult<Vec<(u64, _)>>>()?;

            if !time.is_empty() {
                // (time_id, time_hashes) = time[0].clone();
                let slot = time[0].clone();
                time_id = slot.0;
                time_hashes = slot.1;
            }

            let block: Vec<(u64, _)> = self
                .block_slots
                .range(deps.storage, None, None, Order::Ascending)
                .take(1)
                .collect::<StdResult<Vec<(u64, _)>>>()?;

            if !block.is_empty() {
                // (block_id, block_hashes) = block[0].clone();
                let slot = block[0].clone();
                block_id = slot.0;
                block_hashes = slot.1;
            }
        }

        // Generate strings for all hashes
        let b_hashes: Vec<_> = block_hashes
            .iter()
            .map(|b| String::from_utf8(b.to_vec()).unwrap_or_else(|_| "".to_string()))
            .collect();
        let t_hashes: Vec<_> = time_hashes
            .iter()
            .map(|t| String::from_utf8(t.to_vec()).unwrap_or_else(|_| "".to_string()))
            .collect();

        Ok((block_id, b_hashes, time_id, t_hashes))
    }

    /// Gets list of active slot ids, for both time & block slots
    /// (time, block)
    pub(crate) fn query_slot_ids(&self, deps: Deps) -> StdResult<(Vec<u64>, Vec<u64>)> {
        let time: Vec<u64> = self
            .time_slots
            .keys(deps.storage, None, None, Order::Ascending)
            .collect::<StdResult<Vec<_>>>()?;
        let block: Vec<u64> = self
            .block_slots
            .keys(deps.storage, None, None, Order::Ascending)
            .collect::<StdResult<Vec<_>>>()?;
        Ok((time, block))
    }

    /// Allows any user or contract to pay for future txns based on a specific schedule
    /// contract, function id & other settings. When the task runs out of balance
    /// the task is no longer executed, any additional funds will be returned to task owner.
    pub fn create_task(
        &self,
        deps: DepsMut,
        info: MessageInfo,
        env: Env,
        task: TaskRequest,
    ) -> Result<Response, ContractError> {
        if info.funds.is_empty() {
            return Err(ContractError::CustomError {
                val: "Must attach funds".to_string(),
            });
        }
        let c: Config = self.config.load(deps.storage)?;
        if c.paused {
            return Err(ContractError::CustomError {
                val: "Create task paused".to_string(),
            });
        }

        let owner_id = info.sender;
        let item = Task {
            owner_id: owner_id.clone(),
            interval: task.interval,
            boundary: task.boundary,
            stop_on_fail: task.stop_on_fail,
            total_deposit: info.funds.clone(),
            actions: task.actions,
            rules: task.rules,
        };

        if !item.is_valid_msg(&env.contract.address, &owner_id, &c.owner_id) {
            return Err(ContractError::CustomError {
                val: "Actions Message Unsupported".to_string(),
            });
        }

        if !item.interval.is_valid() {
            return Err(ContractError::CustomError {
                val: "Interval invalid".to_string(),
            });
        }

        // TODO:
        // // Check that balance is sufficient for 1 execution minimum
        // let call_balance_used = self.task_balance_uses(&item);
        // let min_balance_needed: u128 = if recurring == Some(true) {
        //     call_balance_used * 2
        // } else {
        //     call_balance_used
        // };
        // assert!(
        //     min_balance_needed <= item.total_deposit.0,
        //     "Not enough task balance to execute job, need at least {}",
        //     min_balance_needed
        // );

        let hash = item.to_hash();

        // Parse interval into a future timestamp, then convert to a slot
        let (next_id, slot_kind) = item.interval.next(env.clone(), item.boundary);

        // If the next interval comes back 0, then this task should not schedule again
        if next_id == 0 {
            return Err(ContractError::CustomError {
                val: "Task ended".to_string(),
            });
        }

        // Add task to catalog
        self.tasks
            .update(deps.storage, item.to_hash_vec(), |old| match old {
                Some(_) => Err(ContractError::CustomError {
                    val: "Task already exists".to_string(),
                }),
                None => Ok(item.clone()),
            })?;

        // Increment task totals
        let size_res = self.increment_tasks(deps.storage);
        if size_res.is_err() {
            return Err(ContractError::CustomError {
                val: "Problem incrementing task total".to_string(),
            });
        }
        let size = size_res.unwrap();

        // Get previous task hashes in slot, add as needed
        let update_vec_data = |d: Option<Vec<Vec<u8>>>| -> StdResult<Vec<Vec<u8>>> {
            match d {
                // has some data, simply push new hash
                Some(data) => {
                    let mut s = data;
                    s.push(item.to_hash_vec());
                    Ok(s)
                }
                // No data, push new vec & hash
                None => Ok(vec![item.to_hash_vec()]),
            }
        };

        // Based on slot kind, put into block or cron slots
        match slot_kind {
            SlotType::Block => {
                self.block_slots
                    .update(deps.storage, next_id, update_vec_data)?;
            }
            SlotType::Cron => {
                self.time_slots
                    .update(deps.storage, next_id, update_vec_data)?;
            }
        }

        // Add the attached balance into available_balance
        let mut c: Config = self.config.load(deps.storage)?;
        c.available_balance.add_tokens(Balance::from(info.funds));

        // If the creation of this task means we'd like another agent, update config
        let min_tasks_per_agent = c.min_tasks_per_agent;
        let num_active_agents = self.agent_active_queue.load(deps.storage)?.len() as u64;
        let num_agents_to_accept =
            self.agents_to_let_in(&min_tasks_per_agent, &num_active_agents, &size);
        // If we should allow a new agent to take over
        if num_agents_to_accept != 0 {
            // Don't wipe out an older timestamp
            let begin = self.agent_nomination_begin_time.load(deps.storage)?;
            if begin.is_none() {
                self.agent_nomination_begin_time
                    .save(deps.storage, &Some(env.block.time))?;
            }
        }

        self.config.save(deps.storage, &c)?;

        Ok(Response::new()
            .add_attribute("method", "create_task")
            .add_attribute("slot_id", next_id.to_string())
            .add_attribute("slot_kind", format!("{:?}", slot_kind))
            .add_attribute("task_hash", hash))
    }

    /// Deletes a task in its entirety, returning any remaining balance to task owner.
    pub fn remove_task(&self, deps: DepsMut, task_hash: String) -> Result<Response, ContractError> {
        let hash_vec = task_hash.clone().into_bytes();
        let task_raw = self.tasks.may_load(deps.storage, hash_vec.clone())?;
        if task_raw.is_none() {
            return Err(ContractError::CustomError {
                val: "No task found by hash".to_string(),
            });
        }

        // Remove all the thangs
        self.tasks.remove(deps.storage, hash_vec)?;

        // find any scheduled things and remove them!
        // check which type of slot it would be in, then iterate to remove
        // NOTE: def could use some spiffy refactor here
        let time_ids: Vec<u64> = self
            .time_slots
            .keys(deps.storage, None, None, Order::Ascending)
            .collect::<StdResult<Vec<_>>>()?;

        for tid in time_ids {
            let mut time_hashes = self
                .time_slots
                .may_load(deps.storage, tid)?
                .unwrap_or_default();
            if !time_hashes.is_empty() {
                time_hashes.retain(|h| String::from_utf8(h.to_vec()).unwrap() != task_hash.clone());
            }

            // save the updates, remove if slot no longer has hashes
            if time_hashes.is_empty() {
                self.time_slots.remove(deps.storage, tid);
            } else {
                self.time_slots.save(deps.storage, tid, &time_hashes)?;
            }
        }
        let block_ids: Vec<u64> = self
            .block_slots
            .keys(deps.storage, None, None, Order::Ascending)
            .collect::<StdResult<Vec<_>>>()?;

        for bid in block_ids {
            let mut block_hashes = self
                .block_slots
                .may_load(deps.storage, bid)?
                .unwrap_or_default();
            if !block_hashes.is_empty() {
                block_hashes
                    .retain(|h| String::from_utf8(h.to_vec()).unwrap() != task_hash.clone());
            }

            // save the updates, remove if slot no longer has hashes
            if block_hashes.is_empty() {
                self.block_slots.remove(deps.storage, bid);
            } else {
                self.block_slots.save(deps.storage, bid, &block_hashes)?;
            }
        }

        // setup sub-msgs for returning any remaining total_deposit to the owner
        let task = task_raw.unwrap();
        let submsgs = SubMsg::new(BankMsg::Send {
            to_address: task.clone().owner_id.into(),
            amount: task.clone().total_deposit,
        });

        // remove from the total available_balance
        let mut c: Config = self.config.load(deps.storage)?;
        c.available_balance
            .minus_tokens(Balance::from(task.total_deposit));
        self.config.save(deps.storage, &c)?;

        Ok(Response::new()
            .add_attribute("method", "remove_task")
            .add_submessage(submsgs))
    }

    /// Refill a task with more balance to continue its execution
    /// NOTE: Restricting this to owner only, so owner can make sure the task ends
    pub fn refill_task(
        &self,
        deps: DepsMut,
        info: MessageInfo,
        task_hash: String,
    ) -> Result<Response, ContractError> {
        let hash_vec = task_hash.into_bytes();
        let task_raw = self.tasks.may_load(deps.storage, hash_vec.clone())?;
        if task_raw.is_none() {
            return Err(ContractError::CustomError {
                val: "Task doesnt exist".to_string(),
            });
        }
        let mut task: Task = task_raw.unwrap();
        if task.owner_id != info.sender {
            return Err(ContractError::CustomError {
                val: "Only owner can refill their task".to_string(),
            });
        }

        // Add the attached balance into available_balance
        let mut c: Config = self.config.load(deps.storage)?;
        c.available_balance
            .add_tokens(Balance::from(info.funds.clone()));
        self.config.save(deps.storage, &c)?;

        let mut total_balance: Vec<Coin> = vec![];
        for t in task.total_deposit.iter() {
            for f in info.funds.clone() {
                if f.denom == t.denom {
                    let amt = t.clone().amount.saturating_add(f.amount);
                    total_balance.push(coin(amt.into(), t.clone().denom));
                } else {
                    total_balance.push(t.clone());
                }
            }
        }
        task.total_deposit = total_balance;

        // update the task
        self.tasks.update(deps.storage, hash_vec, |old| match old {
            Some(_) => Ok(task.clone()),
            None => Err(ContractError::CustomError {
                val: "Task doesnt exist".to_string(),
            }),
        })?;

        // return the task total
        let coins_total: String = task.total_deposit.iter().map(|a| a.to_string()).collect();
        Ok(Response::new()
            .add_attribute("method", "refill_task")
            .add_attribute("total_deposit", coins_total))
    }
}

#[cfg(test)]
mod tests {
    use super::*;

    use std::convert::TryInto;
    // use cosmwasm_std::testing::MockStorage;
    use cosmwasm_std::{
        coin, coins, to_binary, Addr, BankMsg, CosmosMsg, Empty, StakingMsg, WasmMsg,
    };
    use cw_multi_test::{App, AppBuilder, Contract, ContractWrapper, Executor};
    // use crate::error::ContractError;
    use crate::helpers::CwTemplateContract;
    use cw_croncat_core::msg::{BalancesResponse, ExecuteMsg, InstantiateMsg, QueryMsg};
    use cw_croncat_core::types::{Action, Boundary, BoundarySpec};

    pub fn contract_template() -> Box<dyn Contract<Empty>> {
        let contract = ContractWrapper::new(
            crate::entry::execute,
            crate::entry::instantiate,
            crate::entry::query,
        );
        Box::new(contract)
    }

    const ADMIN: &str = "cosmos1sjllsnramtg3ewxqwwrwjxfgc4n4ef9u0tvx7u";
    const ANYONE: &str = "cosmos1t5u0jfg3ljsjrh2m9e47d4ny2hea7eehxrzdgd";
    const VERY_RICH: &str = "cosmos1c3cy3wzzz3698ypklvh7shksvmefj69xhm89z2";
    const NATIVE_DENOM: &str = "atom";

    fn mock_app() -> App {
        AppBuilder::new().build(|router, _, storage| {
            let accounts: Vec<(u128, String)> = vec![
                (100, ADMIN.to_string()),
                (100, ANYONE.to_string()),
                (u128::max_value(), VERY_RICH.to_string()),
            ];
            for (amt, address) in accounts.iter() {
                router
                    .bank
                    .init_balance(
                        storage,
                        &Addr::unchecked(address),
                        vec![coin(amt.clone(), NATIVE_DENOM.to_string())],
                    )
                    .unwrap();
            }
        })
    }

    fn proper_instantiate() -> (App, CwTemplateContract) {
        let mut app = mock_app();
        let cw_template_id = app.store_code(contract_template());
        let owner_addr = Addr::unchecked(ADMIN);

        let msg = InstantiateMsg {
            denom: "atom".to_string(),
            owner_id: Some(owner_addr.clone()),
            agent_nomination_duration: Some(360),
        };
        let cw_template_contract_addr = app
            .instantiate_contract(cw_template_id, owner_addr, &msg, &[], "Manager", None)
            .unwrap();

        let cw_template_contract = CwTemplateContract(cw_template_contract_addr);

        (app, cw_template_contract)
    }

    #[test]
    fn query_task_hash_success() {
        let (app, cw_template_contract) = proper_instantiate();
        let contract_addr = cw_template_contract.addr();

        let to_address = String::from("you");
        let amount = coins(1015, "earth");
        let bank = BankMsg::Send { to_address, amount };
        let msg: CosmosMsg = bank.clone().into();

        let task = Task {
            owner_id: Addr::unchecked("nobody".to_string()),
            interval: Interval::Immediate,
            boundary: Boundary {
                start: None,
                end: None,
            },
            stop_on_fail: false,
            total_deposit: coins(37, "atom"),
            actions: vec![Action {
                msg,
                gas_limit: Some(150_000),
            }],
            rules: None,
        };

        // HASH CHECK!
        let task_hash: String = app
            .wrap()
            .query_wasm_smart(
                &contract_addr.clone(),
                &QueryMsg::GetTaskHash {
                    task: Box::new(task),
                },
            )
            .unwrap();
        assert_eq!(
            "3ccb739ea050ebbd2e08f74aeb0b7aa081b15fa78504cba44155ec774452bbee",
            task_hash
        );
    }

    #[test]
    fn query_validate_interval_success() {
        let (app, cw_template_contract) = proper_instantiate();
        let contract_addr = cw_template_contract.addr();

        let intervals: Vec<Interval> = vec![
            Interval::Once,
            Interval::Immediate,
            Interval::Block(12345),
            Interval::Cron("0 0 * * * *".to_string()),
        ];
        for i in intervals.iter() {
            let valid: bool = app
                .wrap()
                .query_wasm_smart(
                    &contract_addr.clone(),
                    &QueryMsg::ValidateInterval {
                        interval: i.to_owned(),
                    },
                )
                .unwrap();
            assert!(valid);
        }
    }

    #[test]
    fn query_get_tasks() {
        let (mut app, cw_template_contract) = proper_instantiate();
        let contract_addr = cw_template_contract.addr();

        let validator = String::from("you");
        let amount = coin(3, "atom");
        let stake = StakingMsg::Delegate { validator, amount };
        let msg: CosmosMsg = stake.clone().into();

        let create_task_msg = ExecuteMsg::CreateTask {
            task: TaskRequest {
                interval: Interval::Immediate,
                boundary: Boundary {
                    start: None,
                    end: None,
                },
                stop_on_fail: false,
                actions: vec![Action {
                    msg,
                    gas_limit: Some(150_000),
                }],
                rules: None,
            },
        };

        // create a task
        app.execute_contract(
            Addr::unchecked(ANYONE),
            contract_addr.clone(),
            &create_task_msg,
            &coins(37, "atom"),
        )
        .unwrap();

        // check storage has the task
        let all_tasks: Vec<TaskResponse> = app
            .wrap()
            .query_wasm_smart(
                &contract_addr.clone(),
                &QueryMsg::GetTasks {
                    from_index: None,
                    limit: None,
                },
            )
            .unwrap();
        assert_eq!(all_tasks.len(), 1);

        let owner_tasks: Vec<TaskResponse> = app
            .wrap()
            .query_wasm_smart(
                &contract_addr.clone(),
                &QueryMsg::GetTasksByOwner {
                    owner_id: Addr::unchecked(ANYONE),
                },
            )
            .unwrap();
        assert_eq!(owner_tasks.len(), 1);
    }

    #[test]
    fn query_get_tasks_pagination() {
        let (mut app, cw_template_contract) = proper_instantiate();
        let contract_addr = cw_template_contract.addr();

        let validator = String::from("you");
        let tasks_amnt: u64 = 10;
        let from_index = 3;
        let limit = 2;
        let new_msg = |amount| ExecuteMsg::CreateTask {
            task: TaskRequest {
                interval: Interval::Immediate,
                boundary: Boundary {
                    start: None,
                    end: None,
                },
                stop_on_fail: false,
                actions: vec![Action {
                    msg: StakingMsg::Delegate {
                        validator: validator.clone(),
                        amount: coin(amount, "atom"),
                    }
                    .into(),
                    gas_limit: Some(150_000),
                }],
                rules: None,
            },
        };

        // create a tasks
        for amount in 1..tasks_amnt as u128 + 1 {
            app.execute_contract(
                Addr::unchecked(VERY_RICH),
                contract_addr.clone(),
                &new_msg(amount),
                &coins(37, "atom"),
            )
            .unwrap();
        }
        let mut all_tasks: Vec<TaskResponse> = app
            .wrap()
            .query_wasm_smart(
                &contract_addr.clone(),
                &QueryMsg::GetTasks {
                    from_index: None,
                    limit: None,
                },
            )
            .unwrap();
        assert_eq!(all_tasks.len(), tasks_amnt as usize);

        // check we get right amount of tasks
        let part_of_tasks: Vec<TaskResponse> = app
            .wrap()
            .query_wasm_smart(
                &contract_addr.clone(),
                &QueryMsg::GetTasks {
                    from_index: Some(from_index),
                    limit: None,
                },
            )
            .unwrap();
        let expected_amnt: usize = (tasks_amnt - from_index).try_into().unwrap();
        assert_eq!(part_of_tasks.len(), expected_amnt);

        println!(
            "half_tasks: {:?}\n hash_vec:{:?}",
            part_of_tasks
                .iter()
                .map(|t| t.task_hash.clone())
                .collect::<Vec<String>>(),
            all_tasks
                .iter()
                .map(|t| t.task_hash.clone())
                .collect::<Vec<String>>(),
        );

        // Check it's in right order
        for i in 0..expected_amnt {
            assert_eq!(
                all_tasks[from_index as usize + i].task_hash,
                part_of_tasks[i].task_hash
            );
        }

        // and with limit
        let part_of_tasks: Vec<TaskResponse> = app
            .wrap()
            .query_wasm_smart(
                &contract_addr.clone(),
                &QueryMsg::GetTasks {
                    from_index: Some(from_index),
                    limit: Some(limit),
                },
            )
            .unwrap();
        let expected_amnt: usize = (limit).try_into().unwrap();
        assert_eq!(part_of_tasks.len(), expected_amnt);

        // Edge cases

        // Index out of bounds, so we return nothing
        let from_index = tasks_amnt;
        let out_of_bounds: Vec<TaskResponse> = app
            .wrap()
            .query_wasm_smart(
                &contract_addr.clone(),
                &QueryMsg::GetTasks {
                    from_index: Some(from_index),
                    limit: None,
                },
            )
            .unwrap();
        assert!(out_of_bounds.is_empty());

        // Returns as many elements as possible without a panic
        let from_index = tasks_amnt - 2;
        let two_last_elements: Vec<TaskResponse> = app
            .wrap()
            .query_wasm_smart(
                &contract_addr.clone(),
                &QueryMsg::GetTasks {
                    from_index: Some(from_index),
                    limit: Some(tasks_amnt),
                },
            )
            .unwrap();
        assert_eq!(two_last_elements.len(), 2);

        // Removed task shouldn't reorder things
        let removed_index = from_index as usize;
        app.execute_contract(
            Addr::unchecked(ANYONE),
            contract_addr.clone(),
            &ExecuteMsg::RemoveTask {
                task_hash: all_tasks
                    .remove(removed_index) // We removed hash from original vector to match
                    .task_hash,
            },
            &vec![],
        )
        .unwrap();
        let new_tasks: Vec<TaskResponse> = app
            .wrap()
            .query_wasm_smart(
                &contract_addr.clone(),
                &QueryMsg::GetTasks {
                    from_index: None,
                    limit: None,
                },
            )
            .unwrap();
        assert_eq!(new_tasks, all_tasks);
    }

    #[test]
    fn check_task_create_fail_cases() -> StdResult<()> {
        let (mut app, cw_template_contract) = proper_instantiate();
        let contract_addr = cw_template_contract.addr();

        let validator = String::from("you");
        let amount = coin(3, "atom");
        let stake = StakingMsg::Delegate { validator, amount };
        let msg: CosmosMsg = stake.clone().into();

        let create_task_msg = ExecuteMsg::CreateTask {
            task: TaskRequest {
                interval: Interval::Immediate,
                boundary: Boundary {
                    start: None,
                    end: None,
                },
                stop_on_fail: false,
                actions: vec![Action {
                    msg: msg.clone(),
                    gas_limit: Some(150_000),
                }],
                rules: None,
            },
        };
        // let task_id_str = "ad15b0f15010d57a51ff889d3400fe8d083a0dab2acfc752c5eb55e9e6281705".to_string();
        // let task_id = task_id_str.clone().into_bytes();

        // Must attach funds
        let res_err = app
            .execute_contract(
                Addr::unchecked(ANYONE),
                contract_addr.clone(),
                &create_task_msg,
                &vec![],
            )
            .unwrap_err();
        assert_eq!(
            ContractError::CustomError {
                val: "Must attach funds".to_string()
            },
            res_err.downcast().unwrap()
        );

        // Create task paused
        let change_settings_msg = ExecuteMsg::UpdateSettings {
            paused: Some(true),
            owner_id: None,
            // treasury_id: None,
            agent_fee: None,
            agents_eject_threshold: None,
            gas_price: None,
            proxy_callback_gas: None,
            slot_granularity: None,
            min_tasks_per_agent: None,
        };
        app.execute_contract(
            Addr::unchecked(ADMIN),
            contract_addr.clone(),
            &change_settings_msg,
            &vec![],
        )
        .unwrap();
        let res_err = app
            .execute_contract(
                Addr::unchecked(ANYONE),
                contract_addr.clone(),
                &create_task_msg,
                &coins(13, "atom"),
            )
            .unwrap_err();
        assert_eq!(
            ContractError::CustomError {
                val: "Create task paused".to_string()
            },
            res_err.downcast().unwrap()
        );
        // Set it back
        app.execute_contract(
            Addr::unchecked(ADMIN),
            contract_addr.clone(),
            &ExecuteMsg::UpdateSettings {
                paused: Some(false),
                owner_id: None,
                // treasury_id: None,
                agent_fee: None,
                agents_eject_threshold: None,
                gas_price: None,
                proxy_callback_gas: None,
                slot_granularity: None,
                min_tasks_per_agent: None,
            },
            &vec![],
        )
        .unwrap();

        // Creator invalid
        let action_self = CosmosMsg::Wasm(WasmMsg::Execute {
            contract_addr: contract_addr.clone().into_string(),
            funds: vec![],
            msg: to_binary(&change_settings_msg.clone())?,
        });
        let res_err = app
            .execute_contract(
                Addr::unchecked(ANYONE),
                contract_addr.clone(),
                &ExecuteMsg::CreateTask {
                    task: TaskRequest {
                        interval: Interval::Once,
                        boundary: Boundary {
                            start: None,
                            end: None,
                        },
                        stop_on_fail: false,
                        actions: vec![Action {
                            msg: action_self.clone(),
                            gas_limit: Some(150_000),
                        }],
                        rules: None,
                    },
                },
                &coins(13, "atom"),
            )
            .unwrap_err();
        assert_eq!(
            ContractError::CustomError {
                val: "Actions Message Unsupported".to_string()
            },
            res_err.downcast().unwrap()
        );

        // Interval invalid
        let res_err = app
            .execute_contract(
                Addr::unchecked(ANYONE),
                contract_addr.clone(),
                &ExecuteMsg::CreateTask {
                    task: TaskRequest {
                        interval: Interval::Cron("faux_paw".to_string()),
                        boundary: Boundary {
                            start: None,
                            end: None,
                        },
                        stop_on_fail: false,
                        actions: vec![Action {
                            msg: msg.clone(),
                            gas_limit: Some(150_000),
                        }],
                        rules: None,
                    },
                },
                &coins(13, "atom"),
            )
            .unwrap_err();
        assert_eq!(
            ContractError::CustomError {
                val: "Interval invalid".to_string()
            },
            res_err.downcast().unwrap()
        );

        // Task already exists
        app.execute_contract(
            Addr::unchecked(ANYONE),
            contract_addr.clone(),
            &create_task_msg,
            &coins(13, "atom"),
        )
        .unwrap();
        let res_err = app
            .execute_contract(
                Addr::unchecked(ANYONE),
                contract_addr.clone(),
                &create_task_msg,
                &coins(13, "atom"),
            )
            .unwrap_err();
        assert_eq!(
            ContractError::CustomError {
                val: "Task already exists".to_string()
            },
            res_err.downcast().unwrap()
        );

        // Task ended
        let res_err = app
            .execute_contract(
                Addr::unchecked(ANYONE),
                contract_addr.clone(),
                &ExecuteMsg::CreateTask {
                    task: TaskRequest {
                        interval: Interval::Block(12346),
                        boundary: Boundary {
                            start: None,
                            end: Some(BoundarySpec::Height(1)),
                        },
                        stop_on_fail: false,
                        actions: vec![Action {
                            msg,
                            gas_limit: Some(150_000),
                        }],
                        rules: None,
                    },
                },
                &coins(13, "atom"),
            )
            .unwrap_err();
        assert_eq!(
            ContractError::CustomError {
                val: "Task ended".to_string()
            },
            res_err.downcast().unwrap()
        );

        // TODO: (needs impl!) Not enough task balance to execute job

        Ok(())
    }

    #[test]
    fn check_task_create_success() -> StdResult<()> {
        let (mut app, cw_template_contract) = proper_instantiate();
        let contract_addr = cw_template_contract.addr();

        let validator = String::from("you");
        let amount = coin(3, "atom");
        let stake = StakingMsg::Delegate { validator, amount };
        let msg: CosmosMsg = stake.clone().into();

        let create_task_msg = ExecuteMsg::CreateTask {
            task: TaskRequest {
                interval: Interval::Immediate,
                boundary: Boundary {
                    start: None,
                    end: None,
                },
                stop_on_fail: false,
                actions: vec![Action {
                    msg,
                    gas_limit: Some(150_000),
                }],
                rules: None,
            },
        };
        let task_id_str =
            "ad15b0f15010d57a51ff889d3400fe8d083a0dab2acfc752c5eb55e9e6281705".to_string();

        // create a task
        let res = app
            .execute_contract(
                Addr::unchecked(ANYONE),
                contract_addr.clone(),
                &create_task_msg,
                &coins(37, "atom"),
            )
            .unwrap();
        // Assert task hash is returned as part of event attributes
        let mut has_created_hash: bool = false;
        for e in res.events {
            for a in e.attributes {
                if a.key == "task_hash" && a.value == task_id_str.clone() {
                    has_created_hash = true;
                }
            }
        }
        assert!(has_created_hash);

        // check storage has the task
        let new_task: Option<TaskResponse> = app
            .wrap()
            .query_wasm_smart(
                &contract_addr.clone(),
                &QueryMsg::GetTask {
                    task_hash: task_id_str.clone(),
                },
            )
            .unwrap();
        assert!(new_task.is_some());
        if let Some(t) = new_task {
            assert_eq!(Addr::unchecked(ANYONE), t.owner_id);
            assert_eq!(Interval::Immediate, t.interval);
            assert_eq!(
                Boundary {
                    start: None,
                    end: None,
                },
                t.boundary
            );
            assert_eq!(false, t.stop_on_fail);
            assert_eq!(coins(37, "atom"), t.total_deposit);
            assert_eq!(task_id_str.clone(), t.task_hash);
        }

        // get slot ids
        let slot_ids: (Vec<u64>, Vec<u64>) = app
            .wrap()
            .query_wasm_smart(&contract_addr.clone(), &QueryMsg::GetSlotIds {})
            .unwrap();
        let s_1: Vec<u64> = Vec::new();
        assert_eq!(s_1, slot_ids.0);
        assert_eq!(vec![12346], slot_ids.1);

        // get slot hashs
        let slot_info: (u64, Vec<String>, u64, Vec<String>) = app
            .wrap()
            .query_wasm_smart(
                &contract_addr.clone(),
                &QueryMsg::GetSlotHashes { slot: None },
            )
            .unwrap();
        let s_3: Vec<String> = Vec::new();
        assert_eq!(12346, slot_info.0);
        assert_eq!(vec![task_id_str.clone()], slot_info.1);
        assert_eq!(0, slot_info.2);
        assert_eq!(s_3, slot_info.3);

        Ok(())
    }

    #[test]
    fn check_remove_create() -> StdResult<()> {
        let (mut app, cw_template_contract) = proper_instantiate();
        let contract_addr = cw_template_contract.addr();

        let validator = String::from("you");
        let amount = coin(3, "atom");
        let stake = StakingMsg::Delegate { validator, amount };
        let msg: CosmosMsg = stake.clone().into();

        let create_task_msg = ExecuteMsg::CreateTask {
            task: TaskRequest {
                interval: Interval::Immediate,
                boundary: Boundary {
                    start: None,
                    end: None,
                },
                stop_on_fail: false,
                actions: vec![Action {
                    msg,
                    gas_limit: Some(150_000),
                }],
                rules: None,
            },
        };
        let task_id_str =
            "ad15b0f15010d57a51ff889d3400fe8d083a0dab2acfc752c5eb55e9e6281705".to_string();

        // create a task
        app.execute_contract(
            Addr::unchecked(ANYONE),
            contract_addr.clone(),
            &create_task_msg,
            &coins(37, "atom"),
        )
        .unwrap();

        // check storage DOES have the task
        let new_task: Option<TaskResponse> = app
            .wrap()
            .query_wasm_smart(
                &contract_addr.clone(),
                &QueryMsg::GetTask {
                    task_hash: task_id_str.clone(),
                },
            )
            .unwrap();
        assert!(new_task.is_some());

        // Confirm slot exists, proving task was scheduled
        let slot_ids: (Vec<u64>, Vec<u64>) = app
            .wrap()
            .query_wasm_smart(&contract_addr.clone(), &QueryMsg::GetSlotIds {})
            .unwrap();
        let s_1: Vec<u64> = Vec::new();
        assert_eq!(s_1, slot_ids.0);
        assert_eq!(vec![12346], slot_ids.1);

        // Remove the Task
        app.execute_contract(
            Addr::unchecked(ANYONE),
            contract_addr.clone(),
            &ExecuteMsg::RemoveTask {
                task_hash: task_id_str.clone(),
            },
            &vec![],
        )
        .unwrap();

        // check storage DOESNT have the task
        let rem_task: Option<TaskResponse> = app
            .wrap()
            .query_wasm_smart(
                &contract_addr.clone(),
                &QueryMsg::GetTask {
                    task_hash: task_id_str.clone(),
                },
            )
            .unwrap();
        assert!(rem_task.is_none());

        // Check the contract total balance has decreased from the removed task
        let balances: BalancesResponse = app
            .wrap()
            .query_wasm_smart(&contract_addr.clone(), &QueryMsg::GetBalances {})
            .unwrap();
        assert_eq!(coins(0, "atom"), balances.available_balance.native);

        // Check the slots correctly removed the task
        let slot_ids: (Vec<u64>, Vec<u64>) = app
            .wrap()
            .query_wasm_smart(&contract_addr.clone(), &QueryMsg::GetSlotIds {})
            .unwrap();
        let s: Vec<u64> = Vec::new();
        assert_eq!(s.clone(), slot_ids.0);
        assert_eq!(s, slot_ids.1);

        Ok(())
    }

    #[test]
    fn check_refill_create() -> StdResult<()> {
        let (mut app, cw_template_contract) = proper_instantiate();
        let contract_addr = cw_template_contract.addr();

        let validator = String::from("you");
        let amount = coin(3, "atom");
        let stake = StakingMsg::Delegate { validator, amount };
        let msg: CosmosMsg = stake.clone().into();

        let create_task_msg = ExecuteMsg::CreateTask {
            task: TaskRequest {
                interval: Interval::Immediate,
                boundary: Boundary {
                    start: None,
                    end: None,
                },
                stop_on_fail: false,
                actions: vec![Action {
                    msg,
                    gas_limit: Some(150_000),
                }],
                rules: None,
            },
        };
        let task_id_str =
            "ad15b0f15010d57a51ff889d3400fe8d083a0dab2acfc752c5eb55e9e6281705".to_string();

        // create a task
        app.execute_contract(
            Addr::unchecked(ANYONE),
            contract_addr.clone(),
            &create_task_msg,
            &coins(37, "atom"),
        )
        .unwrap();
        // refill task
        let res = app
            .execute_contract(
                Addr::unchecked(ANYONE),
                contract_addr.clone(),
                &ExecuteMsg::RefillTaskBalance {
                    task_hash: task_id_str.clone(),
                },
                &coins(3, "atom"),
            )
            .unwrap();
        // Assert returned event attributes include total
        let mut matches_new_totals: bool = false;
        for e in res.events {
            for a in e.attributes {
                if a.key == "total_deposit" && a.value == "40atom".to_string() {
                    matches_new_totals = true;
                }
            }
        }
        assert!(matches_new_totals);

        // check the task totals
        let new_task: Option<TaskResponse> = app
            .wrap()
            .query_wasm_smart(
                &contract_addr.clone(),
                &QueryMsg::GetTask {
                    task_hash: task_id_str.clone(),
                },
            )
            .unwrap();
        assert!(new_task.is_some());

        if let Some(t) = new_task {
            assert_eq!(Addr::unchecked(ANYONE), t.owner_id);
            assert_eq!(coins(40, "atom"), t.total_deposit);
        }

        // Check the balance has increased to include the new refilled total
        let balances: BalancesResponse = app
            .wrap()
            .query_wasm_smart(&contract_addr.clone(), &QueryMsg::GetBalances {})
            .unwrap();
        assert_eq!(coins(40, "atom"), balances.available_balance.native);

        Ok(())
    }
}<|MERGE_RESOLUTION|>--- conflicted
+++ resolved
@@ -17,35 +17,7 @@
         from_index: Option<u64>,
         limit: Option<u64>,
     ) -> StdResult<Vec<TaskResponse>> {
-<<<<<<< HEAD
-        let mut ret: Vec<TaskResponse> = Vec::new();
-        let mut start = 0;
         let size: u64 = self.task_total.load(deps.storage)?.min(1000);
-        if let Some(index) = from_index {
-            start = index;
-        }
-        let mut end = u64::min(start.saturating_add(100), size);
-        if let Some(l) = limit {
-            end = u64::min(start.saturating_add(l), size);
-        }
-
-        // NOTE: could setup another index to allow efficient paginated
-        let keys: Vec<Vec<u8>> = self
-            .tasks
-            .keys(deps.storage, None, None, Order::Ascending)
-            .collect::<StdResult<Vec<_>>>()?;
-
-        for i in start..end {
-            let task_hash = &keys[i as usize];
-            let res = self.tasks.may_load(deps.storage, task_hash.to_vec())?;
-            if let Some(task) = res {
-                ret.push(TaskResponse {
-=======
-        let size: u64 = self
-            .task_total
-            .may_load(deps.storage)?
-            .unwrap_or(0)
-            .min(1000);
         let from_index = from_index.unwrap_or_default();
         let limit = limit.unwrap_or(100).min(size);
         self.tasks
@@ -54,7 +26,6 @@
             .take(limit as usize)
             .map(|res| {
                 res.map(|(_k, task)| TaskResponse {
->>>>>>> 128df19e
                     task_hash: task.to_hash(),
                     owner_id: task.owner_id,
                     interval: task.interval,
