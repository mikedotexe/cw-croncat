use crate::balancer::Balancer;
use crate::error::ContractError;
use crate::helpers::{send_tokens, GenericBalance};
use crate::state::{Config, CwCroncat};
use cosmwasm_std::{
    has_coins, Addr, Coin, Deps, DepsMut, Env, MessageInfo, Response, StdError, StdResult, Storage,
    SubMsg,
};
use cw_storage_plus::Bound;
use std::ops::Div;

use crate::ContractError::AgentNotRegistered;
use cw_croncat_core::msg::{AgentTaskResponse, GetAgentIdsResponse};
use cw_croncat_core::types::{Agent, AgentResponse, AgentStatus};

impl<'a> CwCroncat<'a> {
    /// Get a single agent details
    /// Check's status as well, in case this agent needs to be considered for election
    pub(crate) fn query_get_agent(
        &self,
        deps: Deps,
        env: Env,
        account_id: String,
    ) -> StdResult<Option<AgentResponse>> {
        let account_id = deps.api.addr_validate(&account_id)?;
        let agent = self.agents.may_load(deps.storage, &account_id)?;
        if agent.is_none() {
            return Ok(None);
        }
        let active: Vec<Addr> = self.agent_active_queue.load(deps.storage)?;
        let a = agent.unwrap();
        let mut agent_response = AgentResponse {
            status: AgentStatus::Pending, // Simple default
            payable_account_id: a.payable_account_id,
            balance: a.balance,
            total_tasks_executed: a.total_tasks_executed,
            last_missed_slot: a.last_missed_slot,
            register_start: a.register_start,
        };

        if active.contains(&account_id) {
            agent_response.status = AgentStatus::Active;
            return Ok(Some(agent_response));
        }

        let agent_status = self.get_agent_status(deps.storage, env, account_id);

        // Return wrapped error if there was a problem
        if agent_status.is_err() {
            return Err(StdError::GenericErr {
                msg: agent_status.err().unwrap().to_string(),
            });
        }

        agent_response.status = agent_status.expect("Should have valid agent status");
        Ok(Some(agent_response))
    }

    /// Get a list of agent addresses
    pub(crate) fn query_get_agent_ids(&self, deps: Deps) -> StdResult<GetAgentIdsResponse> {
        let active: Vec<Addr> = self.agent_active_queue.load(deps.storage)?;
        let pending: Vec<Addr> = self.agent_pending_queue.load(deps.storage)?;

        Ok(GetAgentIdsResponse { active, pending })
    }

    // TODO: Change this to solid round-table implementation. Setup this simple version for PoC
    /// Get how many tasks an agent can execute
    /// TODO: Remove this function, replaced by balancer
    pub(crate) fn query_get_agent_tasks(
        &mut self,
        deps: Deps,
        env: Env,
        account_id: String,
    ) -> StdResult<Option<AgentTaskResponse>> {
        let account_id = deps.api.addr_validate(&account_id)?;
        let active = self.agent_active_queue.load(deps.storage)?;
        if !active.contains(&account_id) {
            // TODO: unsure if we can return AgentNotRegistered
            return Err(StdError::GenericErr {
                msg: AgentNotRegistered {}.to_string(),
            });
        }
        // Get all tasks (the final None means no limit when we take)
        let block_slots = self
            .block_slots
            .range(
                deps.storage,
                None,
                Some(Bound::inclusive(env.block.height)),
                cosmwasm_std::Order::Ascending,
            )
            .count();

        let time_slots = self
            .time_slots
            .range(
                deps.storage,
                None,
                Some(Bound::inclusive(env.block.time.nanos())),
                cosmwasm_std::Order::Ascending,
            )
            .count();

        if (block_slots, time_slots) == (0, 0) {
            return Ok(None);
        }

        self.balancer.get_agent_tasks(
            &deps,
            &env,
            &self.config,
            &self.agent_active_queue,
            account_id,
            (Some(block_slots as u64), Some(time_slots as u64)),
        )
    }

    /// Add any account as an agent that will be able to execute tasks.
    /// Registering allows for rewards accruing with micro-payments which will accumulate to more long-term.
    ///
    /// Optional Parameters:
    /// "payable_account_id" - Allows a different account id to be specified, so a user can receive funds at a different account than the agent account.
    pub fn register_agent(
        &self,
        deps: DepsMut,
        info: MessageInfo,
        env: Env,
        payable_account_id: Option<String>,
    ) -> Result<Response, ContractError> {
        if !info.funds.is_empty() {
            return Err(ContractError::CustomError {
                val: "Do not attach funds".to_string(),
            });
        }
        let c: Config = self.config.load(deps.storage)?;
        if c.paused {
            return Err(ContractError::ContractPaused {
                val: "Register agent paused".to_string(),
            });
        }

        let account = info.sender;

        // REF: https://github.com/CosmWasm/cw-tokens/tree/main/contracts/cw20-escrow
        // Check if native token balance is sufficient for a few txns, in this case 4 txns
        // TODO: Adjust gas & costs based on real usage cost
        let agent_wallet_balances = deps.querier.query_all_balances(account.clone())?;
        let unit_cost = (4 * c.gas_base_fee) / c.gas_for_one_native;
        if !has_coins(
            &agent_wallet_balances,
            &Coin::new(unit_cost.into(), c.native_denom),
        ) || agent_wallet_balances.is_empty()
        {
            return Err(ContractError::CustomError {
                val: "Insufficient funds".to_string(),
            });
        }

        let payable_id = if let Some(addr) = payable_account_id {
            deps.api.addr_validate(&addr)?
        } else {
            account.clone()
        };

        let mut active_agents: Vec<Addr> = self.agent_active_queue.load(deps.storage)?;
        let total_agents = active_agents.len();
        let agent_status = if total_agents == 0 {
            active_agents.push(account.clone());
            self.agent_active_queue.save(deps.storage, &active_agents)?;
            AgentStatus::Active
        } else {
            let mut pending_agents = self.agent_pending_queue.load(deps.storage)?;
            pending_agents.push(account.clone());
            self.agent_pending_queue
                .save(deps.storage, &pending_agents)?;
            AgentStatus::Pending
        };
        let agent = self.agents.update(
            deps.storage,
            &account,
            |a: Option<Agent>| -> Result<_, ContractError> {
                match a {
                    // make sure that account isn't already added
                    Some(_) => Err(ContractError::CustomError {
                        val: "Agent already exists".to_string(),
                    }),
                    None => {
                        Ok(Agent {
                            payable_account_id: payable_id,
                            balance: GenericBalance::default(),
                            total_tasks_executed: 0,
                            last_missed_slot: 0,
                            // REF: https://github.com/CosmWasm/cosmwasm/blob/main/packages/std/src/types.rs#L57
                            register_start: env.block.time,
                        })
                    }
                }
            },
        )?;

        Ok(Response::new()
            .add_attribute("method", "register_agent")
            .add_attribute("agent_status", format!("{:?}", agent_status))
            .add_attribute("register_start", agent.register_start.nanos().to_string())
            .add_attribute("payable_account_id", agent.payable_account_id))
    }

    /// Update agent details, specifically the payable account id for an agent.
    pub fn update_agent(
        &self,
        deps: DepsMut,
        info: MessageInfo,
        _env: Env,
        payable_account_id: String,
    ) -> Result<Response, ContractError> {
        let payable_account_id = deps.api.addr_validate(&payable_account_id)?;
        let c: Config = self.config.load(deps.storage)?;
        if c.paused {
            return Err(ContractError::ContractPaused {
                val: "Register agent paused".to_string(),
            });
        }

        let agent = self.agents.update(
            deps.storage,
            &info.sender,
            |a: Option<Agent>| -> Result<_, ContractError> {
                match a {
                    Some(agent) => {
                        let mut ag = agent;
                        ag.payable_account_id = payable_account_id;
                        Ok(ag)
                    }
                    None => Err(ContractError::AgentNotRegistered {}),
                }
            },
        )?;

        Ok(Response::new()
            .add_attribute("method", "update_agent")
            .add_attribute("payable_account_id", agent.payable_account_id))
    }

    /// Allows an agent to withdraw all rewards, paid to the specified payable account id.
    pub(crate) fn withdraw_balances(
        &self,
        storage: &mut dyn Storage,
        info: MessageInfo,
    ) -> Result<Vec<SubMsg>, ContractError> {
        let mut agent = self
            .agents
            .may_load(storage, &info.sender)?
            .ok_or(AgentNotRegistered {})?;

        // This will send all token balances to Agent
        let (messages, balances) = send_tokens(&agent.payable_account_id, &agent.balance)?;
        agent.balance.checked_sub_generic(&balances)?;
        let mut config = self.config.load(storage)?;
        config
            .available_balance
            .checked_sub_native(&balances.native)?;
        self.agents.save(storage, &info.sender, &agent)?;
        self.config.save(storage, &config)?;

        Ok(messages)
    }

    /// Allows an agent to withdraw all rewards, paid to the specified payable account id.
    pub fn withdraw_agent_balance(
        &self,
        deps: DepsMut,
        info: MessageInfo,
        _env: Env,
    ) -> Result<Response, ContractError> {
        let messages = self.withdraw_balances(deps.storage, info.clone())?;

        Ok(Response::new()
            .add_attribute("method", "withdraw_agent_balance")
            .add_attribute("account_id", info.sender)
            .add_submessages(messages))
    }

    /// Allows an agent to accept a nomination within a certain amount of time to become an active agent.
    pub fn accept_nomination_agent(
        &self,
        deps: DepsMut,
        info: MessageInfo,
        env: Env,
    ) -> Result<Response, ContractError> {
        // Compare current time and Config's agent_nomination_begin_time to see if agent can join
        let c: Config = self.config.load(deps.storage)?;

        let time_difference =
            if let Some(nomination_start) = self.agent_nomination_begin_time.load(deps.storage)? {
                env.block.time.seconds() - nomination_start.seconds()
            } else {
                // No agents can join yet
                return Err(ContractError::CustomError {
                    val: "Not accepting new agents".to_string(),
                });
            };
        // Agent must be in the pending queue
        let pending_queue = self.agent_pending_queue.load(deps.storage)?;
        // Get the position in the pending queue
        if let Some(agent_position) = pending_queue
            .iter()
            .position(|address| address == &info.sender)
        {
            // It works out such that the time difference between when this is called,
            // and the agent nomination begin time can be divided by the nomination
            // duration and we get an integer. We use that integer to determine if an
            // agent is allowed to get let in. If their position in the pending queue is
            // less than or equal to that integer, they get let in.
            let max_index = time_difference.div(c.agent_nomination_duration as u64);
            if agent_position as u64 <= max_index {
                // Make this agent active
                // Update state removing from pending queue
                let mut pending_agents: Vec<Addr> = self.agent_pending_queue.load(deps.storage)?;
                // Remove this agent and all ahead of them in the queue (they missed out)
                for idx_to_remove in (0..=agent_position).rev() {
                    pending_agents.remove(idx_to_remove);
                }
                self.agent_pending_queue
                    .save(deps.storage, &pending_agents)?;

                // and adding to active queue
                let mut active_agents: Vec<Addr> = self.agent_active_queue.load(deps.storage)?;
                active_agents.push(info.sender.clone());
                self.agent_active_queue.save(deps.storage, &active_agents)?;

                // and update the config, setting the nomination begin time to None,
                // which indicates no one will be nominated until more tasks arrive
                self.agent_nomination_begin_time.save(deps.storage, &None)?;
                self.config.save(deps.storage, &c)?;
            } else {
                return Err(ContractError::CustomError {
                    val: "Must wait longer before accepting nomination".to_string(),
                });
            }
        } else {
            // Sender's address does not exist in the agent pending queue
            return Err(ContractError::AgentNotRegistered {});
        }
        // Find difference
        Ok(Response::new().add_attribute("method", "accept_nomination_agent"))
    }

    /// Removes the agent from the active set of agents.
    /// Withdraws all reward balances to the agent payable account id.
    pub fn unregister_agent(
        &self,
        deps: DepsMut,
        info: MessageInfo,
        _env: Env,
    ) -> Result<Response, ContractError> {
        // Get withdraw messages, if any
        // NOTE: Since this also checks if agent exists, safe to not have redundant logic
        let messages = self.withdraw_balances(deps.storage, info.clone())?;
        let agent_id = info.sender;
        self.agents.remove(deps.storage, &agent_id);

        // Remove from the list of active agents if the agent in this list
        let mut active_agents: Vec<Addr> = self
            .agent_active_queue
            .may_load(deps.storage)?
            .unwrap_or_default();
        if let Some(index) = active_agents.iter().position(|addr| *addr == agent_id) {
            //Notify the balancer agent has been removed, to rebalance itself
            self.balancer.on_agent_unregister(
                deps.storage,
                &self.config,
                &self.agent_active_queue,
                agent_id.clone(),
            );
            active_agents.remove(index);

            self.agent_active_queue.save(deps.storage, &active_agents)?;
        } else {
            // Agent can't be both in active and pending vector
            // Remove from the pending queue
            let mut pending_agents: Vec<Addr> = self
                .agent_pending_queue
                .may_load(deps.storage)?
                .unwrap_or_default();
            if let Some(index) = pending_agents.iter().position(|addr| *addr == agent_id) {
                pending_agents.remove(index);
                self.agent_pending_queue
                    .save(deps.storage, &pending_agents)?;
            }
        }

        let responses = Response::new()
            .add_attribute("method", "unregister_agent")
            .add_attribute("account_id", agent_id);

        if messages.is_empty() {
            Ok(responses)
        } else {
            Ok(responses.add_submessages(messages))
        }
    }
<<<<<<< HEAD
}

#[cfg(test)]
mod tests {
    use super::*;
    use crate::error::ContractError;
    use crate::helpers::CwTemplateContract;
    use cosmwasm_std::testing::{mock_env, mock_info, MOCK_CONTRACT_ADDR};
    use cosmwasm_std::{coin, coins, from_slice, Addr, BlockInfo, CosmosMsg, Empty, StakingMsg};
    use cw_croncat_core::msg::{ExecuteMsg, InstantiateMsg, QueryMsg, TaskRequest, TaskResponse};
    use cw_croncat_core::types::{Action, Interval};
    use cw_multi_test::{
        App, AppBuilder, AppResponse, BankSudo, Contract, ContractWrapper, Executor, SudoMsg,
    };

    pub fn contract_template() -> Box<dyn Contract<Empty>> {
        let contract = ContractWrapper::new(
            crate::entry::execute,
            crate::entry::instantiate,
            crate::entry::query,
        );
        Box::new(contract)
    }

    const AGENT0: &str = "cosmos1a7uhnpqthunr2rzj0ww0hwurpn42wyun6c5puz";
    const AGENT1: &str = "cosmos17muvdgkep4ndptnyg38eufxsssq8jr3wnkysy8";
    const AGENT2: &str = "cosmos1qxywje86amll9ptzxmla5ah52uvsd9f7drs2dl";
    const AGENT3: &str = "cosmos1c3cy3wzzz3698ypklvh7shksvmefj69xhm89z2";
    const AGENT4: &str = "cosmos1ykfcyj8fl6xzs88tsls05x93gmq68a7km05m4j";
    const AGENT_BENEFICIARY: &str = "cosmos1t5u0jfg3ljsjrh2m9e47d4ny2hea7eehxrzdgd";
    const ADMIN: &str = "cosmos1sjllsnramtg3ewxqwwrwjxfgc4n4ef9u0tvx7u";
    const PARTICIPANT0: &str = "cosmos1055rfv3fv0zxsp8h3x88mctnm7x9mlgmf4m4d6";
    const PARTICIPANT1: &str = "cosmos1c3cy3wzzz3698ypklvh7shksvmefj69xhm89z2";
    const PARTICIPANT2: &str = "cosmos1far5cqkvny7k9wq53aw0k42v3f76rcylzzv05n";
    const PARTICIPANT3: &str = "cosmos1xj3xagnprtqpfnvyp7k393kmes73rpuxqgamd8";
    const PARTICIPANT4: &str = "cosmos1t5u0jfg3ljsjrh2m9e47d4ny2hea7eehxrzdgd";
    const PARTICIPANT5: &str = "cosmos1k5k7y4hgy5lkq0kj3k3e9k38lquh0m66kxsu5c";
    const PARTICIPANT6: &str = "cosmos14a8clxc49z9e3mjzhamhkprt2hgf0y53zczzj0";
    const NATIVE_DENOM: &str = "atom";

    fn mock_app() -> App {
        AppBuilder::new().build(|router, _, storage| {
            let accounts: Vec<(u128, String)> = vec![
                (2_000_000, ADMIN.to_string()),
                (1, AGENT0.to_string()),
                (2_000_000, AGENT1.to_string()),
                (2_000_000, AGENT2.to_string()),
                (2_000_000, AGENT3.to_string()),
                (2_000_000, AGENT4.to_string()),
                (500_0000, PARTICIPANT0.to_string()),
                (500_0000, PARTICIPANT1.to_string()),
                (500_0000, PARTICIPANT2.to_string()),
                (500_0000, PARTICIPANT3.to_string()),
                (500_0000, PARTICIPANT4.to_string()),
                (500_0000, PARTICIPANT5.to_string()),
                (500_0000, PARTICIPANT6.to_string()),
                (2_000_000, AGENT_BENEFICIARY.to_string()),
            ];
            for (amt, address) in accounts.iter() {
                router
                    .bank
                    .init_balance(
                        storage,
                        &Addr::unchecked(address),
                        vec![coin(amt.clone(), NATIVE_DENOM.to_string())],
                    )
                    .unwrap();
            }
        })
    }

    fn proper_instantiate() -> (App, CwTemplateContract) {
        let mut app = mock_app();
        let cw_template_id = app.store_code(contract_template());
        let owner_addr = Addr::unchecked(ADMIN);

        let msg = InstantiateMsg {
            denom: "atom".to_string(),
            owner_id: Some(owner_addr.to_string()),
            gas_base_fee: None,
            agent_nomination_duration: Some(360),
            cw_rules_addr: "todo".to_string(),
        };
        let cw_template_contract_addr = app
            .instantiate_contract(cw_template_id, owner_addr, &msg, &[], "Manager", None)
            .unwrap();

        let cw_template_contract = CwTemplateContract(cw_template_contract_addr);

        (app, cw_template_contract)
    }

    fn get_task_total(app: &App, contract_addr: &Addr) -> usize {
        let res: Vec<TaskResponse> = app
            .wrap()
            .query_wasm_smart(
                contract_addr,
                &QueryMsg::GetTasks {
                    from_index: None,
                    limit: None,
                },
            )
            .unwrap();
        res.len()
    }

    fn add_task_exec(app: &mut App, contract_addr: &Addr, sender: &str) -> AppResponse {
        let validator = String::from("you");
        let amount = coin(3, NATIVE_DENOM);
        let stake = StakingMsg::Delegate { validator, amount };
        let msg: CosmosMsg = stake.clone().into();
        let send_funds = coins(500_000, NATIVE_DENOM);
        app.execute_contract(
            Addr::unchecked(sender),
            contract_addr.clone(),
            &ExecuteMsg::CreateTask {
                task: TaskRequest {
                    interval: Interval::Immediate,
                    boundary: None,
                    stop_on_fail: false,
                    actions: vec![Action {
                        msg,
                        gas_limit: Some(150_000),
                    }],
                    rules: None,
                    cw20_coins: vec![],
                },
            },
            send_funds.as_ref(),
        )
        .expect("Error adding task")
    }

    fn add_block_task_exec(
        app: &mut App,
        contract_addr: &Addr,
        sender: &str,
        block_num: u64,
    ) -> AppResponse {
        let validator = String::from("you");
        let amount = coin(3, NATIVE_DENOM);
        let stake = StakingMsg::Delegate { validator, amount };
        let msg: CosmosMsg = stake.clone().into();
        let send_funds = coins(500_000, NATIVE_DENOM);
        app.execute_contract(
            Addr::unchecked(sender),
            contract_addr.clone(),
            &ExecuteMsg::CreateTask {
                task: TaskRequest {
                    interval: Interval::Block(block_num),
                    boundary: None,
                    stop_on_fail: false,
                    actions: vec![Action {
                        msg,
                        gas_limit: Some(150_000),
                    }],
                    rules: None,
                    cw20_coins: vec![],
                },
            },
            send_funds.as_ref(),
        )
        .expect("Error adding task")
    }

    fn add_cron_task_exec(
        app: &mut App,
        contract_addr: &Addr,
        sender: &str,
        num_minutes: u64,
    ) -> AppResponse {
        let validator = String::from("you");
        let amount = coin(3, NATIVE_DENOM);
        let stake = StakingMsg::Delegate { validator, amount };
        let msg: CosmosMsg = stake.clone().into();
        let send_funds = coins(500_000, NATIVE_DENOM);
        app.execute_contract(
            Addr::unchecked(sender),
            contract_addr.clone(),
            &ExecuteMsg::CreateTask {
                task: TaskRequest {
                    interval: Interval::Cron(format!("* {} * * * *", num_minutes)),
                    boundary: None,
                    stop_on_fail: false,
                    actions: vec![Action {
                        msg,
                        gas_limit: Some(150_000),
                    }],
                    rules: None,
                    cw20_coins: vec![],
                },
            },
            send_funds.as_ref(),
        )
        .expect("Error adding task")
    }

    fn contract_create_task(
        contract: &CwCroncat,
        deps: DepsMut,
        info: &MessageInfo,
    ) -> Result<Response, ContractError> {
        // try adding task without app
        let validator = String::from("you");
        let amount = coin(3, NATIVE_DENOM);
        let stake = StakingMsg::Delegate { validator, amount };
        let msg: CosmosMsg = stake.clone().into();
        // let send_funds = coins(1, NATIVE_DENOM);

        contract.create_task(
            deps,
            info.clone(),
            mock_env(),
            TaskRequest {
                interval: Interval::Immediate,
                boundary: None,
                stop_on_fail: false,
                actions: vec![Action {
                    msg: msg.clone(),
                    gas_limit: Some(150_000),
                }],
                rules: None,
                cw20_coins: vec![],
            },
        )
    }

    fn contract_register_agent(
        sender: &str,
        contract: &mut CwCroncat,
        deps: DepsMut,
    ) -> Result<Response, ContractError> {
        contract.execute(
            deps,
            mock_env(),
            MessageInfo {
                sender: Addr::unchecked(sender),
                funds: vec![],
            },
            ExecuteMsg::RegisterAgent {
                payable_account_id: Some(AGENT_BENEFICIARY.to_string()),
            },
        )
    }

    fn get_stored_agent_status(app: &mut App, contract_addr: &Addr, agent: &str) -> AgentStatus {
        let agent_info: AgentResponse = app
            .wrap()
            .query_wasm_smart(
                &contract_addr.clone(),
                &QueryMsg::GetAgent {
                    account_id: agent.to_string(),
                },
            )
            .expect("Error getting agent status");
        agent_info.status
    }

    fn register_agent_exec(
        app: &mut App,
        contract_addr: &Addr,
        agent: &str,
        beneficiary: &str,
    ) -> AppResponse {
        app.execute_contract(
            Addr::unchecked(agent),
            contract_addr.clone(),
            &ExecuteMsg::RegisterAgent {
                payable_account_id: Some(beneficiary.to_string()),
            },
            &[],
        )
        .expect("Error registering agent")
    }

    fn check_in_exec(
        app: &mut App,
        contract_addr: &Addr,
        agent: &str,
    ) -> Result<AppResponse, anyhow::Error> {
        app.execute_contract(
            Addr::unchecked(agent),
            contract_addr.clone(),
            &ExecuteMsg::CheckInAgent {},
            &[],
        )
    }

    fn get_agent_ids(app: &App, contract_addr: &Addr) -> (GetAgentIdsResponse, usize, usize) {
        let res: GetAgentIdsResponse = app
            .wrap()
            .query_wasm_smart(contract_addr, &QueryMsg::GetAgentIds {})
            .unwrap();
        (res.clone(), res.active.len(), res.pending.len())
    }

    pub fn add_little_time(block: &mut BlockInfo) {
        // block.time = block.time.plus_seconds(360);
        block.time = block.time.plus_seconds(19);
        block.height += 1;
    }

    pub fn add_one_duration_of_time(block: &mut BlockInfo) {
        // block.time = block.time.plus_seconds(360);
        block.time = block.time.plus_seconds(420);
        block.height += 1;
    }

    #[test]
    fn test_instantiate_sets_balance() {
        let mut app = App::default();
        let croncat_code = app.store_code(contract_template());

        let sent_funds = coins(50, "ugrape");

        app.sudo(SudoMsg::Bank(BankSudo::Mint {
            to_address: "grapestem".to_string(),
            amount: sent_funds.clone(),
        }))
        .unwrap();

        let croncat = app
            .instantiate_contract(
                croncat_code,
                Addr::unchecked("grapestem"),
                &InstantiateMsg {
                    denom: "grape".to_string(),
                    cw_rules_addr: "grapestem".to_string(),
                    owner_id: None,
                    gas_base_fee: None,
                    agent_nomination_duration: None,
                },
                &sent_funds,
                "cw croncat",
                None,
            )
            .unwrap();

        let config: Config = from_slice(
            &app.wrap()
                .query_wasm_raw(&croncat, b"config")
                .unwrap()
                .unwrap(),
        )
        .unwrap();
        assert_eq!(config.available_balance.native, sent_funds)
    }

    #[test]
    fn register_agent_fail_cases() {
        let (mut app, cw_template_contract) = proper_instantiate();
        let contract_addr = cw_template_contract.addr();

        // start first register
        let msg = ExecuteMsg::RegisterAgent {
            payable_account_id: Some(AGENT_BENEFICIARY.to_string()),
        };

        // Test funds fail register if sent
        let rereg_err = app
            .execute_contract(
                Addr::unchecked(AGENT1),
                contract_addr.clone(),
                &msg,
                &coins(37, "atom"),
            )
            .unwrap_err();
        assert_eq!(
            ContractError::CustomError {
                val: "Do not attach funds".to_string()
            },
            rereg_err.downcast().unwrap()
        );

        // Test Can't register if contract is paused
        let payload_1 = ExecuteMsg::UpdateSettings {
            paused: Some(true),
            owner_id: None,
            // treasury_id: None,
            agent_fee: None,
            min_tasks_per_agent: None,
            agents_eject_threshold: None,
            gas_for_one_native: None,
            proxy_callback_gas: None,
            slot_granularity: None,
        };

        app.execute_contract(
            Addr::unchecked(ADMIN),
            contract_addr.clone(),
            &payload_1,
            &[],
        )
        .unwrap();
        let rereg_err = app
            .execute_contract(Addr::unchecked(AGENT1), contract_addr.clone(), &msg, &[])
            .unwrap_err();
        assert_eq!(
            ContractError::ContractPaused {
                val: "Register agent paused".to_string()
            },
            rereg_err.downcast().unwrap()
        );

        // Test wallet rejected if doesnt have enough funds
        let payload_2 = ExecuteMsg::UpdateSettings {
            paused: Some(false),
            owner_id: None,
            // treasury_id: None,
            agent_fee: None,
            min_tasks_per_agent: None,
            agents_eject_threshold: None,
            gas_for_one_native: None,
            proxy_callback_gas: None,
            slot_granularity: None,
        };

        app.execute_contract(
            Addr::unchecked(ADMIN),
            contract_addr.clone(),
            &payload_2,
            &[],
        )
        .unwrap();
        let rereg_err = app
            .execute_contract(Addr::unchecked(AGENT0), contract_addr.clone(), &msg, &[])
            .unwrap_err();
        assert_eq!(
            ContractError::CustomError {
                val: "Insufficient funds".to_string()
            },
            rereg_err.downcast().unwrap()
        );
    }

    #[test]
    fn register_agent() {
        let (mut app, cw_template_contract) = proper_instantiate();
        let contract_addr = cw_template_contract.addr();
        let blk_time = app.block_info().time;

        // start first register
        let msg = ExecuteMsg::RegisterAgent {
            payable_account_id: Some(AGENT_BENEFICIARY.to_string()),
        };
        app.execute_contract(Addr::unchecked(AGENT1), contract_addr.clone(), &msg, &[])
            .unwrap();

        // check state to see if worked
        let (_, num_active_agents, num_pending_agents) = get_agent_ids(&app, &contract_addr);
        assert_eq!(1, num_active_agents);
        assert_eq!(0, num_pending_agents);

        // message response matches expectations (same block, all the defaults)
        let agent_info: AgentResponse = app
            .wrap()
            .query_wasm_smart(
                &contract_addr.clone(),
                &QueryMsg::GetAgent {
                    account_id: AGENT1.to_string(),
                },
            )
            .unwrap();
        println!("agent_infoagent_info {:?}", agent_info);
        assert_eq!(AgentStatus::Active, agent_info.status);
        assert_eq!(
            Addr::unchecked(AGENT_BENEFICIARY),
            agent_info.payable_account_id
        );
        assert_eq!(GenericBalance::default(), agent_info.balance);
        assert_eq!(0, agent_info.total_tasks_executed);
        assert_eq!(0, agent_info.last_missed_slot);
        assert_eq!(blk_time, agent_info.register_start);

        // test fail if try to re-register
        let rereg_err = app
            .execute_contract(Addr::unchecked(AGENT1), contract_addr.clone(), &msg, &[])
            .unwrap_err();
        assert_eq!(
            ContractError::CustomError {
                val: "Agent already exists".to_string()
            },
            rereg_err.downcast().unwrap()
        );

        // test another register, put into pending queue
        let msg2 = ExecuteMsg::RegisterAgent {
            payable_account_id: Some(AGENT_BENEFICIARY.to_string()),
        };
        app.execute_contract(Addr::unchecked(AGENT2), contract_addr.clone(), &msg2, &[])
            .unwrap();

        // check state to see if worked

        let (_, num_active_agents, num_pending_agents) = get_agent_ids(&app, &contract_addr);
        assert_eq!(1, num_active_agents);
        assert_eq!(1, num_pending_agents);
    }

    #[test]
    fn update_agent() {
        let (mut app, cw_template_contract) = proper_instantiate();
        let contract_addr = cw_template_contract.addr();

        // start first register
        let msg1 = ExecuteMsg::RegisterAgent {
            payable_account_id: Some(AGENT_BENEFICIARY.to_string()),
        };
        app.execute_contract(Addr::unchecked(AGENT1), contract_addr.clone(), &msg1, &[])
            .unwrap();

        // Fails for non-existent agents
        let msg = ExecuteMsg::UpdateAgent {
            payable_account_id: AGENT0.to_string(),
        };
        let update_err = app
            .execute_contract(Addr::unchecked(AGENT0), contract_addr.clone(), &msg, &[])
            .unwrap_err();
        assert_eq!(
            ContractError::AgentNotRegistered {},
            update_err.downcast().unwrap()
        );

        app.execute_contract(Addr::unchecked(AGENT1), contract_addr.clone(), &msg, &[])
            .unwrap();

        // payable account was in fact updated
        let agent_info: Agent = app
            .wrap()
            .query_wasm_smart(
                &contract_addr.clone(),
                &QueryMsg::GetAgent {
                    account_id: AGENT1.to_string(),
                },
            )
            .unwrap();
        assert_eq!(Addr::unchecked(AGENT0), agent_info.payable_account_id);
    }

    #[test]
    fn unregister_agent() {
        let (mut app, cw_template_contract) = proper_instantiate();
        let contract_addr = cw_template_contract.addr();

        // start first register
        let msg1 = ExecuteMsg::RegisterAgent {
            payable_account_id: Some(AGENT_BENEFICIARY.to_string()),
        };
        app.execute_contract(Addr::unchecked(AGENT1), contract_addr.clone(), &msg1, &[])
            .unwrap();

        // Fails for non-exist agents
        let unreg_msg = ExecuteMsg::UnregisterAgent {};
        let update_err = app
            .execute_contract(
                Addr::unchecked(AGENT0),
                contract_addr.clone(),
                &unreg_msg,
                &[],
            )
            .unwrap_err();
        assert_eq!(
            ContractError::AgentNotRegistered {},
            update_err.downcast().unwrap()
        );

        // Get quick data about account before, to compare later
        let agent_bal = app
            .wrap()
            .query_balance(&Addr::unchecked(AGENT1), NATIVE_DENOM)
            .unwrap();
        assert_eq!(agent_bal, coin(2_000_000, NATIVE_DENOM));

        // Attempt the unregister
        app.execute_contract(
            Addr::unchecked(AGENT1),
            contract_addr.clone(),
            &unreg_msg,
            &[],
        )
        .unwrap();

        // Agent should not exist now
        let update_err = app
            .execute_contract(
                Addr::unchecked(AGENT1),
                contract_addr.clone(),
                &unreg_msg,
                &[],
            )
            .unwrap_err();
        assert_eq!(
            ContractError::AgentNotRegistered {},
            update_err.downcast().unwrap()
        );

        // Check that the agent was removed from the list of active or pending agents
        let (_, num_active_agents, num_pending_agents) = get_agent_ids(&app, &contract_addr);
        assert_eq!(0, num_active_agents);
        assert_eq!(0, num_pending_agents);

        // Agent should have appropriate balance change
        // NOTE: Needs further checks when tasks can be performed
        let agent_bal = app
            .wrap()
            .query_balance(&Addr::unchecked(AGENT1), NATIVE_DENOM)
            .unwrap();
        assert_eq!(agent_bal, coin(2000000, NATIVE_DENOM));
    }

    #[test]
    fn withdraw_agent_balance() {
        let (mut app, cw_template_contract) = proper_instantiate();
        let contract_addr = cw_template_contract.addr();

        // start first register
        let msg1 = ExecuteMsg::RegisterAgent {
            payable_account_id: Some(AGENT_BENEFICIARY.to_string()),
        };
        app.execute_contract(Addr::unchecked(AGENT1), contract_addr.clone(), &msg1, &[])
            .unwrap();

        // Fails for non-existent agents
        let wthdrw_msg = ExecuteMsg::WithdrawReward {};
        let update_err = app
            .execute_contract(
                Addr::unchecked(AGENT0),
                contract_addr.clone(),
                &wthdrw_msg,
                &[],
            )
            .unwrap_err();
        assert_eq!(
            ContractError::AgentNotRegistered {},
            update_err.downcast().unwrap()
        );

        // Get quick data about account before, to compare later
        let agent_bal = app
            .wrap()
            .query_balance(&Addr::unchecked(AGENT1), NATIVE_DENOM)
            .unwrap();
        assert_eq!(agent_bal, coin(2_000_000, NATIVE_DENOM));

        // Attempt the withdraw
        app.execute_contract(
            Addr::unchecked(AGENT1),
            contract_addr.clone(),
            &wthdrw_msg,
            &[],
        )
        .unwrap();

        // Agent should have appropriate balance change
        // NOTE: Needs further checks when tasks can be performed
        let agent_bal = app
            .wrap()
            .query_balance(&Addr::unchecked(AGENT1), NATIVE_DENOM)
            .unwrap();
        assert_eq!(agent_bal, coin(2_000_000, NATIVE_DENOM));
    }

    #[test]
    fn accept_nomination_agent() {
        let (mut app, cw_template_contract) = proper_instantiate();
        let contract_addr = cw_template_contract.addr();

        // Register AGENT1, who immediately becomes active
        register_agent_exec(&mut app, &contract_addr, AGENT1, &AGENT_BENEFICIARY);
        let res = add_task_exec(&mut app, &contract_addr, PARTICIPANT0);
        let task_hash = res.events[1].attributes[4].clone().value;
        assert_eq!(
            "7ea9a6d5ef5c78cb168afa96b43b5843b8f880627aa0580f4311403f907cbf93", task_hash,
            "Unexpected task hash"
        );

        let msg_query_task = QueryMsg::GetTask { task_hash };
        let query_task_res: StdResult<Option<TaskResponse>> = app
            .wrap()
            .query_wasm_smart(contract_addr.clone(), &msg_query_task);
        assert!(
            query_task_res.is_ok(),
            "Did not successfully find the newly added task"
        );

        let mut num_tasks = get_task_total(&app, &contract_addr);
        assert_eq!(num_tasks, 1);

        // Now the task ratio is 1:2 (one agent per two tasks)
        // No agent should be allowed to join or accept nomination
        // Check that this fails

        // Register two agents
        register_agent_exec(&mut app, &contract_addr, AGENT2, &AGENT_BENEFICIARY);
        // Later, we'll have this agent try to nominate themselves before their time
        register_agent_exec(&mut app, &contract_addr, AGENT3, &AGENT_BENEFICIARY);

        let (agent_ids_res, num_active_agents, _) = get_agent_ids(&app, &contract_addr);
        assert_eq!(1, num_active_agents);
        assert_eq!(2, agent_ids_res.pending.len());

        // Add three more tasks, so we can nominate another agent
        add_task_exec(&mut app, &contract_addr, PARTICIPANT1);
        add_task_exec(&mut app, &contract_addr, PARTICIPANT2);
        add_task_exec(&mut app, &contract_addr, PARTICIPANT3);

        num_tasks = get_task_total(&app, &contract_addr);
        assert_eq!(num_tasks, 4);

        // Fast forward time a little
        app.update_block(add_little_time);

        let mut agent_status = get_stored_agent_status(&mut app, &contract_addr, AGENT3);
        assert_eq!(AgentStatus::Pending, agent_status);
        agent_status = get_stored_agent_status(&mut app, &contract_addr, AGENT2);
        assert_eq!(AgentStatus::Nominated, agent_status);

        // Attempt to accept nomination
        // First try with the agent second in line in the pending queue.
        // This should fail because it's not time for them yet.
        let mut check_in_res = check_in_exec(&mut app, &contract_addr, AGENT3);
        assert!(
            &check_in_res.is_err(),
            "Should throw error when agent in second position tries to nominate before their time."
        );
        assert_eq!(
            ContractError::CustomError {
                val: "Must wait longer before accepting nomination".to_string()
            },
            check_in_res.unwrap_err().downcast().unwrap()
        );

        // Now try from person at the beginning of the pending queue
        // This agent should succeed
        check_in_res = check_in_exec(&mut app, &contract_addr, AGENT2);
        assert!(
            check_in_res.is_ok(),
            "Agent at the front of the pending queue should be allowed to nominate themselves"
        );

        // Check that active and pending queues are correct
        let (agent_ids_res, num_active_agents, _) = get_agent_ids(&app, &contract_addr);
        assert_eq!(2, num_active_agents);
        assert_eq!(1, agent_ids_res.pending.len());

        // The agent that was second in the queue is now first,
        // tries again, but there aren't enough tasks
        check_in_res = check_in_exec(&mut app, &contract_addr, AGENT3);

        let error_msg = check_in_res.unwrap_err();
        assert_eq!(
            ContractError::CustomError {
                val: "Not accepting new agents".to_string()
            },
            error_msg.downcast().unwrap()
        );

        agent_status = get_stored_agent_status(&mut app, &contract_addr, AGENT3);
        assert_eq!(AgentStatus::Pending, agent_status);

        // Again, add three more tasks so we can nominate another agent
        add_task_exec(&mut app, &contract_addr, PARTICIPANT4);
        add_task_exec(&mut app, &contract_addr, PARTICIPANT5);
        add_task_exec(&mut app, &contract_addr, PARTICIPANT6);

        num_tasks = get_task_total(&app, &contract_addr);
        assert_eq!(num_tasks, 7);

        // Add another agent, since there's now the need
        register_agent_exec(&mut app, &contract_addr, AGENT4, &AGENT_BENEFICIARY);
        // Fast forward time past the duration of the first pending agent,
        // allowing the second to nominate themselves
        app.update_block(add_one_duration_of_time);

        // Now that enough time has passed, both agents should see they're nominated
        agent_status = get_stored_agent_status(&mut app, &contract_addr, AGENT3);
        assert_eq!(AgentStatus::Nominated, agent_status);
        agent_status = get_stored_agent_status(&mut app, &contract_addr, AGENT4);
        assert_eq!(AgentStatus::Nominated, agent_status);

        // Agent second in line nominates themself
        check_in_res = check_in_exec(&mut app, &contract_addr, AGENT4);
        assert!(
            check_in_res.is_ok(),
            "Agent second in line should be able to nominate themselves"
        );

        let (_, _, num_pending_agents) = get_agent_ids(&app, &contract_addr);

        // Ensure the pending list is empty, having the earlier index booted
        assert_eq!(
            num_pending_agents, 0,
            "Expect the pending queue to be empty"
        );
    }

    #[test]
    fn test_get_agent_status() {
        // Give the contract and the agents balances
        let mut deps = cosmwasm_std::testing::mock_dependencies_with_balances(&[
            (&MOCK_CONTRACT_ADDR, &[coin(6000, "atom")]),
            (&AGENT0, &[coin(2_000_000, "atom")]),
            (&AGENT1, &[coin(2_000_000, "atom")]),
        ]);
        let mut contract = CwCroncat::default();

        // Instantiate
        let msg = InstantiateMsg {
            denom: "atom".to_string(),
            owner_id: None,
            gas_base_fee: None,
            agent_nomination_duration: Some(360),
            cw_rules_addr: "todo".to_string(),
        };
        let mut info = mock_info(AGENT0, &coins(900_000, "atom"));
        let res_init = contract
            .instantiate(deps.as_mut(), mock_env(), info.clone(), msg)
            .unwrap();
        assert_eq!(0, res_init.messages.len());

        let mut agent_status_res =
            contract.get_agent_status(&deps.storage, mock_env(), Addr::unchecked(AGENT0));
        assert_eq!(Err(ContractError::AgentNotRegistered {}), agent_status_res);

        let agent_active_queue_opt: Vec<Addr> =
            match deps.storage.get("agent_active_queue".as_bytes()) {
                Some(vec) => from_slice(vec.as_ref()).expect("Could not load agent active queue"),
                None => {
                    panic!("Uninitialized agent_active_queue_opt");
                }
            };
        assert!(
            agent_active_queue_opt.is_empty(),
            "Should not have an active queue yet"
        );

        // First registered agent becomes active
        let mut register_agent_res = contract_register_agent(AGENT0, &mut contract, deps.as_mut());
        assert!(
            register_agent_res.is_ok(),
            "Registering agent should succeed"
        );

        agent_status_res =
            contract.get_agent_status(&deps.storage, mock_env(), Addr::unchecked(AGENT0));
        assert_eq!(AgentStatus::Active, agent_status_res.unwrap());

        // Add two tasks
        let mut res_add_task = contract_create_task(&contract, deps.as_mut(), &info);
        assert!(res_add_task.is_ok(), "Adding task should succeed.");
        // Change sender so it's not a duplicate task
        info.sender = Addr::unchecked(PARTICIPANT0);
        res_add_task = contract_create_task(&contract, deps.as_mut(), &info);
        assert!(res_add_task.is_ok(), "Adding task should succeed.");

        // Register an agent and make sure the status comes back as pending
        register_agent_res = contract_register_agent(AGENT1, &mut contract, deps.as_mut());
        assert!(
            register_agent_res.is_ok(),
            "Registering agent should succeed"
        );
        agent_status_res =
            contract.get_agent_status(&deps.storage, mock_env(), Addr::unchecked(AGENT1));
        assert_eq!(
            AgentStatus::Pending,
            agent_status_res.unwrap(),
            "New agent should be pending"
        );

        // Two more tasks are added
        info.sender = Addr::unchecked(PARTICIPANT1);
        res_add_task = contract_create_task(&contract, deps.as_mut(), &info);
        assert!(res_add_task.is_ok(), "Adding task should succeed.");
        info.sender = Addr::unchecked(PARTICIPANT2);
        res_add_task = contract_create_task(&contract, deps.as_mut(), &info);
        assert!(res_add_task.is_ok(), "Adding task should succeed.");

        // Agent status is nominated
        agent_status_res =
            contract.get_agent_status(&deps.storage, mock_env(), Addr::unchecked(AGENT1));
        assert_eq!(
            AgentStatus::Nominated,
            agent_status_res.unwrap(),
            "New agent should have nominated status"
        );
    }

    #[test]
    fn test_query_get_agent_tasks() {
        let (mut app, cw_template_contract) = proper_instantiate();
        let contract_addr = cw_template_contract.addr();
        let block_info = app.block_info();
        println!(
            "test aloha\n\tcurrent block: {}\n\tcurrent time: {}",
            block_info.height,
            block_info.time.nanos()
        );

        // Register AGENT1, who immediately becomes active
        register_agent_exec(&mut app, &contract_addr, AGENT1, &AGENT_BENEFICIARY);
        // Add five tasks total
        // Three of them are block-based
        add_block_task_exec(
            &mut app,
            &contract_addr,
            PARTICIPANT0,
            block_info.height + 6,
        );
        add_block_task_exec(
            &mut app,
            &contract_addr,
            PARTICIPANT1,
            block_info.height + 66,
        );
        add_block_task_exec(
            &mut app,
            &contract_addr,
            PARTICIPANT2,
            block_info.height + 67,
        );
        // add_block_task_exec(&mut app, &contract_addr, PARTICIPANT3, block_info.height + 131);
        // Two tasks use Cron instead of Block (for task interval)
        add_cron_task_exec(&mut app, &contract_addr, PARTICIPANT4, 6); // 3 minutes
        add_cron_task_exec(&mut app, &contract_addr, PARTICIPANT5, 53); // 53 minutes
        let num_tasks = get_task_total(&app, &contract_addr);
        assert_eq!(num_tasks, 5);

        // Now the task ratio is 1:2 (one agent per two tasks)
        // Register two agents, the first one succeeding
        register_agent_exec(&mut app, &contract_addr, AGENT2, &AGENT_BENEFICIARY);
        assert!(check_in_exec(&mut app, &contract_addr, AGENT2).is_ok());
        // This next agent should fail because there's no enough tasks yet
        // Later, we'll have this agent try to nominate themselves before their time
        register_agent_exec(&mut app, &contract_addr, AGENT3, &AGENT_BENEFICIARY);
        let failed_check_in = check_in_exec(&mut app, &contract_addr, AGENT3);
        assert_eq!(
            ContractError::CustomError {
                val: "Not accepting new agents".to_string()
            },
            failed_check_in.unwrap_err().downcast().unwrap()
        );

        let (_, num_active_agents, num_pending_agents) = get_agent_ids(&app, &contract_addr);
        assert_eq!(2, num_active_agents);
        assert_eq!(1, num_pending_agents);

        // Fast forward time a little
        app.update_block(|block| {
            let height = 666;
            block.time = block.time.plus_seconds(6 * height); // ~6 sec block time
            block.height = block.height + height;
        });

        // What happens when the only active agent queries to see if there's work for them
        // calls:
        // fn query_get_agent_tasks
        let mut msg_agent_tasks = QueryMsg::GetAgentTasks {
            account_id: AGENT1.to_string(),
        };
        let mut query_task_res: StdResult<Option<AgentTaskResponse>> = app
            .wrap()
            .query_wasm_smart(contract_addr.clone(), &msg_agent_tasks);
        println!(
            "test aloha query_task_res0 {:#?}",
            query_task_res.as_ref().unwrap()
        );
        assert!(
            query_task_res.is_ok(),
            "Did not successfully find the newly added task"
        );
        msg_agent_tasks = QueryMsg::GetAgentTasks {
            account_id: AGENT2.to_string(),
        };
        query_task_res = app
            .wrap()
            .query_wasm_smart(contract_addr.clone(), &msg_agent_tasks);
        println!("test aloha query_task_res1 {:#?}", query_task_res.unwrap());
        // Should fail for random user not in the active queue
        msg_agent_tasks = QueryMsg::GetAgentTasks {
            // rando account
            account_id: "juno1kqfjv53g7ll9u6ngvsu5l5nfv9ht24m4q4gdqz".to_string(),
        };
        query_task_res = app
            .wrap()
            .query_wasm_smart(contract_addr.clone(), &msg_agent_tasks);
        println!("aloha query_task_res {:?}", query_task_res);
    }
=======
>>>>>>> b9ce3969
}<|MERGE_RESOLUTION|>--- conflicted
+++ resolved
@@ -400,994 +400,4 @@
             Ok(responses.add_submessages(messages))
         }
     }
-<<<<<<< HEAD
-}
-
-#[cfg(test)]
-mod tests {
-    use super::*;
-    use crate::error::ContractError;
-    use crate::helpers::CwTemplateContract;
-    use cosmwasm_std::testing::{mock_env, mock_info, MOCK_CONTRACT_ADDR};
-    use cosmwasm_std::{coin, coins, from_slice, Addr, BlockInfo, CosmosMsg, Empty, StakingMsg};
-    use cw_croncat_core::msg::{ExecuteMsg, InstantiateMsg, QueryMsg, TaskRequest, TaskResponse};
-    use cw_croncat_core::types::{Action, Interval};
-    use cw_multi_test::{
-        App, AppBuilder, AppResponse, BankSudo, Contract, ContractWrapper, Executor, SudoMsg,
-    };
-
-    pub fn contract_template() -> Box<dyn Contract<Empty>> {
-        let contract = ContractWrapper::new(
-            crate::entry::execute,
-            crate::entry::instantiate,
-            crate::entry::query,
-        );
-        Box::new(contract)
-    }
-
-    const AGENT0: &str = "cosmos1a7uhnpqthunr2rzj0ww0hwurpn42wyun6c5puz";
-    const AGENT1: &str = "cosmos17muvdgkep4ndptnyg38eufxsssq8jr3wnkysy8";
-    const AGENT2: &str = "cosmos1qxywje86amll9ptzxmla5ah52uvsd9f7drs2dl";
-    const AGENT3: &str = "cosmos1c3cy3wzzz3698ypklvh7shksvmefj69xhm89z2";
-    const AGENT4: &str = "cosmos1ykfcyj8fl6xzs88tsls05x93gmq68a7km05m4j";
-    const AGENT_BENEFICIARY: &str = "cosmos1t5u0jfg3ljsjrh2m9e47d4ny2hea7eehxrzdgd";
-    const ADMIN: &str = "cosmos1sjllsnramtg3ewxqwwrwjxfgc4n4ef9u0tvx7u";
-    const PARTICIPANT0: &str = "cosmos1055rfv3fv0zxsp8h3x88mctnm7x9mlgmf4m4d6";
-    const PARTICIPANT1: &str = "cosmos1c3cy3wzzz3698ypklvh7shksvmefj69xhm89z2";
-    const PARTICIPANT2: &str = "cosmos1far5cqkvny7k9wq53aw0k42v3f76rcylzzv05n";
-    const PARTICIPANT3: &str = "cosmos1xj3xagnprtqpfnvyp7k393kmes73rpuxqgamd8";
-    const PARTICIPANT4: &str = "cosmos1t5u0jfg3ljsjrh2m9e47d4ny2hea7eehxrzdgd";
-    const PARTICIPANT5: &str = "cosmos1k5k7y4hgy5lkq0kj3k3e9k38lquh0m66kxsu5c";
-    const PARTICIPANT6: &str = "cosmos14a8clxc49z9e3mjzhamhkprt2hgf0y53zczzj0";
-    const NATIVE_DENOM: &str = "atom";
-
-    fn mock_app() -> App {
-        AppBuilder::new().build(|router, _, storage| {
-            let accounts: Vec<(u128, String)> = vec![
-                (2_000_000, ADMIN.to_string()),
-                (1, AGENT0.to_string()),
-                (2_000_000, AGENT1.to_string()),
-                (2_000_000, AGENT2.to_string()),
-                (2_000_000, AGENT3.to_string()),
-                (2_000_000, AGENT4.to_string()),
-                (500_0000, PARTICIPANT0.to_string()),
-                (500_0000, PARTICIPANT1.to_string()),
-                (500_0000, PARTICIPANT2.to_string()),
-                (500_0000, PARTICIPANT3.to_string()),
-                (500_0000, PARTICIPANT4.to_string()),
-                (500_0000, PARTICIPANT5.to_string()),
-                (500_0000, PARTICIPANT6.to_string()),
-                (2_000_000, AGENT_BENEFICIARY.to_string()),
-            ];
-            for (amt, address) in accounts.iter() {
-                router
-                    .bank
-                    .init_balance(
-                        storage,
-                        &Addr::unchecked(address),
-                        vec![coin(amt.clone(), NATIVE_DENOM.to_string())],
-                    )
-                    .unwrap();
-            }
-        })
-    }
-
-    fn proper_instantiate() -> (App, CwTemplateContract) {
-        let mut app = mock_app();
-        let cw_template_id = app.store_code(contract_template());
-        let owner_addr = Addr::unchecked(ADMIN);
-
-        let msg = InstantiateMsg {
-            denom: "atom".to_string(),
-            owner_id: Some(owner_addr.to_string()),
-            gas_base_fee: None,
-            agent_nomination_duration: Some(360),
-            cw_rules_addr: "todo".to_string(),
-        };
-        let cw_template_contract_addr = app
-            .instantiate_contract(cw_template_id, owner_addr, &msg, &[], "Manager", None)
-            .unwrap();
-
-        let cw_template_contract = CwTemplateContract(cw_template_contract_addr);
-
-        (app, cw_template_contract)
-    }
-
-    fn get_task_total(app: &App, contract_addr: &Addr) -> usize {
-        let res: Vec<TaskResponse> = app
-            .wrap()
-            .query_wasm_smart(
-                contract_addr,
-                &QueryMsg::GetTasks {
-                    from_index: None,
-                    limit: None,
-                },
-            )
-            .unwrap();
-        res.len()
-    }
-
-    fn add_task_exec(app: &mut App, contract_addr: &Addr, sender: &str) -> AppResponse {
-        let validator = String::from("you");
-        let amount = coin(3, NATIVE_DENOM);
-        let stake = StakingMsg::Delegate { validator, amount };
-        let msg: CosmosMsg = stake.clone().into();
-        let send_funds = coins(500_000, NATIVE_DENOM);
-        app.execute_contract(
-            Addr::unchecked(sender),
-            contract_addr.clone(),
-            &ExecuteMsg::CreateTask {
-                task: TaskRequest {
-                    interval: Interval::Immediate,
-                    boundary: None,
-                    stop_on_fail: false,
-                    actions: vec![Action {
-                        msg,
-                        gas_limit: Some(150_000),
-                    }],
-                    rules: None,
-                    cw20_coins: vec![],
-                },
-            },
-            send_funds.as_ref(),
-        )
-        .expect("Error adding task")
-    }
-
-    fn add_block_task_exec(
-        app: &mut App,
-        contract_addr: &Addr,
-        sender: &str,
-        block_num: u64,
-    ) -> AppResponse {
-        let validator = String::from("you");
-        let amount = coin(3, NATIVE_DENOM);
-        let stake = StakingMsg::Delegate { validator, amount };
-        let msg: CosmosMsg = stake.clone().into();
-        let send_funds = coins(500_000, NATIVE_DENOM);
-        app.execute_contract(
-            Addr::unchecked(sender),
-            contract_addr.clone(),
-            &ExecuteMsg::CreateTask {
-                task: TaskRequest {
-                    interval: Interval::Block(block_num),
-                    boundary: None,
-                    stop_on_fail: false,
-                    actions: vec![Action {
-                        msg,
-                        gas_limit: Some(150_000),
-                    }],
-                    rules: None,
-                    cw20_coins: vec![],
-                },
-            },
-            send_funds.as_ref(),
-        )
-        .expect("Error adding task")
-    }
-
-    fn add_cron_task_exec(
-        app: &mut App,
-        contract_addr: &Addr,
-        sender: &str,
-        num_minutes: u64,
-    ) -> AppResponse {
-        let validator = String::from("you");
-        let amount = coin(3, NATIVE_DENOM);
-        let stake = StakingMsg::Delegate { validator, amount };
-        let msg: CosmosMsg = stake.clone().into();
-        let send_funds = coins(500_000, NATIVE_DENOM);
-        app.execute_contract(
-            Addr::unchecked(sender),
-            contract_addr.clone(),
-            &ExecuteMsg::CreateTask {
-                task: TaskRequest {
-                    interval: Interval::Cron(format!("* {} * * * *", num_minutes)),
-                    boundary: None,
-                    stop_on_fail: false,
-                    actions: vec![Action {
-                        msg,
-                        gas_limit: Some(150_000),
-                    }],
-                    rules: None,
-                    cw20_coins: vec![],
-                },
-            },
-            send_funds.as_ref(),
-        )
-        .expect("Error adding task")
-    }
-
-    fn contract_create_task(
-        contract: &CwCroncat,
-        deps: DepsMut,
-        info: &MessageInfo,
-    ) -> Result<Response, ContractError> {
-        // try adding task without app
-        let validator = String::from("you");
-        let amount = coin(3, NATIVE_DENOM);
-        let stake = StakingMsg::Delegate { validator, amount };
-        let msg: CosmosMsg = stake.clone().into();
-        // let send_funds = coins(1, NATIVE_DENOM);
-
-        contract.create_task(
-            deps,
-            info.clone(),
-            mock_env(),
-            TaskRequest {
-                interval: Interval::Immediate,
-                boundary: None,
-                stop_on_fail: false,
-                actions: vec![Action {
-                    msg: msg.clone(),
-                    gas_limit: Some(150_000),
-                }],
-                rules: None,
-                cw20_coins: vec![],
-            },
-        )
-    }
-
-    fn contract_register_agent(
-        sender: &str,
-        contract: &mut CwCroncat,
-        deps: DepsMut,
-    ) -> Result<Response, ContractError> {
-        contract.execute(
-            deps,
-            mock_env(),
-            MessageInfo {
-                sender: Addr::unchecked(sender),
-                funds: vec![],
-            },
-            ExecuteMsg::RegisterAgent {
-                payable_account_id: Some(AGENT_BENEFICIARY.to_string()),
-            },
-        )
-    }
-
-    fn get_stored_agent_status(app: &mut App, contract_addr: &Addr, agent: &str) -> AgentStatus {
-        let agent_info: AgentResponse = app
-            .wrap()
-            .query_wasm_smart(
-                &contract_addr.clone(),
-                &QueryMsg::GetAgent {
-                    account_id: agent.to_string(),
-                },
-            )
-            .expect("Error getting agent status");
-        agent_info.status
-    }
-
-    fn register_agent_exec(
-        app: &mut App,
-        contract_addr: &Addr,
-        agent: &str,
-        beneficiary: &str,
-    ) -> AppResponse {
-        app.execute_contract(
-            Addr::unchecked(agent),
-            contract_addr.clone(),
-            &ExecuteMsg::RegisterAgent {
-                payable_account_id: Some(beneficiary.to_string()),
-            },
-            &[],
-        )
-        .expect("Error registering agent")
-    }
-
-    fn check_in_exec(
-        app: &mut App,
-        contract_addr: &Addr,
-        agent: &str,
-    ) -> Result<AppResponse, anyhow::Error> {
-        app.execute_contract(
-            Addr::unchecked(agent),
-            contract_addr.clone(),
-            &ExecuteMsg::CheckInAgent {},
-            &[],
-        )
-    }
-
-    fn get_agent_ids(app: &App, contract_addr: &Addr) -> (GetAgentIdsResponse, usize, usize) {
-        let res: GetAgentIdsResponse = app
-            .wrap()
-            .query_wasm_smart(contract_addr, &QueryMsg::GetAgentIds {})
-            .unwrap();
-        (res.clone(), res.active.len(), res.pending.len())
-    }
-
-    pub fn add_little_time(block: &mut BlockInfo) {
-        // block.time = block.time.plus_seconds(360);
-        block.time = block.time.plus_seconds(19);
-        block.height += 1;
-    }
-
-    pub fn add_one_duration_of_time(block: &mut BlockInfo) {
-        // block.time = block.time.plus_seconds(360);
-        block.time = block.time.plus_seconds(420);
-        block.height += 1;
-    }
-
-    #[test]
-    fn test_instantiate_sets_balance() {
-        let mut app = App::default();
-        let croncat_code = app.store_code(contract_template());
-
-        let sent_funds = coins(50, "ugrape");
-
-        app.sudo(SudoMsg::Bank(BankSudo::Mint {
-            to_address: "grapestem".to_string(),
-            amount: sent_funds.clone(),
-        }))
-        .unwrap();
-
-        let croncat = app
-            .instantiate_contract(
-                croncat_code,
-                Addr::unchecked("grapestem"),
-                &InstantiateMsg {
-                    denom: "grape".to_string(),
-                    cw_rules_addr: "grapestem".to_string(),
-                    owner_id: None,
-                    gas_base_fee: None,
-                    agent_nomination_duration: None,
-                },
-                &sent_funds,
-                "cw croncat",
-                None,
-            )
-            .unwrap();
-
-        let config: Config = from_slice(
-            &app.wrap()
-                .query_wasm_raw(&croncat, b"config")
-                .unwrap()
-                .unwrap(),
-        )
-        .unwrap();
-        assert_eq!(config.available_balance.native, sent_funds)
-    }
-
-    #[test]
-    fn register_agent_fail_cases() {
-        let (mut app, cw_template_contract) = proper_instantiate();
-        let contract_addr = cw_template_contract.addr();
-
-        // start first register
-        let msg = ExecuteMsg::RegisterAgent {
-            payable_account_id: Some(AGENT_BENEFICIARY.to_string()),
-        };
-
-        // Test funds fail register if sent
-        let rereg_err = app
-            .execute_contract(
-                Addr::unchecked(AGENT1),
-                contract_addr.clone(),
-                &msg,
-                &coins(37, "atom"),
-            )
-            .unwrap_err();
-        assert_eq!(
-            ContractError::CustomError {
-                val: "Do not attach funds".to_string()
-            },
-            rereg_err.downcast().unwrap()
-        );
-
-        // Test Can't register if contract is paused
-        let payload_1 = ExecuteMsg::UpdateSettings {
-            paused: Some(true),
-            owner_id: None,
-            // treasury_id: None,
-            agent_fee: None,
-            min_tasks_per_agent: None,
-            agents_eject_threshold: None,
-            gas_for_one_native: None,
-            proxy_callback_gas: None,
-            slot_granularity: None,
-        };
-
-        app.execute_contract(
-            Addr::unchecked(ADMIN),
-            contract_addr.clone(),
-            &payload_1,
-            &[],
-        )
-        .unwrap();
-        let rereg_err = app
-            .execute_contract(Addr::unchecked(AGENT1), contract_addr.clone(), &msg, &[])
-            .unwrap_err();
-        assert_eq!(
-            ContractError::ContractPaused {
-                val: "Register agent paused".to_string()
-            },
-            rereg_err.downcast().unwrap()
-        );
-
-        // Test wallet rejected if doesnt have enough funds
-        let payload_2 = ExecuteMsg::UpdateSettings {
-            paused: Some(false),
-            owner_id: None,
-            // treasury_id: None,
-            agent_fee: None,
-            min_tasks_per_agent: None,
-            agents_eject_threshold: None,
-            gas_for_one_native: None,
-            proxy_callback_gas: None,
-            slot_granularity: None,
-        };
-
-        app.execute_contract(
-            Addr::unchecked(ADMIN),
-            contract_addr.clone(),
-            &payload_2,
-            &[],
-        )
-        .unwrap();
-        let rereg_err = app
-            .execute_contract(Addr::unchecked(AGENT0), contract_addr.clone(), &msg, &[])
-            .unwrap_err();
-        assert_eq!(
-            ContractError::CustomError {
-                val: "Insufficient funds".to_string()
-            },
-            rereg_err.downcast().unwrap()
-        );
-    }
-
-    #[test]
-    fn register_agent() {
-        let (mut app, cw_template_contract) = proper_instantiate();
-        let contract_addr = cw_template_contract.addr();
-        let blk_time = app.block_info().time;
-
-        // start first register
-        let msg = ExecuteMsg::RegisterAgent {
-            payable_account_id: Some(AGENT_BENEFICIARY.to_string()),
-        };
-        app.execute_contract(Addr::unchecked(AGENT1), contract_addr.clone(), &msg, &[])
-            .unwrap();
-
-        // check state to see if worked
-        let (_, num_active_agents, num_pending_agents) = get_agent_ids(&app, &contract_addr);
-        assert_eq!(1, num_active_agents);
-        assert_eq!(0, num_pending_agents);
-
-        // message response matches expectations (same block, all the defaults)
-        let agent_info: AgentResponse = app
-            .wrap()
-            .query_wasm_smart(
-                &contract_addr.clone(),
-                &QueryMsg::GetAgent {
-                    account_id: AGENT1.to_string(),
-                },
-            )
-            .unwrap();
-        println!("agent_infoagent_info {:?}", agent_info);
-        assert_eq!(AgentStatus::Active, agent_info.status);
-        assert_eq!(
-            Addr::unchecked(AGENT_BENEFICIARY),
-            agent_info.payable_account_id
-        );
-        assert_eq!(GenericBalance::default(), agent_info.balance);
-        assert_eq!(0, agent_info.total_tasks_executed);
-        assert_eq!(0, agent_info.last_missed_slot);
-        assert_eq!(blk_time, agent_info.register_start);
-
-        // test fail if try to re-register
-        let rereg_err = app
-            .execute_contract(Addr::unchecked(AGENT1), contract_addr.clone(), &msg, &[])
-            .unwrap_err();
-        assert_eq!(
-            ContractError::CustomError {
-                val: "Agent already exists".to_string()
-            },
-            rereg_err.downcast().unwrap()
-        );
-
-        // test another register, put into pending queue
-        let msg2 = ExecuteMsg::RegisterAgent {
-            payable_account_id: Some(AGENT_BENEFICIARY.to_string()),
-        };
-        app.execute_contract(Addr::unchecked(AGENT2), contract_addr.clone(), &msg2, &[])
-            .unwrap();
-
-        // check state to see if worked
-
-        let (_, num_active_agents, num_pending_agents) = get_agent_ids(&app, &contract_addr);
-        assert_eq!(1, num_active_agents);
-        assert_eq!(1, num_pending_agents);
-    }
-
-    #[test]
-    fn update_agent() {
-        let (mut app, cw_template_contract) = proper_instantiate();
-        let contract_addr = cw_template_contract.addr();
-
-        // start first register
-        let msg1 = ExecuteMsg::RegisterAgent {
-            payable_account_id: Some(AGENT_BENEFICIARY.to_string()),
-        };
-        app.execute_contract(Addr::unchecked(AGENT1), contract_addr.clone(), &msg1, &[])
-            .unwrap();
-
-        // Fails for non-existent agents
-        let msg = ExecuteMsg::UpdateAgent {
-            payable_account_id: AGENT0.to_string(),
-        };
-        let update_err = app
-            .execute_contract(Addr::unchecked(AGENT0), contract_addr.clone(), &msg, &[])
-            .unwrap_err();
-        assert_eq!(
-            ContractError::AgentNotRegistered {},
-            update_err.downcast().unwrap()
-        );
-
-        app.execute_contract(Addr::unchecked(AGENT1), contract_addr.clone(), &msg, &[])
-            .unwrap();
-
-        // payable account was in fact updated
-        let agent_info: Agent = app
-            .wrap()
-            .query_wasm_smart(
-                &contract_addr.clone(),
-                &QueryMsg::GetAgent {
-                    account_id: AGENT1.to_string(),
-                },
-            )
-            .unwrap();
-        assert_eq!(Addr::unchecked(AGENT0), agent_info.payable_account_id);
-    }
-
-    #[test]
-    fn unregister_agent() {
-        let (mut app, cw_template_contract) = proper_instantiate();
-        let contract_addr = cw_template_contract.addr();
-
-        // start first register
-        let msg1 = ExecuteMsg::RegisterAgent {
-            payable_account_id: Some(AGENT_BENEFICIARY.to_string()),
-        };
-        app.execute_contract(Addr::unchecked(AGENT1), contract_addr.clone(), &msg1, &[])
-            .unwrap();
-
-        // Fails for non-exist agents
-        let unreg_msg = ExecuteMsg::UnregisterAgent {};
-        let update_err = app
-            .execute_contract(
-                Addr::unchecked(AGENT0),
-                contract_addr.clone(),
-                &unreg_msg,
-                &[],
-            )
-            .unwrap_err();
-        assert_eq!(
-            ContractError::AgentNotRegistered {},
-            update_err.downcast().unwrap()
-        );
-
-        // Get quick data about account before, to compare later
-        let agent_bal = app
-            .wrap()
-            .query_balance(&Addr::unchecked(AGENT1), NATIVE_DENOM)
-            .unwrap();
-        assert_eq!(agent_bal, coin(2_000_000, NATIVE_DENOM));
-
-        // Attempt the unregister
-        app.execute_contract(
-            Addr::unchecked(AGENT1),
-            contract_addr.clone(),
-            &unreg_msg,
-            &[],
-        )
-        .unwrap();
-
-        // Agent should not exist now
-        let update_err = app
-            .execute_contract(
-                Addr::unchecked(AGENT1),
-                contract_addr.clone(),
-                &unreg_msg,
-                &[],
-            )
-            .unwrap_err();
-        assert_eq!(
-            ContractError::AgentNotRegistered {},
-            update_err.downcast().unwrap()
-        );
-
-        // Check that the agent was removed from the list of active or pending agents
-        let (_, num_active_agents, num_pending_agents) = get_agent_ids(&app, &contract_addr);
-        assert_eq!(0, num_active_agents);
-        assert_eq!(0, num_pending_agents);
-
-        // Agent should have appropriate balance change
-        // NOTE: Needs further checks when tasks can be performed
-        let agent_bal = app
-            .wrap()
-            .query_balance(&Addr::unchecked(AGENT1), NATIVE_DENOM)
-            .unwrap();
-        assert_eq!(agent_bal, coin(2000000, NATIVE_DENOM));
-    }
-
-    #[test]
-    fn withdraw_agent_balance() {
-        let (mut app, cw_template_contract) = proper_instantiate();
-        let contract_addr = cw_template_contract.addr();
-
-        // start first register
-        let msg1 = ExecuteMsg::RegisterAgent {
-            payable_account_id: Some(AGENT_BENEFICIARY.to_string()),
-        };
-        app.execute_contract(Addr::unchecked(AGENT1), contract_addr.clone(), &msg1, &[])
-            .unwrap();
-
-        // Fails for non-existent agents
-        let wthdrw_msg = ExecuteMsg::WithdrawReward {};
-        let update_err = app
-            .execute_contract(
-                Addr::unchecked(AGENT0),
-                contract_addr.clone(),
-                &wthdrw_msg,
-                &[],
-            )
-            .unwrap_err();
-        assert_eq!(
-            ContractError::AgentNotRegistered {},
-            update_err.downcast().unwrap()
-        );
-
-        // Get quick data about account before, to compare later
-        let agent_bal = app
-            .wrap()
-            .query_balance(&Addr::unchecked(AGENT1), NATIVE_DENOM)
-            .unwrap();
-        assert_eq!(agent_bal, coin(2_000_000, NATIVE_DENOM));
-
-        // Attempt the withdraw
-        app.execute_contract(
-            Addr::unchecked(AGENT1),
-            contract_addr.clone(),
-            &wthdrw_msg,
-            &[],
-        )
-        .unwrap();
-
-        // Agent should have appropriate balance change
-        // NOTE: Needs further checks when tasks can be performed
-        let agent_bal = app
-            .wrap()
-            .query_balance(&Addr::unchecked(AGENT1), NATIVE_DENOM)
-            .unwrap();
-        assert_eq!(agent_bal, coin(2_000_000, NATIVE_DENOM));
-    }
-
-    #[test]
-    fn accept_nomination_agent() {
-        let (mut app, cw_template_contract) = proper_instantiate();
-        let contract_addr = cw_template_contract.addr();
-
-        // Register AGENT1, who immediately becomes active
-        register_agent_exec(&mut app, &contract_addr, AGENT1, &AGENT_BENEFICIARY);
-        let res = add_task_exec(&mut app, &contract_addr, PARTICIPANT0);
-        let task_hash = res.events[1].attributes[4].clone().value;
-        assert_eq!(
-            "7ea9a6d5ef5c78cb168afa96b43b5843b8f880627aa0580f4311403f907cbf93", task_hash,
-            "Unexpected task hash"
-        );
-
-        let msg_query_task = QueryMsg::GetTask { task_hash };
-        let query_task_res: StdResult<Option<TaskResponse>> = app
-            .wrap()
-            .query_wasm_smart(contract_addr.clone(), &msg_query_task);
-        assert!(
-            query_task_res.is_ok(),
-            "Did not successfully find the newly added task"
-        );
-
-        let mut num_tasks = get_task_total(&app, &contract_addr);
-        assert_eq!(num_tasks, 1);
-
-        // Now the task ratio is 1:2 (one agent per two tasks)
-        // No agent should be allowed to join or accept nomination
-        // Check that this fails
-
-        // Register two agents
-        register_agent_exec(&mut app, &contract_addr, AGENT2, &AGENT_BENEFICIARY);
-        // Later, we'll have this agent try to nominate themselves before their time
-        register_agent_exec(&mut app, &contract_addr, AGENT3, &AGENT_BENEFICIARY);
-
-        let (agent_ids_res, num_active_agents, _) = get_agent_ids(&app, &contract_addr);
-        assert_eq!(1, num_active_agents);
-        assert_eq!(2, agent_ids_res.pending.len());
-
-        // Add three more tasks, so we can nominate another agent
-        add_task_exec(&mut app, &contract_addr, PARTICIPANT1);
-        add_task_exec(&mut app, &contract_addr, PARTICIPANT2);
-        add_task_exec(&mut app, &contract_addr, PARTICIPANT3);
-
-        num_tasks = get_task_total(&app, &contract_addr);
-        assert_eq!(num_tasks, 4);
-
-        // Fast forward time a little
-        app.update_block(add_little_time);
-
-        let mut agent_status = get_stored_agent_status(&mut app, &contract_addr, AGENT3);
-        assert_eq!(AgentStatus::Pending, agent_status);
-        agent_status = get_stored_agent_status(&mut app, &contract_addr, AGENT2);
-        assert_eq!(AgentStatus::Nominated, agent_status);
-
-        // Attempt to accept nomination
-        // First try with the agent second in line in the pending queue.
-        // This should fail because it's not time for them yet.
-        let mut check_in_res = check_in_exec(&mut app, &contract_addr, AGENT3);
-        assert!(
-            &check_in_res.is_err(),
-            "Should throw error when agent in second position tries to nominate before their time."
-        );
-        assert_eq!(
-            ContractError::CustomError {
-                val: "Must wait longer before accepting nomination".to_string()
-            },
-            check_in_res.unwrap_err().downcast().unwrap()
-        );
-
-        // Now try from person at the beginning of the pending queue
-        // This agent should succeed
-        check_in_res = check_in_exec(&mut app, &contract_addr, AGENT2);
-        assert!(
-            check_in_res.is_ok(),
-            "Agent at the front of the pending queue should be allowed to nominate themselves"
-        );
-
-        // Check that active and pending queues are correct
-        let (agent_ids_res, num_active_agents, _) = get_agent_ids(&app, &contract_addr);
-        assert_eq!(2, num_active_agents);
-        assert_eq!(1, agent_ids_res.pending.len());
-
-        // The agent that was second in the queue is now first,
-        // tries again, but there aren't enough tasks
-        check_in_res = check_in_exec(&mut app, &contract_addr, AGENT3);
-
-        let error_msg = check_in_res.unwrap_err();
-        assert_eq!(
-            ContractError::CustomError {
-                val: "Not accepting new agents".to_string()
-            },
-            error_msg.downcast().unwrap()
-        );
-
-        agent_status = get_stored_agent_status(&mut app, &contract_addr, AGENT3);
-        assert_eq!(AgentStatus::Pending, agent_status);
-
-        // Again, add three more tasks so we can nominate another agent
-        add_task_exec(&mut app, &contract_addr, PARTICIPANT4);
-        add_task_exec(&mut app, &contract_addr, PARTICIPANT5);
-        add_task_exec(&mut app, &contract_addr, PARTICIPANT6);
-
-        num_tasks = get_task_total(&app, &contract_addr);
-        assert_eq!(num_tasks, 7);
-
-        // Add another agent, since there's now the need
-        register_agent_exec(&mut app, &contract_addr, AGENT4, &AGENT_BENEFICIARY);
-        // Fast forward time past the duration of the first pending agent,
-        // allowing the second to nominate themselves
-        app.update_block(add_one_duration_of_time);
-
-        // Now that enough time has passed, both agents should see they're nominated
-        agent_status = get_stored_agent_status(&mut app, &contract_addr, AGENT3);
-        assert_eq!(AgentStatus::Nominated, agent_status);
-        agent_status = get_stored_agent_status(&mut app, &contract_addr, AGENT4);
-        assert_eq!(AgentStatus::Nominated, agent_status);
-
-        // Agent second in line nominates themself
-        check_in_res = check_in_exec(&mut app, &contract_addr, AGENT4);
-        assert!(
-            check_in_res.is_ok(),
-            "Agent second in line should be able to nominate themselves"
-        );
-
-        let (_, _, num_pending_agents) = get_agent_ids(&app, &contract_addr);
-
-        // Ensure the pending list is empty, having the earlier index booted
-        assert_eq!(
-            num_pending_agents, 0,
-            "Expect the pending queue to be empty"
-        );
-    }
-
-    #[test]
-    fn test_get_agent_status() {
-        // Give the contract and the agents balances
-        let mut deps = cosmwasm_std::testing::mock_dependencies_with_balances(&[
-            (&MOCK_CONTRACT_ADDR, &[coin(6000, "atom")]),
-            (&AGENT0, &[coin(2_000_000, "atom")]),
-            (&AGENT1, &[coin(2_000_000, "atom")]),
-        ]);
-        let mut contract = CwCroncat::default();
-
-        // Instantiate
-        let msg = InstantiateMsg {
-            denom: "atom".to_string(),
-            owner_id: None,
-            gas_base_fee: None,
-            agent_nomination_duration: Some(360),
-            cw_rules_addr: "todo".to_string(),
-        };
-        let mut info = mock_info(AGENT0, &coins(900_000, "atom"));
-        let res_init = contract
-            .instantiate(deps.as_mut(), mock_env(), info.clone(), msg)
-            .unwrap();
-        assert_eq!(0, res_init.messages.len());
-
-        let mut agent_status_res =
-            contract.get_agent_status(&deps.storage, mock_env(), Addr::unchecked(AGENT0));
-        assert_eq!(Err(ContractError::AgentNotRegistered {}), agent_status_res);
-
-        let agent_active_queue_opt: Vec<Addr> =
-            match deps.storage.get("agent_active_queue".as_bytes()) {
-                Some(vec) => from_slice(vec.as_ref()).expect("Could not load agent active queue"),
-                None => {
-                    panic!("Uninitialized agent_active_queue_opt");
-                }
-            };
-        assert!(
-            agent_active_queue_opt.is_empty(),
-            "Should not have an active queue yet"
-        );
-
-        // First registered agent becomes active
-        let mut register_agent_res = contract_register_agent(AGENT0, &mut contract, deps.as_mut());
-        assert!(
-            register_agent_res.is_ok(),
-            "Registering agent should succeed"
-        );
-
-        agent_status_res =
-            contract.get_agent_status(&deps.storage, mock_env(), Addr::unchecked(AGENT0));
-        assert_eq!(AgentStatus::Active, agent_status_res.unwrap());
-
-        // Add two tasks
-        let mut res_add_task = contract_create_task(&contract, deps.as_mut(), &info);
-        assert!(res_add_task.is_ok(), "Adding task should succeed.");
-        // Change sender so it's not a duplicate task
-        info.sender = Addr::unchecked(PARTICIPANT0);
-        res_add_task = contract_create_task(&contract, deps.as_mut(), &info);
-        assert!(res_add_task.is_ok(), "Adding task should succeed.");
-
-        // Register an agent and make sure the status comes back as pending
-        register_agent_res = contract_register_agent(AGENT1, &mut contract, deps.as_mut());
-        assert!(
-            register_agent_res.is_ok(),
-            "Registering agent should succeed"
-        );
-        agent_status_res =
-            contract.get_agent_status(&deps.storage, mock_env(), Addr::unchecked(AGENT1));
-        assert_eq!(
-            AgentStatus::Pending,
-            agent_status_res.unwrap(),
-            "New agent should be pending"
-        );
-
-        // Two more tasks are added
-        info.sender = Addr::unchecked(PARTICIPANT1);
-        res_add_task = contract_create_task(&contract, deps.as_mut(), &info);
-        assert!(res_add_task.is_ok(), "Adding task should succeed.");
-        info.sender = Addr::unchecked(PARTICIPANT2);
-        res_add_task = contract_create_task(&contract, deps.as_mut(), &info);
-        assert!(res_add_task.is_ok(), "Adding task should succeed.");
-
-        // Agent status is nominated
-        agent_status_res =
-            contract.get_agent_status(&deps.storage, mock_env(), Addr::unchecked(AGENT1));
-        assert_eq!(
-            AgentStatus::Nominated,
-            agent_status_res.unwrap(),
-            "New agent should have nominated status"
-        );
-    }
-
-    #[test]
-    fn test_query_get_agent_tasks() {
-        let (mut app, cw_template_contract) = proper_instantiate();
-        let contract_addr = cw_template_contract.addr();
-        let block_info = app.block_info();
-        println!(
-            "test aloha\n\tcurrent block: {}\n\tcurrent time: {}",
-            block_info.height,
-            block_info.time.nanos()
-        );
-
-        // Register AGENT1, who immediately becomes active
-        register_agent_exec(&mut app, &contract_addr, AGENT1, &AGENT_BENEFICIARY);
-        // Add five tasks total
-        // Three of them are block-based
-        add_block_task_exec(
-            &mut app,
-            &contract_addr,
-            PARTICIPANT0,
-            block_info.height + 6,
-        );
-        add_block_task_exec(
-            &mut app,
-            &contract_addr,
-            PARTICIPANT1,
-            block_info.height + 66,
-        );
-        add_block_task_exec(
-            &mut app,
-            &contract_addr,
-            PARTICIPANT2,
-            block_info.height + 67,
-        );
-        // add_block_task_exec(&mut app, &contract_addr, PARTICIPANT3, block_info.height + 131);
-        // Two tasks use Cron instead of Block (for task interval)
-        add_cron_task_exec(&mut app, &contract_addr, PARTICIPANT4, 6); // 3 minutes
-        add_cron_task_exec(&mut app, &contract_addr, PARTICIPANT5, 53); // 53 minutes
-        let num_tasks = get_task_total(&app, &contract_addr);
-        assert_eq!(num_tasks, 5);
-
-        // Now the task ratio is 1:2 (one agent per two tasks)
-        // Register two agents, the first one succeeding
-        register_agent_exec(&mut app, &contract_addr, AGENT2, &AGENT_BENEFICIARY);
-        assert!(check_in_exec(&mut app, &contract_addr, AGENT2).is_ok());
-        // This next agent should fail because there's no enough tasks yet
-        // Later, we'll have this agent try to nominate themselves before their time
-        register_agent_exec(&mut app, &contract_addr, AGENT3, &AGENT_BENEFICIARY);
-        let failed_check_in = check_in_exec(&mut app, &contract_addr, AGENT3);
-        assert_eq!(
-            ContractError::CustomError {
-                val: "Not accepting new agents".to_string()
-            },
-            failed_check_in.unwrap_err().downcast().unwrap()
-        );
-
-        let (_, num_active_agents, num_pending_agents) = get_agent_ids(&app, &contract_addr);
-        assert_eq!(2, num_active_agents);
-        assert_eq!(1, num_pending_agents);
-
-        // Fast forward time a little
-        app.update_block(|block| {
-            let height = 666;
-            block.time = block.time.plus_seconds(6 * height); // ~6 sec block time
-            block.height = block.height + height;
-        });
-
-        // What happens when the only active agent queries to see if there's work for them
-        // calls:
-        // fn query_get_agent_tasks
-        let mut msg_agent_tasks = QueryMsg::GetAgentTasks {
-            account_id: AGENT1.to_string(),
-        };
-        let mut query_task_res: StdResult<Option<AgentTaskResponse>> = app
-            .wrap()
-            .query_wasm_smart(contract_addr.clone(), &msg_agent_tasks);
-        println!(
-            "test aloha query_task_res0 {:#?}",
-            query_task_res.as_ref().unwrap()
-        );
-        assert!(
-            query_task_res.is_ok(),
-            "Did not successfully find the newly added task"
-        );
-        msg_agent_tasks = QueryMsg::GetAgentTasks {
-            account_id: AGENT2.to_string(),
-        };
-        query_task_res = app
-            .wrap()
-            .query_wasm_smart(contract_addr.clone(), &msg_agent_tasks);
-        println!("test aloha query_task_res1 {:#?}", query_task_res.unwrap());
-        // Should fail for random user not in the active queue
-        msg_agent_tasks = QueryMsg::GetAgentTasks {
-            // rando account
-            account_id: "juno1kqfjv53g7ll9u6ngvsu5l5nfv9ht24m4q4gdqz".to_string(),
-        };
-        query_task_res = app
-            .wrap()
-            .query_wasm_smart(contract_addr.clone(), &msg_agent_tasks);
-        println!("aloha query_task_res {:?}", query_task_res);
-    }
-=======
->>>>>>> b9ce3969
 }