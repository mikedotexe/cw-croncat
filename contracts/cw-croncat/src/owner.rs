use crate::balancer::BalancerMode;
use crate::error::ContractError;
use crate::helpers::has_cw_coins;
use crate::state::{Config, CwCroncat};
use cosmwasm_std::{
    has_coins, to_binary, BankMsg, Coin, Deps, DepsMut, Env, MessageInfo, Order, Response,
    StdResult, SubMsg, Uint64, WasmMsg,
};
use cw20::{Balance, Cw20ExecuteMsg};
use cw_croncat_core::msg::{
    BalancesResponse, CwCroncatResponse, ExecuteMsg, GetBalancesResponse, GetConfigResponse,
    GetWalletBalancesResponse, QueueItemResponse, ReplyQueueResponse,
    RoundRobinBalancerModeResponse, SlotResponse, SlotWithRuleResponse,
};
use cw_croncat_core::traits::FindAndMutate;

impl<'a> CwCroncat<'a> {
    pub(crate) fn query_config(&self, deps: Deps) -> StdResult<GetConfigResponse> {
        let c: Config = self.config.load(deps.storage)?;
        Ok(GetConfigResponse {
            paused: c.paused,
            owner_id: c.owner_id,
            // treasury_id: c.treasury_id,
            min_tasks_per_agent: c.min_tasks_per_agent,
            agent_active_indices: c.agent_active_indices,
            agents_eject_threshold: c.agents_eject_threshold,
            native_denom: c.native_denom,
            agent_fee: c.agent_fee,
            gas_fraction: c.gas_fraction,
            proxy_callback_gas: c.proxy_callback_gas,
            slot_granularity_time: c.slot_granularity_time,
            cw_rules_addr: c.cw_rules_addr,
            agent_nomination_duration: c.agent_nomination_duration,
            gas_base_fee: c.gas_base_fee,
            gas_action_fee: c.gas_action_fee,
            cw20_whitelist: c.cw20_whitelist,
            available_balance: c.available_balance,
            staked_balance: c.staked_balance,
            limit: c.limit,
        })
    }

    pub(crate) fn query_balances(&self, deps: Deps) -> StdResult<GetBalancesResponse> {
        let c: Config = self.config.load(deps.storage)?;
        Ok(GetBalancesResponse {
            native_denom: c.native_denom,
            available_balance: c.available_balance,
            staked_balance: c.staked_balance,
            cw20_whitelist: c.cw20_whitelist,
        })
    }

    /// Returns user cw20 balances locked inside this contract
    pub(crate) fn query_wallet_balances(
        &self,
        deps: Deps,
        wallet: String,
    ) -> StdResult<GetWalletBalancesResponse> {
        let addr = deps.api.addr_validate(&wallet)?;
        let balances = self.balances.may_load(deps.storage, &addr)?;
        Ok(GetWalletBalancesResponse {
            cw20_balances: balances.unwrap_or_default(),
        })
    }

    /// Changes core configurations
    /// Should only be updated by owner -- in best case DAO based :)
    pub fn update_settings(
        &self,
        deps: DepsMut,
        info: MessageInfo,
        payload: ExecuteMsg,
    ) -> Result<Response, ContractError> {
        for coin in info.funds.iter() {
            if coin.amount.u128() > 0 {
                return Err(ContractError::AttachedDeposit {});
            }
        }
        let api = deps.api;
        match payload {
            ExecuteMsg::UpdateSettings {
                owner_id,
                slot_granularity_time,
                paused,
                agent_fee,
                gas_base_fee,
                gas_action_fee,
                gas_fraction,
                proxy_callback_gas,
                min_tasks_per_agent,
                agents_eject_threshold,
                // treasury_id,
            } => {
                self.config
                    .update(deps.storage, |mut config| -> Result<_, ContractError> {
                        if info.sender != config.owner_id {
                            return Err(ContractError::Unauthorized {});
                        }

                        if let Some(owner_id) = owner_id {
                            let owner_id = api.addr_validate(&owner_id)?;
                            config.owner_id = owner_id;
                        }
                        // if let Some(treasury_id) = treasury_id {
                        //     config.treasury_id = Some(treasury_id);
                        // }
                        if let Some(slot_granularity_time) = slot_granularity_time {
                            config.slot_granularity_time = slot_granularity_time;
                        }
                        if let Some(paused) = paused {
                            config.paused = paused;
                        }
                        if let Some(gas_base_fee) = gas_base_fee {
                            config.gas_base_fee = gas_base_fee.u64();
                        }
                        if let Some(gas_action_fee) = gas_action_fee {
                            config.gas_action_fee = gas_action_fee.u64();
                        }
                        if let Some(gas_fraction) = gas_fraction {
                            config.gas_fraction = gas_fraction;
                        }
                        if let Some(proxy_callback_gas) = proxy_callback_gas {
                            config.proxy_callback_gas = proxy_callback_gas;
                        }
                        if let Some(agent_fee) = agent_fee {
                            config.agent_fee = agent_fee;
                        }
                        if let Some(min_tasks_per_agent) = min_tasks_per_agent {
                            config.min_tasks_per_agent = min_tasks_per_agent;
                        }
                        if let Some(agents_eject_threshold) = agents_eject_threshold {
                            config.agents_eject_threshold = agents_eject_threshold;
                        }
                        Ok(config)
                    })?;
            }
            _ => unreachable!(),
        }
        let c: Config = self.config.load(deps.storage)?;
        Ok(Response::new()
            .add_attribute("method", "update_settings")
            .add_attribute("paused", c.paused.to_string())
            .add_attribute("owner_id", c.owner_id.to_string())
            // .add_attribute(
            //     "treasury_id",
            //     c.treasury_id
            //         .unwrap_or_else(|| Addr::unchecked(""))
            //         .to_string(),
            // )
            .add_attribute("min_tasks_per_agent", c.min_tasks_per_agent.to_string())
            .add_attribute(
                "agent_active_indices",
                c.agent_active_indices
                    .iter()
                    .map(|a| format!("{:?}.{}", a.0, a.1))
                    .collect::<String>(),
            )
            .add_attribute(
                "agents_eject_threshold",
                c.agents_eject_threshold.to_string(),
            )
            .add_attribute("native_denom", c.native_denom)
            .add_attribute("agent_fee", c.agent_fee.to_string())
            //.add_attribute("gas_price", c.gas_fraction.to_string())
            .add_attribute("proxy_callback_gas", c.proxy_callback_gas.to_string())
            .add_attribute("slot_granularity_time", c.slot_granularity_time.to_string()))
    }

    /// Move Balance
    /// Allows owner to move balance to DAO or to let treasury transfer to itself only.
    /// This is a restricted method for moving funds utilized in growth management strategies.
    pub fn move_balances(
        &self,
        deps: DepsMut,
        info: MessageInfo,
        env: Env,
        balances: Vec<Balance>,
        account_id: String,
    ) -> Result<Response, ContractError> {
        let account_id = deps.api.addr_validate(&account_id)?;
        let mut config = self.config.load(deps.storage)?;

        // // Check if is owner OR the treasury account making the transfer request
        // if let Some(treasury_id) = config.treasury_id.clone() {
        //     if treasury_id != info.sender && config.owner_id != info.sender {
        //         return Err(ContractError::Unauthorized {});
        //     }
        // } else
        if info.sender != config.owner_id {
            return Err(ContractError::Unauthorized {});
        }

        // for now, only allow movement of funds between owner and treasury
        // let check_account = config
        //     .treasury_id
        //     .clone()
        //     .unwrap_or_else(|| config.owner_id.clone());
        let check_account = config.owner_id.clone();
        if check_account != account_id && config.owner_id != account_id {
            return Err(ContractError::CustomError {
                val: "Cannot move funds to this account".to_string(),
            });
        }

        // Querier guarantees to returns up-to-date data, including funds sent in this handle message
        // https://github.com/CosmWasm/wasmd/blob/master/x/wasm/internal/keeper/keeper.go#L185-L192
        let state_balances = deps.querier.query_all_balances(&env.contract.address)?;
        let mut has_fund_err = false;

        let messages: Result<Vec<SubMsg>, ContractError> = balances
            .iter()
            .map(|balance| -> Result<SubMsg<_>, ContractError> {
                match balance {
                    Balance::Native(balance) => {
                        // check has enough
                        let bal = balance.clone().into_vec();
                        let has_c = has_coins(&state_balances, &bal[0]);
                        if !has_c {
                            has_fund_err = true;
                            // TODO: refactor to not need
                            return Ok(SubMsg::new(BankMsg::Send {
                                to_address: account_id.clone().into(),
                                amount: vec![Coin::new(0, "")],
                            }));
                        }

                        // Update internal registry balance
                        config.available_balance.checked_sub_native(&bal)?;
                        Ok(SubMsg::new(BankMsg::Send {
                            to_address: account_id.clone().into(),
                            amount: bal,
                        }))
                    }
                    Balance::Cw20(token) => {
                        // check has enough
                        let bal = token.clone();
                        if !has_cw_coins(&config.available_balance.cw20, &bal) {
                            has_fund_err = true;
                            // TODO: refactor to not need
                            return Ok(SubMsg::new(BankMsg::Send {
                                to_address: account_id.clone().into(),
                                amount: vec![Coin::new(0, "")],
                            }));
                        }

                        // Update internal registry balance
                        config.available_balance.cw20.find_checked_sub(&bal)?;

                        let msg = Cw20ExecuteMsg::Transfer {
                            recipient: account_id.clone().into(),
                            amount: bal.amount,
                        };
                        Ok(SubMsg::new(WasmMsg::Execute {
                            contract_addr: bal.address.to_string(),
                            msg: to_binary(&msg)?,
                            funds: vec![],
                        }))
                    }
                }
            })
            .collect();

        // failed
        if has_fund_err {
            return Err(ContractError::CustomError {
                val: "Not enough funds".to_string(),
            });
        }

        // Update balances in config
        self.config.save(deps.storage, &config)?;

        Ok(Response::new()
            .add_attribute("method", "move_balance")
            .add_attribute("account_id", account_id.to_string())
            .add_submessages(messages.unwrap()))
    }

    pub(crate) fn get_state(
        &self,
        deps: Deps,
        env: Env,
        from_index: Option<u64>,
        limit: Option<u64>,
    ) -> StdResult<CwCroncatResponse> {
        let default_limit = self.config.load(deps.storage)?.limit;
        let size: u64 = self.task_total.load(deps.storage)?.min(default_limit);
        let from_index_unwrap = from_index.unwrap_or_default();
        let limit_unwrap = limit.unwrap_or(default_limit).min(size);

        let mut agents = vec![];
        for agent in self
            .agents
            .range(deps.storage, None, None, Order::Ascending)
            .skip(from_index_unwrap as usize)
            .take(limit_unwrap as usize)
        {
            agents.push(
                self.query_get_agent(deps, env.clone(), agent.unwrap().0.to_string())
                    .unwrap()
                    .unwrap(),
            );
        }

        let time_slots: Vec<SlotResponse> = self
            .time_slots
            .range(deps.storage, None, None, Order::Ascending)
            .skip(from_index_unwrap as usize)
            .take(limit_unwrap as usize)
            .map(|res| {
                let res = res.unwrap();
                SlotResponse {
                    slot: res.0.into(),
                    tasks: res.1,
                }
            })
            .collect();

        let block_slots: Vec<SlotResponse> = self
            .block_slots
            .range(deps.storage, None, None, Order::Ascending)
            .skip(from_index_unwrap as usize)
            .take(limit_unwrap as usize)
            .map(|res| {
                let res = res.unwrap();
                SlotResponse {
                    slot: res.0.into(),
                    tasks: res.1,
                }
            })
            .collect();

        let balances: Vec<BalancesResponse> = self
            .balances
            .range(deps.storage, None, None, Order::Ascending)
            .skip(from_index_unwrap as usize)
            .take(limit_unwrap as usize)
            .map(|res| {
                let res = res.unwrap();
                BalancesResponse {
                    address: res.0,
                    balances: res.1,
                }
            })
            .collect();

        let balancer_mode = match self.balancer.mode {
            BalancerMode::ActivationOrder => RoundRobinBalancerModeResponse::ActivationOrder,
            BalancerMode::Equalizer => RoundRobinBalancerModeResponse::Equalizer,
        };

        let reply_queue: Vec<ReplyQueueResponse> = self
            .reply_queue
            .range(deps.storage, None, None, Order::Ascending)
            .skip(from_index_unwrap as usize)
            .take(limit_unwrap as usize)
            .map(|res| {
                let res = res.unwrap();
                let item = res.1;
                ReplyQueueResponse {
                    index: res.0.into(),
                    item: QueueItemResponse {
                        contract_addr: item.contract_addr,
                        action_idx: item.action_idx.into(),
                        task_hash: item.task_hash,
                        task_is_extra: item.task_is_extra,
                        agent_id: item.agent_id,
                        failed: item.failed,
                    },
                }
            })
            .collect();

        let time_slots_rules: Vec<SlotWithRuleResponse> = self
            .time_map_rules
            .range(deps.storage, None, None, Order::Ascending)
            .skip(from_index_unwrap as usize)
            .take(limit_unwrap as usize)
            .map(|res| {
                let res = res.unwrap();
                SlotWithRuleResponse {
                    task_hash: res.0,
                    slot: res.1.into(),
                }
            })
            .collect();

        let block_slots_rules: Vec<SlotWithRuleResponse> = self
            .block_map_rules
            .range(deps.storage, None, None, Order::Ascending)
            .skip(from_index_unwrap as usize)
            .take(limit_unwrap as usize)
            .map(|res| {
                let res = res.unwrap();
                SlotWithRuleResponse {
                    task_hash: res.0,
                    slot: res.1.into(),
                }
            })
            .collect();

        Ok(CwCroncatResponse {
            config: self.query_config(deps)?,

            agent_active_queue: self.agent_active_queue.load(deps.storage)?,
<<<<<<< HEAD
            agent_pending_queue: self
                .agent_pending_queue
                .iter(deps.storage)?
                .take(50)
                .collect::<StdResult<Vec<cosmwasm_std::Addr>>>()?,
=======
            agent_pending_queue: self.agent_pending_queue.load(deps.storage)?,
            agents,
>>>>>>> 18c2f963

            tasks: self.query_get_tasks(deps, None, None)?,
            task_total: Uint64::from(self.task_total.load(deps.storage)?),

            time_slots,
            block_slots,

            tasks_with_rules: self.query_get_tasks_with_rules(deps, from_index, limit)?,
            tasks_with_rules_total: Uint64::from(self.tasks_with_rules_total.load(deps.storage)?),
            time_slots_rules,
            block_slots_rules,

            reply_index: Uint64::from(self.reply_index.load(deps.storage)?),
            reply_queue,

            agent_nomination_begin_time: self.agent_nomination_begin_time.load(deps.storage)?,

            balances,
            balancer_mode,
        })
    }
}<|MERGE_RESOLUTION|>--- conflicted
+++ resolved
@@ -403,16 +403,12 @@
             config: self.query_config(deps)?,
 
             agent_active_queue: self.agent_active_queue.load(deps.storage)?,
-<<<<<<< HEAD
             agent_pending_queue: self
                 .agent_pending_queue
                 .iter(deps.storage)?
                 .take(50)
                 .collect::<StdResult<Vec<cosmwasm_std::Addr>>>()?,
-=======
-            agent_pending_queue: self.agent_pending_queue.load(deps.storage)?,
             agents,
->>>>>>> 18c2f963
 
             tasks: self.query_get_tasks(deps, None, None)?,
             task_total: Uint64::from(self.task_total.load(deps.storage)?),
