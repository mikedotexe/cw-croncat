use crate::helpers::*;
use crate::state::{Config, TaskInfo};
use crate::ContractError::AgentNotRegistered;
use cosmwasm_std::Storage;
use cosmwasm_std::{Addr, Env, StdError, StdResult};
use cosmwasm_std::{DepsMut, Uint64};
use cw_croncat_core::msg::AgentTaskResponse;
use cw_croncat_core::types::SlotType;
use cw_storage_plus::Item;

#[derive(PartialEq, Eq)]
pub enum BalancerMode {
    ActivationOrder,
    Equalizer,
}
pub trait Balancer<'a> {
    fn get_agent_tasks(
        &mut self,
        deps: &DepsMut,
        env: &Env,
        config: &Item<'a, Config>,
        active_agents: &Item<'a, Vec<Addr>>,
        agent_id: Addr,
        slot_items: (Option<u64>, Option<u64>),
    ) -> StdResult<Option<AgentTaskResponse>>;
    fn on_agent_unregister(
        &self,
        storage: &'a mut dyn Storage,
        config: &Item<'a, Config>,
        active_agents: &Item<'a, Vec<Addr>>,
        agent_id: Addr,
    );
    fn on_task_completed(
        &self,
        storage: &'a mut dyn Storage,
        _env: &Env,
        config: &Item<'a, Config>,
        active_agents: &Item<'a, Vec<Addr>>,
        task_info: TaskInfo,
    );
}

pub struct RoundRobinBalancer {
    pub mode: BalancerMode,
}

impl RoundRobinBalancer {
    pub fn default() -> RoundRobinBalancer {
        RoundRobinBalancer::new(BalancerMode::ActivationOrder)
    }
    pub fn new(mode: BalancerMode) -> RoundRobinBalancer {
        RoundRobinBalancer { mode }
    }
    fn update_or_append(
        &self,
        overflows: &mut Vec<(SlotType, u32, u32)>,
        value: (SlotType, u32, u32),
    ) {
        match overflows
            .iter_mut()
            .find(|p| p.0 == value.0 && p.1 == value.1)
        {
            Some(found) => {
                found.2 += value.2;
            }
            None => {
                overflows.push(value);
            }
        }
    }
    fn remove_agent_and_rebalance(
        &self,
        indices: &mut Vec<(SlotType, u32, u32)>,
        agent_index: u32,
    ) {
        indices.clear();
        let mut vec: Vec<(SlotType, u32, u32)> = Vec::new();
        for p in indices.iter() {
<<<<<<< HEAD
            let val = if p.1 > agent_index {
                (p.0, p.1 - 1, p.2)
            } else {
                (p.0, p.1, p.2)
            };
            vec.push(val);
=======
            match agent_index {
                aind if aind < p.1 => vec.push((p.0.clone(), p.1 - 1, p.2)),
                aind if aind > p.1 => vec.push((p.0.clone(), p.1, p.2)),
                _ => (),
            }
>>>>>>> 9a3611f6
        }
        indices.extend(vec);
    }
}
impl<'a> Balancer<'a> for RoundRobinBalancer {
    fn get_agent_tasks(
        &mut self,
        deps: &DepsMut,
        _env: &Env,
        config: &Item<'a, Config>,
        active_agents: &Item<'a, Vec<Addr>>,
        agent_id: Addr,
        slot_items: (Option<u64>, Option<u64>),
    ) -> StdResult<Option<AgentTaskResponse>> {
        let conf: Config = config.load(deps.storage)?;
        let active = active_agents.load(deps.storage)?;
        if !active.contains(&agent_id) {
            return Err(StdError::GenericErr {
                msg: AgentNotRegistered {}.to_string(),
            });
        }
        let agent_count = active.len() as u64;
        let agent_active_indices_config = conf.agent_active_indices;
        let agent_active_indices: Vec<usize> = (0..active.len()).collect();
        let agent_index = active
            .iter()
            .position(|x| x == &agent_id)
            .expect("Agent is not active or not registered!") as u64;

        if slot_items == (None, None) {
            return Ok(None);
        }
        let mut num_block_tasks = Uint64::from(0u64);
        let mut num_block_tasks_extra = Uint64::from(0u64);

        let mut num_cron_tasks = Uint64::from(0u64);
        let mut num_cron_tasks_extra = Uint64::from(0u64);

        match self.mode {
            BalancerMode::ActivationOrder => {
                let activation_ordering = |total_tasks: u64| -> (Uint64, Uint64) {
                    if total_tasks < 1 {
                        return (Uint64::from(0u64), Uint64::from(0u64));
                    }
                    if total_tasks <= active.len() as u64 {
                        let agent_tasks_total = 1u64.saturating_sub(
                            agent_index.saturating_sub(total_tasks.saturating_sub(1)),
                        );
                        (agent_tasks_total.into(), agent_tasks_total.into())
                    } else {
                        let leftover = total_tasks % agent_count;

                        let mut rich_agents: Vec<(SlotType, u32, u32)> =
                            agent_active_indices_config
                                .clone()
                                .into_iter()
                                .filter(|e| e.2 > 0)
                                .collect::<_>();

                        rich_agents.sort_by(|a, b| a.2.partial_cmp(&b.2).unwrap());
                        let rich_indices: Vec<usize> =
                            rich_agents.iter().map(|v| v.1 as usize).collect();

                        let mut diff = vect_difference(&agent_active_indices, &rich_indices);
                        diff.extend(rich_indices);
                        let agent_index = diff
                            .iter()
                            .position(|x| x == &(agent_index as usize))
                            .expect("Agent is not active or not registered!")
                            as u64;

                        let mut extra = 0u64;
                        if leftover > 0 {
                            extra = 1u64.saturating_sub(
                                agent_index.saturating_sub(leftover.saturating_sub(1)),
                            );
                        }
                        let agent_tasks_total = total_tasks.saturating_div(agent_count) + extra;

                        (agent_tasks_total.into(), extra.into())
                    }
                };

                if let Some(current_block_task_total) = slot_items.0 {
                    let (n, ne) = activation_ordering(current_block_task_total);
                    num_block_tasks = n;
                    num_block_tasks_extra = ne;
                }
                if let Some(current_cron_task_total) = slot_items.1 {
                    let (n, ne) = activation_ordering(current_cron_task_total);
                    num_cron_tasks = n;
                    num_cron_tasks_extra = ne;
                }

                Ok(Some(AgentTaskResponse {
                    num_block_tasks,
                    num_block_tasks_extra,
                    num_cron_tasks,
                    num_cron_tasks_extra,
                }))
            }
            BalancerMode::Equalizer => todo!(),
        }
    }

    fn on_agent_unregister(
        &self,
        storage: &'a mut dyn Storage,
        config: &Item<'a, Config>,
        active_agents: &Item<'a, Vec<Addr>>,
        agent_id: Addr,
    ) {
        let mut conf: Config = config.load(storage).unwrap();
        let indices = conf.agent_active_indices.as_mut();
        let active = active_agents.load(storage).unwrap();
        let agent_index = active
            .iter()
            .position(|x| x == &agent_id)
            .expect("Agent is not active or not registered!") as u32;

        self.remove_agent_and_rebalance(indices, agent_index);

        config.save(storage, &conf).unwrap();
    }

    fn on_task_completed(
        &self,
        storage: &'a mut dyn Storage,
        _env: &Env,
        config: &Item<'a, Config>,
        active_agents: &Item<'a, Vec<Addr>>,
        task_info: TaskInfo,
    ) {
        if !task_info.task_is_extra.unwrap_or(false) {
            return;
        };

        let mut conf: Config = config.load(storage).unwrap();
        let indices = conf.agent_active_indices.as_mut();
        let active = active_agents.load(storage).unwrap();
        let agent_id = task_info.agent_id.unwrap();
        let slot_kind = task_info.slot_kind;
        let agent_index = active
            .iter()
            .position(|x| x == &agent_id)
            .expect("Agent is not active or not registered!") as u32;

        self.update_or_append(indices, (slot_kind, agent_index, 1));
        config.save(storage, &conf).unwrap();
    }
}

#[cfg(test)]
mod tests {
    use super::*;
    use crate::contract::GAS_BASE_FEE_JUNO;
    use crate::error::ContractError;
    use crate::helpers::CwTemplateContract;
    use cosmwasm_std::testing::{
        mock_dependencies_with_balance, mock_env, mock_info, MockStorage, MOCK_CONTRACT_ADDR,
    };
    use cosmwasm_std::{
        coin, coins, from_slice, Addr, BlockInfo, Coin, CosmosMsg, Empty, StakingMsg,
    };
    use cw_croncat_core::types::{Agent, SlotType, Task};

    use cw_croncat_core::msg::{ExecuteMsg, InstantiateMsg, QueryMsg, TaskRequest, TaskResponse};
    use cw_croncat_core::types::{Action, Boundary, Interval};
    use cw_multi_test::{App, AppBuilder, AppResponse, Contract, ContractWrapper, Executor};

    use crate::CwCroncat;
    const AGENT0: &str = "cosmos1a7uhnpqthunr2rzj0ww0hwurpn42wyun6c5puz";
    const AGENT1: &str = "cosmos17muvdgkep4ndptnyg38eufxsssq8jr3wnkysy8";
    const AGENT2: &str = "cosmos1qxywje86amll9ptzxmla5ah52uvsd9f7drs2dl";
    const AGENT3: &str = "cosmos1c3cy3wzzz3698ypklvh7shksvmefj69xhm89z2";
    const AGENT4: &str = "cosmos1ykfcyj8fl6xzs88tsls05x93gmq68a7km05m4j";
    const ADMIN: &str = "cosmos1sjllsnramtg3ewxqwwrwjxfgc4n4ef9u0tvx7u";
    const NATIVE_DENOM: &str = "atom";

    fn mock_config() -> Config {
        Config {
            paused: false,
            owner_id: Addr::unchecked(ADMIN),
            // treasury_id: None,
            min_tasks_per_agent: 3,
            agent_active_indices: Vec::<(SlotType, u32, u32)>::with_capacity(0),
            agents_eject_threshold: 600, // how many slots an agent can miss before being ejected. 10 * 60 = 1hr
            available_balance: GenericBalance::default(),
            staked_balance: GenericBalance::default(),
            agent_fee: Coin::new(5, NATIVE_DENOM.clone()), // TODO: CHANGE AMOUNT HERE!!! 0.0005 Juno (2000 tasks = 1 Juno)
            gas_price: 1,
            gas_base_fee: GAS_BASE_FEE_JUNO,
            proxy_callback_gas: 3,
            slot_granularity: 60_000_000_000,
            native_denom: NATIVE_DENOM.to_owned(),
            cw20_whitelist: vec![],
            agent_nomination_duration: 9,
        }
    }
    #[test]
    fn test_agent_has_valid_task_count() {
        let store = CwCroncat::default();
        let mut deps = mock_dependencies_with_balance(&coins(200, NATIVE_DENOM));
        let env = mock_env();
        let mut balancer = RoundRobinBalancer::default();
        let config = mock_config();

        store.config.save(&mut deps.storage, &config).unwrap();

        let mut active_agents: Vec<Addr> = store
            .agent_active_queue
            .may_load(&deps.storage)
            .unwrap()
            .unwrap_or_default();
        active_agents.extend(vec![
            Addr::unchecked(AGENT0),
            Addr::unchecked(AGENT1),
            Addr::unchecked(AGENT2),
            Addr::unchecked(AGENT3),
            Addr::unchecked(AGENT4),
        ]);

        store
            .agent_active_queue
            .save(&mut deps.storage, &active_agents)
            .unwrap();
        let slot: (Option<u64>, Option<u64>) = (Some(1), Some(2));
        let result = balancer
            .get_agent_tasks(
                &deps.as_mut(),
                &env.clone(),
                &store.config,
                &store.agent_active_queue,
                Addr::unchecked(AGENT0),
                slot,
            )
            .unwrap()
            .unwrap();
        assert_eq!(result.num_block_tasks.u64(), 1);
        assert_eq!(result.num_cron_tasks.u64(), 1);

        //Verify earch gents valid amount
        let slot: (Option<u64>, Option<u64>) = (Some(100), Some(50));
        let result = balancer
            .get_agent_tasks(
                &deps.as_mut(),
                &env.clone(),
                &store.config,
                &store.agent_active_queue,
                Addr::unchecked(AGENT0),
                slot,
            )
            .unwrap()
            .unwrap();
        assert!(result.num_block_tasks.u64() == 20);
        assert!(result.num_cron_tasks.u64() == 10);

        //Verify agents gets zero
        let slot: (Option<u64>, Option<u64>) = (Some(0), Some(0));
        let result = balancer
            .get_agent_tasks(
                &deps.as_mut(),
                &env.clone(),
                &store.config,
                &store.agent_active_queue,
                Addr::unchecked(AGENT0),
                slot,
            )
            .unwrap()
            .unwrap();
        assert!(result.num_block_tasks.u64() == 0);
        assert!(result.num_cron_tasks.u64() == 0);
    }

    #[test]
    fn test_check_valid_agents_get_extra_tasks() {
        let store = CwCroncat::default();
        let mut deps = mock_dependencies_with_balance(&coins(200, NATIVE_DENOM));
        let env = mock_env();
        let mut balancer = RoundRobinBalancer::default();
        let config = mock_config();

        store.config.save(&mut deps.storage, &config).unwrap();

        let mut active_agents: Vec<Addr> = store
            .agent_active_queue
            .may_load(&deps.storage)
            .unwrap()
            .unwrap_or_default();
        active_agents.extend(vec![
            Addr::unchecked(AGENT0),
            Addr::unchecked(AGENT1),
            Addr::unchecked(AGENT2),
            Addr::unchecked(AGENT3),
            Addr::unchecked(AGENT4),
        ]);

        store
            .agent_active_queue
            .save(&mut deps.storage, &active_agents)
            .unwrap();

        //Verify agent0 gets extra
        let slot: (Option<u64>, Option<u64>) = (Some(7), Some(7));
        let result = balancer
            .get_agent_tasks(
                &deps.as_mut(),
                &env.clone(),
                &store.config,
                &store.agent_active_queue,
                Addr::unchecked(AGENT0),
                slot,
            )
            .unwrap()
            .unwrap();

        assert_eq!(result.num_block_tasks.u64(), 2);
        assert_eq!(result.num_cron_tasks.u64(), 2);
        assert_eq!(result.num_block_tasks_extra.u64(), 1);
        assert_eq!(result.num_cron_tasks_extra.u64(), 1);

        //Verify agent1 gets extra
        let result = balancer
            .get_agent_tasks(
                &deps.as_mut(),
                &env.clone(),
                &store.config,
                &store.agent_active_queue,
                Addr::unchecked(AGENT1),
                slot,
            )
            .unwrap()
            .unwrap();

        assert_eq!(result.num_block_tasks.u64(), 2);
        assert_eq!(result.num_cron_tasks.u64(), 2);
        assert_eq!(result.num_block_tasks_extra.u64(), 1);
        assert_eq!(result.num_cron_tasks_extra.u64(), 1);

        //Verify agent3 not getting extra
        let result = balancer
            .get_agent_tasks(
                &deps.as_mut(),
                &env.clone(),
                &store.config,
                &store.agent_active_queue,
                Addr::unchecked(AGENT3),
                slot,
            )
            .unwrap()
            .unwrap();

        assert_eq!(result.num_block_tasks.u64(), 1);
        assert_eq!(result.num_cron_tasks.u64(), 1);
        assert_eq!(result.num_block_tasks_extra.u64(), 0);
        assert_eq!(result.num_cron_tasks_extra.u64(), 0);
    }
    #[test]
    fn test_on_task_completed() {
        let store = CwCroncat::default();
        let mut deps = mock_dependencies_with_balance(&coins(200, NATIVE_DENOM));
        let env = mock_env();
        let balancer = RoundRobinBalancer::default();
        let mut config = mock_config();

        store.config.save(&mut deps.storage, &config).unwrap();

        let mut active_agents: Vec<Addr> = store
            .agent_active_queue
            .may_load(&deps.storage)
            .unwrap()
            .unwrap_or_default();
        active_agents.extend(vec![
            Addr::unchecked(AGENT0),
            Addr::unchecked(AGENT1),
            Addr::unchecked(AGENT2),
            Addr::unchecked(AGENT3),
            Addr::unchecked(AGENT4),
        ]);

        store
            .agent_active_queue
            .save(&mut deps.storage, &active_agents)
            .unwrap();

        let task_info = TaskInfo {
            task: None,
            task_hash: "".as_bytes().to_vec(),
            task_is_extra: Some(true),
            agent_id: Some(Addr::unchecked(AGENT0)),
            slot_kind: SlotType::Block,
        };

        balancer.update_or_append(&mut config.agent_active_indices, (SlotType::Block, 0, 10));
        store.config.save(&mut deps.storage, &config).unwrap();
        balancer.on_task_completed(
            &mut deps.storage,
            &env,
            &store.config,
            &store.agent_active_queue,
            task_info,
        );

        config = store.config.load(&mut deps.storage).unwrap();
        assert_eq!(config.agent_active_indices, vec![(SlotType::Block, 0, 11)])
    }

    #[test]
    fn test_on_agent_unregister() {
        let store = CwCroncat::default();
        let mut deps = mock_dependencies_with_balance(&coins(200, NATIVE_DENOM));
        let balancer = RoundRobinBalancer::default();
        let mut config = mock_config();

        store.config.save(&mut deps.storage, &config).unwrap();

        let mut active_agents: Vec<Addr> = store
            .agent_active_queue
            .may_load(&deps.storage)
            .unwrap()
            .unwrap_or_default();
        active_agents.extend(vec![
            Addr::unchecked(AGENT0),
            Addr::unchecked(AGENT1),
            Addr::unchecked(AGENT2),
            Addr::unchecked(AGENT3),
            Addr::unchecked(AGENT4),
        ]);

        store
            .agent_active_queue
            .save(&mut deps.storage, &active_agents)
            .unwrap();

        balancer.update_or_append(&mut config.agent_active_indices, (SlotType::Block, 0, 1));
        balancer.update_or_append(&mut config.agent_active_indices, (SlotType::Cron, 0, 1));
        store.config.save(&mut deps.storage, &config).unwrap();
        balancer.on_agent_unregister(
            &mut deps.storage,
            &store.config,
            &store.agent_active_queue,
            Addr::unchecked(AGENT0),
        );

        config = store.config.load(&mut deps.storage).unwrap();
        assert_eq!(config.agent_active_indices, vec![])
    }
}<|MERGE_RESOLUTION|>--- conflicted
+++ resolved
@@ -76,20 +76,11 @@
         indices.clear();
         let mut vec: Vec<(SlotType, u32, u32)> = Vec::new();
         for p in indices.iter() {
-<<<<<<< HEAD
-            let val = if p.1 > agent_index {
-                (p.0, p.1 - 1, p.2)
-            } else {
-                (p.0, p.1, p.2)
-            };
-            vec.push(val);
-=======
             match agent_index {
-                aind if aind < p.1 => vec.push((p.0.clone(), p.1 - 1, p.2)),
-                aind if aind > p.1 => vec.push((p.0.clone(), p.1, p.2)),
+                aind if aind < p.1 => vec.push((p.0, p.1 - 1, p.2)),
+                aind if aind > p.1 => vec.push((p.0, p.1, p.2)),
                 _ => (),
             }
->>>>>>> 9a3611f6
         }
         indices.extend(vec);
     }
