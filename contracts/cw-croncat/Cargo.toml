[package]
name = "cw-croncat"
version = "0.0.3"
authors = ["meow@cron.cat", "@tjtc", "@mikedotexe"]
edition = "2018"

exclude = [
  # Those files are rust-optimizer artifacts. You might want to commit them for convenience but they should not be part of the source code publication.
  "contract.wasm",
  "hash.txt",
]

# See more keys and their definitions at https://doc.rust-lang.org/cargo/reference/manifest.html

[lib]
crate-type = ["cdylib", "rlib"]

[features]
# for more explicit tests, cargo test --features=backtraces
backtraces = ["cosmwasm-std/backtraces"]
# use library feature to disable all instantiate/execute/query exports
library = []
staking = ["cw-multi-test/staking"]
stargate = ["cw-multi-test/stargate"]

[package.metadata.scripts]
optimize = """docker run --rm -v "$(pwd)":/code \
  --mount type=volume,source="$(basename "$(pwd)")_cache",target=/code/target \
  --mount type=volume,source=registry_cache,target=/usr/local/cargo/registry \
  cosmwasm/rust-optimizer:0.12.5
"""

[dependencies]
cw-croncat-core = { version = "0.1.3", path = "../../packages/cw-croncat-core" }
cw-rules-core = { version = "0.1.2", path = "../../packages/cw-rules-core" }
cosmwasm-std = { version = "1.0.0", features = ["staking", "stargate"] }
cosmwasm-storage = { version = "1.0.0" }
cw-storage-plus = "0.16.0"
cw-utils = "0.13"
cron_schedule = "0.2.2"
cw2 = "0.16.0"
cw20 = { version = "0.13.4" }
schemars = "0.8"
serde = { version = "1.0", default-features = false, features = ["derive"] }
thiserror = { version = "1.0" }
hex = "0.4"
sha2 = "0.10.6"

[dev-dependencies]
anyhow = "1"
cosmwasm-schema = { version = "1.0.0" }
cw-rules = { version = "*", path = "../cw-rules" }
cw-multi-test = { version = "0.16.0", features = ["staking"] }
cw20-base = { version = "0.13.4", features = ["library"] }
<<<<<<< HEAD
cw4 = { version = "0.13.4" }
cw4-group = { version = "0.13.4", features = ["library"] }
smart-query = { version = "*", path = "../../packages/smart-query" }
generic-query ={ version = "*", path = "../../packages/generic-query" }
=======
cwd-voting-cw20-staked = { version = "0.2.0", git = "https://github.com/DA0-DA0/dao-contracts" }
cw20-stake = { version = "0.2.6", git = "https://github.com/DA0-DA0/dao-contracts" }
cwd-core = { version = "0.2.0", git = "https://github.com/DA0-DA0/dao-contracts" }
cwd-interface = { version = "0.2.0", git = "https://github.com/DA0-DA0/dao-contracts" }
cwd-proposal-single = { version = "0.2.0", git = "https://github.com/DA0-DA0/dao-contracts" }
cwd-voting = { version = "0.2.0", git = "https://github.com/DA0-DA0/dao-contracts.git" }
>>>>>>> 5f838944
<|MERGE_RESOLUTION|>--- conflicted
+++ resolved
@@ -52,16 +52,13 @@
 cw-rules = { version = "*", path = "../cw-rules" }
 cw-multi-test = { version = "0.16.0", features = ["staking"] }
 cw20-base = { version = "0.13.4", features = ["library"] }
-<<<<<<< HEAD
 cw4 = { version = "0.13.4" }
 cw4-group = { version = "0.13.4", features = ["library"] }
 smart-query = { version = "*", path = "../../packages/smart-query" }
 generic-query ={ version = "*", path = "../../packages/generic-query" }
-=======
 cwd-voting-cw20-staked = { version = "0.2.0", git = "https://github.com/DA0-DA0/dao-contracts" }
 cw20-stake = { version = "0.2.6", git = "https://github.com/DA0-DA0/dao-contracts" }
 cwd-core = { version = "0.2.0", git = "https://github.com/DA0-DA0/dao-contracts" }
 cwd-interface = { version = "0.2.0", git = "https://github.com/DA0-DA0/dao-contracts" }
 cwd-proposal-single = { version = "0.2.0", git = "https://github.com/DA0-DA0/dao-contracts" }
-cwd-voting = { version = "0.2.0", git = "https://github.com/DA0-DA0/dao-contracts.git" }
->>>>>>> 5f838944
+cwd-voting = { version = "0.2.0", git = "https://github.com/DA0-DA0/dao-contracts.git" }