[package]
name = "cw-croncat"
version = "0.0.2"
authors = ["meow@cron.cat", "@tjtc", "@mikedotexe"]
edition = "2018"

exclude = [
  # Those files are rust-optimizer artifacts. You might want to commit them for convenience but they should not be part of the source code publication.
  "contract.wasm",
  "hash.txt",
]

# See more keys and their definitions at https://doc.rust-lang.org/cargo/reference/manifest.html

[lib]
crate-type = ["cdylib", "rlib"]

[features]
# for more explicit tests, cargo test --features=backtraces
backtraces = ["cosmwasm-std/backtraces"]
# use library feature to disable all instantiate/execute/query exports
library = []
staking = ["cw-multi-test/staking"]
stargate = ["cw-multi-test/stargate"]

[package.metadata.scripts]
optimize = """docker run --rm -v "$(pwd)":/code \
  --mount type=volume,source="$(basename "$(pwd)")_cache",target=/code/target \
  --mount type=volume,source=registry_cache,target=/usr/local/cargo/registry \
  cosmwasm/rust-optimizer:0.12.5
"""

[dependencies]
cw-croncat-core = { version = "0.1.3", path = "../../packages/cw-croncat-core" }
cw-rules-core = { version = "0.1.1", path = "../../packages/cw-rules-core" }
cosmwasm-std = { version = "1.0.0", features = ["staking", "stargate"] }
cosmwasm-storage = { version = "1.0.0" }
<<<<<<< HEAD
cw-storage-plus = "0.16"
=======
cw-storage-plus = "0.16.0"
>>>>>>> 18c2f963
cron_schedule = "0.2.2"
cw2 = "0.16.0"
cw20 = { version = "0.13.4" }
schemars = "0.8"
serde = { version = "1.0", default-features = false, features = ["derive"] }
thiserror = { version = "1.0" }
hex = "0.4"
sha2 = "0.10.6"

[dev-dependencies]
anyhow = "1"
cosmwasm-schema = { version = "1.0.0" }
cw-rules = { version = "*", path = "../cw-rules" }
cw-multi-test = { version = "0.16.0", features = ["staking"] }
cw20-base = { version = "0.13.4", features = ["library"] }<|MERGE_RESOLUTION|>--- conflicted
+++ resolved
@@ -35,11 +35,7 @@
 cw-rules-core = { version = "0.1.1", path = "../../packages/cw-rules-core" }
 cosmwasm-std = { version = "1.0.0", features = ["staking", "stargate"] }
 cosmwasm-storage = { version = "1.0.0" }
-<<<<<<< HEAD
-cw-storage-plus = "0.16"
-=======
 cw-storage-plus = "0.16.0"
->>>>>>> 18c2f963
 cron_schedule = "0.2.2"
 cw2 = "0.16.0"
 cw20 = { version = "0.13.4" }
