<<<<<<< HEAD
use cosmwasm_std::{coin, to_binary, Binary, Deps, DepsMut, Env, MessageInfo, Response, StdResult};
use cosmwasm_std::{entry_point, StdError};
=======
use cosmwasm_std::entry_point;
use cosmwasm_std::{
    coin, to_binary, Binary, Deps, DepsMut, Env, MessageInfo, Response, StdResult, Uint128,
};
>>>>>>> 740d5857
#[cfg(not(feature = "library"))]
use cw2::set_contract_version;
use cw20::{Balance, BalanceResponse};
use mod_sdk::types::QueryResponse;

use crate::msg::{ExecuteMsg, InstantiateMsg, QueryMsg};
use crate::types::{BalanceComparator, HasBalanceComparator};
<<<<<<< HEAD
use crate::ContractError;
=======
>>>>>>> 740d5857

// version info for migration info
const CONTRACT_NAME: &str = "croncat:mod-balances";
const CONTRACT_VERSION: &str = env!("CARGO_PKG_VERSION");

#[cfg_attr(not(feature = "library"), entry_point)]
pub fn instantiate(
    deps: DepsMut,
    _env: Env,
    _info: MessageInfo,
    _msg: InstantiateMsg,
) -> Result<Response, StdError> {
    set_contract_version(deps.storage, CONTRACT_NAME, CONTRACT_VERSION)?;

    Ok(Response::new().add_attribute("method", "instantiate"))
}

#[cfg_attr(not(feature = "library"), entry_point)]
pub fn execute(
    _deps: DepsMut,
    _env: Env,
    _info: MessageInfo,
    _msg: ExecuteMsg,
) -> Result<Response, ContractError> {
    Err(ContractError::Noop)
}

#[cfg_attr(not(feature = "library"), entry_point)]
pub fn query(deps: Deps, _env: Env, msg: QueryMsg) -> StdResult<Binary> {
    match msg {
        QueryMsg::GetBalance { address, denom } => {
            to_binary(&query_get_balance(deps, address, denom)?)
        }
        QueryMsg::GetCw20Balance {
            cw20_contract,
            address,
        } => to_binary(&query_get_cw20_balance(deps, cw20_contract, address)?),
        QueryMsg::HasBalanceComparator(HasBalanceComparator {
            address,
            required_balance,
            comparator,
        }) => to_binary(&query_has_balance_comparator(
            deps,
            address,
            required_balance,
            comparator,
        )?),
    }
}

/// Query: GetBalance
/// Used as a helper method to get the native balance for an account
///
/// Response: QueryResponse
/// Always returns true, even if balance is 0
/// Data is the balance found for this account
fn query_get_balance(deps: Deps, address: String, denom: String) -> StdResult<QueryResponse> {
    let valid_addr = deps.api.addr_validate(&address)?;
    let coin = deps.querier.query_balance(valid_addr, denom)?;
    Ok(QueryResponse {
        result: true,
        data: to_binary(&coin)?,
    })
}

/// Query: GetCw20Balance
/// Used as a helper method to get the CW20 balance for an account
///
/// Response: QueryResponse
/// Always returns true, even if balance is 0
/// Data is the balance found for this account
fn query_get_cw20_balance(
    deps: Deps,
    cw20_contract: String,
    address: String,
) -> StdResult<QueryResponse> {
    let valid_cw20 = deps.api.addr_validate(&cw20_contract)?;
    let valid_address = deps.api.addr_validate(&address)?;
    let balance_response: BalanceResponse = deps.querier.query_wasm_smart(
        valid_cw20,
        &cw20::Cw20QueryMsg::Balance {
            address: valid_address.to_string(),
        },
    )?;
    let coin = coin(balance_response.balance.into(), cw20_contract);
    Ok(QueryResponse {
        result: true,
        data: to_binary(&coin)?,
    })
}

/// Query: HasBalanceComparator
/// Used for comparing on-chain balance with a pre-defined input balance
/// Comparator allows the flexibility of a single method implementation
/// for all types of comparators: Equal, Not Equal, Greater Than,
/// Greater Than Equal To, Less Than, Less Than Equal To
///
/// Response: QueryResponse
/// Will never error, but default to returning false for logical use.
fn query_has_balance_comparator(
    deps: Deps,
    address: String,
    required_balance: Balance,
    comparator: BalanceComparator,
) -> StdResult<QueryResponse> {
    let valid_address = deps.api.addr_validate(&address)?;

    // NOTE: This implementation requires only 1 coin to be compared.
    let (balance_amount, required_amount) = match required_balance {
        Balance::Native(required_native) => {
            // Get the required denom from required_balance
            // then loop the queried chain balances to find matching required denom
            let native_vec = required_native.into_vec();
            let native = native_vec.first().cloned();
            if let Some(native) = native {
                let balance = deps.querier.query_balance(valid_address, native.denom)?;
                (balance.amount, native.amount)
            } else {
                return Ok(QueryResponse {
                    result: false,
                    data: Default::default(),
                });
            }
        }
        Balance::Cw20(required_cw20) => {
            let balance_response: BalanceResponse = deps.querier.query_wasm_smart(
                required_cw20.address.clone(),
                &cw20::Cw20QueryMsg::Balance { address },
            )?;
            (balance_response.balance, required_cw20.amount)
        }
    };

    let result = match comparator {
        BalanceComparator::Eq => required_amount == balance_amount,
        BalanceComparator::Ne => required_amount != balance_amount,
        BalanceComparator::Gt => required_amount > balance_amount,
        BalanceComparator::Gte => required_amount >= balance_amount,
        BalanceComparator::Lt => required_amount < balance_amount,
        BalanceComparator::Lte => required_amount <= balance_amount,
    };

    Ok(QueryResponse {
        result,
        data: to_binary(&balance_amount)?,
    })
}<|MERGE_RESOLUTION|>--- conflicted
+++ resolved
@@ -1,12 +1,7 @@
-<<<<<<< HEAD
-use cosmwasm_std::{coin, to_binary, Binary, Deps, DepsMut, Env, MessageInfo, Response, StdResult};
-use cosmwasm_std::{entry_point, StdError};
-=======
 use cosmwasm_std::entry_point;
 use cosmwasm_std::{
-    coin, to_binary, Binary, Deps, DepsMut, Env, MessageInfo, Response, StdResult, Uint128,
+    coin, to_binary, Binary, Deps, DepsMut, Env, MessageInfo, Response, StdError, StdResult,
 };
->>>>>>> 740d5857
 #[cfg(not(feature = "library"))]
 use cw2::set_contract_version;
 use cw20::{Balance, BalanceResponse};
@@ -14,10 +9,7 @@
 
 use crate::msg::{ExecuteMsg, InstantiateMsg, QueryMsg};
 use crate::types::{BalanceComparator, HasBalanceComparator};
-<<<<<<< HEAD
 use crate::ContractError;
-=======
->>>>>>> 740d5857
 
 // version info for migration info
 const CONTRACT_NAME: &str = "croncat:mod-balances";
