--- conflicted
+++ resolved
@@ -14,10 +14,7 @@
     /// Get native `address` balance with specific `denom`
     #[returns(QueryResponse)]
     GetBalance { address: String, denom: String },
-<<<<<<< HEAD
-=======
     /// Get cw20 balance by specific cw20 contract address
->>>>>>> df7fd795
     #[returns(QueryResponse)]
     GetCw20Balance {
         cw20_contract: String,
