use cosmwasm_std::StdError;
use croncat_sdk_manager::SdkError;
use cw_utils::ParseReplyError;
use thiserror::Error;

#[derive(Error, Debug, PartialEq)]
pub enum ContractError {
    #[error("{0}")]
    Std(#[from] StdError),

    #[error("{0}")]
    Sdk(#[from] SdkError),

    #[error(transparent)]
    ParseReplyError(#[from] ParseReplyError),

    #[error("No coin balance found")]
    EmptyBalance {},

    #[error("Invalid gas_price")]
    InvalidGasPrice {},

    #[error("Unauthorized")]
    Unauthorized {},

    #[error("Contract paused")]
    Paused {},

    #[error("Must not attach funds")]
    RedundantFunds {},

    #[error("Only up to one ibc coin supported")]
    TooManyCoins {},

    #[error("Unknown task hash")]
    NoTaskHash {},

    #[error("Invalid version key, please update it")]
    InvalidKey {},

    #[error("Agent doesn't have to do a task in this slot")]
    NoTaskForAgent {},

    #[error("No tasks to be done in this slot")]
    NoTask {},

    // Note: this should never happen unless agent_fee + treasury_fee got compromised
    #[error("Invalid gas calculation")]
    InvalidGasCalculation {},

    #[error("No rewards available for withdraw")]
    NoWithdrawRewardsAvailable {},

    #[error("No rewards owner agent found")]
    NoRewardsOwnerAgentFound {},

    #[error("Task is no longer valid")]
    TaskNoLongerValid {},

    #[error("Task is not ready yet")]
    TaskNotReady {},

    #[error("Task query result says not ready yet")]
    TaskQueryResultFalse {},

    #[error("This cw20 address is not supported")]
    NotSupportedCw20 {},

<<<<<<< HEAD
    #[error("Invalid denom, expected: {expected_denom}")]
    InvalidDenom { expected_denom: String },
=======
    #[error("Must provide percentage value (0-100) for field: {field}")]
    InvalidPercentage { field: String },
>>>>>>> a7a7ee49
}<|MERGE_RESOLUTION|>--- conflicted
+++ resolved
@@ -66,11 +66,9 @@
     #[error("This cw20 address is not supported")]
     NotSupportedCw20 {},
 
-<<<<<<< HEAD
     #[error("Invalid denom, expected: {expected_denom}")]
     InvalidDenom { expected_denom: String },
-=======
+
     #[error("Must provide percentage value (0-100) for field: {field}")]
     InvalidPercentage { field: String },
->>>>>>> a7a7ee49
 }