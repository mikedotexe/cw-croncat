use cosmwasm_std::{coins, to_binary, Addr, BlockInfo, Uint128};
use croncat_sdk_factory::msg::{ContractMetadataResponse, ModuleInstantiateInfo, VersionKind};
use croncat_sdk_manager::types::Config;
use cw20::{Cw20Coin, Cw20CoinVerified};
use cw_multi_test::{App, AppBuilder, Executor};

use crate::msg::{InstantiateMsg, QueryMsg};

use super::{
    contracts, ADMIN, AGENT0, AGENT1, AGENT2, AGENT3, AGENT4, AGENT_BENEFICIARY, ANYONE, DENOM,
    PARTICIPANT0, PARTICIPANT1, PARTICIPANT2, PARTICIPANT3, PARTICIPANT4, PARTICIPANT5,
    PARTICIPANT6, VERSION, VERY_RICH,
};

pub(crate) fn default_app() -> App {
    AppBuilder::new().build(|router, _, storage| {
        let accounts: Vec<(u128, String)> = vec![
            (6_000_000, ADMIN.to_string()),
            (500_000, ANYONE.to_string()),
            (2_000_000, AGENT0.to_string()),
            (2_000_000, AGENT1.to_string()),
            (2_000_000, AGENT2.to_string()),
            (2_000_000, AGENT3.to_string()),
            (2_000_000, AGENT4.to_string()),
            (5_000_000, PARTICIPANT0.to_string()),
            (5_000_000, PARTICIPANT1.to_string()),
            (5_000_000, PARTICIPANT2.to_string()),
            (5_000_000, PARTICIPANT3.to_string()),
            (5_000_000, PARTICIPANT4.to_string()),
            (5_000_000, PARTICIPANT5.to_string()),
            (5_000_000, PARTICIPANT6.to_string()),
            (2_000_000, AGENT_BENEFICIARY.to_string()),
            (u128::max_value(), VERY_RICH.to_string()),
        ];
        for (amt, address) in accounts {
            router
                .bank
                .init_balance(storage, &Addr::unchecked(address), coins(amt, DENOM))
                .unwrap();
        }
    })
}

<<<<<<< HEAD
pub(crate) fn init_factory(app: &mut App) -> Addr {
    let code_id = app.store_code(contracts::croncat_factory_contract());
    app.instantiate_contract(
=======
pub(crate) fn init_manager(app: &mut App, msg: InstantiateMsg, funds: &[Coin]) -> AnyResult<Addr> {
    let code_id = app.store_code(contracts::croncat_manager_contract());

    let addr = app.instantiate_contract(
>>>>>>> fbdf8670
        code_id,
        Addr::unchecked(ADMIN),
        &croncat_factory::msg::InstantiateMsg { owner_addr: None },
        &[],
        "croncat_factory",
        None,
    )
    .unwrap()
}

pub(crate) fn init_manager(app: &mut App, msg: &InstantiateMsg, factory_addr: &Addr) -> Addr {
    let code_id = app.store_code(contracts::croncat_manager_contract());
    let module_instantiate_info = ModuleInstantiateInfo {
        code_id,
        version: [0, 1],
        commit_id: "commit1".to_owned(),
        checksum: "checksum2".to_owned(),
        changelog_url: None,
        schema: None,
        msg: to_binary(msg).unwrap(),
        contract_name: "manager".to_owned(),
    };
    app.execute_contract(
        Addr::unchecked(ADMIN),
        factory_addr.to_owned(),
        &croncat_factory::msg::ExecuteMsg::Deploy {
            kind: VersionKind::Manager,
            module_instantiate_info,
        },
        &[],
    )
    .unwrap();

    let metadata: Option<ContractMetadataResponse> = app
        .wrap()
        .query_wasm_smart(
            factory_addr,
            &croncat_factory::msg::QueryMsg::LatestContract {
                contract_name: "manager".to_owned(),
            },
        )
        .unwrap();
    metadata.unwrap().contract_addr
}

pub(crate) fn init_tasks(app: &mut App, factory_addr: &Addr) -> Addr {
    let code_id = app.store_code(contracts::croncat_tasks_contract());
    let msg = croncat_tasks::msg::InstantiateMsg {
        version: Some(VERSION.to_owned()),
        chain_name: "atom".to_owned(),
        owner_addr: None,
        croncat_manager_key: ("manager".to_owned(), [0, 1]),
        croncat_agents_key: ("agents".to_owned(), [0, 1]),
        slot_granularity_time: None,
        gas_base_fee: None,
        gas_action_fee: None,
        gas_query_fee: None,
        gas_limit: None,
    };
    let module_instantiate_info = ModuleInstantiateInfo {
        code_id,
        version: [0, 1],
        commit_id: "commit1".to_owned(),
        checksum: "checksum2".to_owned(),
        changelog_url: None,
        schema: None,
        msg: to_binary(&msg).unwrap(),
        contract_name: "tasks".to_owned(),
    };
    app.execute_contract(
        Addr::unchecked(ADMIN),
        factory_addr.to_owned(),
        &croncat_factory::msg::ExecuteMsg::Deploy {
            kind: VersionKind::Tasks,
            module_instantiate_info,
        },
        &[],
    )
    .unwrap();

    let metadata: Option<ContractMetadataResponse> = app
        .wrap()
        .query_wasm_smart(
            factory_addr,
            &croncat_factory::msg::QueryMsg::LatestContract {
                contract_name: "tasks".to_owned(),
            },
        )
        .unwrap();
    metadata.unwrap().contract_addr
}

pub(crate) fn init_agents(app: &mut App, factory_addr: &Addr) -> Addr {
    let code_id = app.store_code(contracts::croncat_agents_contract());
    let msg = croncat_agents::msg::InstantiateMsg {
        version: Some(VERSION.to_owned()),
        croncat_manager_key: ("manager".to_owned(), [0, 1]),
        croncat_tasks_key: ("tasks".to_owned(), [0, 1]),
        owner_addr: None,
        agent_nomination_duration: None,
        min_tasks_per_agent: None,
        min_coin_for_agent_registration: None,
    };
    let module_instantiate_info = ModuleInstantiateInfo {
        code_id,
        version: [0, 1],
        commit_id: "commit1".to_owned(),
        checksum: "checksum2".to_owned(),
        changelog_url: None,
        schema: None,
        msg: to_binary(&msg).unwrap(),
        contract_name: "agents".to_owned(),
    };
    app.execute_contract(
        Addr::unchecked(ADMIN),
        factory_addr.to_owned(),
        &croncat_factory::msg::ExecuteMsg::Deploy {
            kind: VersionKind::Agents,
            module_instantiate_info,
        },
        &[],
    )
    .unwrap();

    let metadata: Option<ContractMetadataResponse> = app
        .wrap()
        .query_wasm_smart(
            factory_addr,
            &croncat_factory::msg::QueryMsg::LatestContract {
                contract_name: "agents".to_owned(),
            },
        )
        .unwrap();
    metadata.unwrap().contract_addr
}

pub(crate) fn init_mod_balances(app: &mut App, factory_addr: &Addr) -> Addr {
    let code_id = app.store_code(contracts::mod_balances_contract());
    let msg = croncat_mod_balances::msg::InstantiateMsg {
        version: Some(VERSION.to_owned()),
    };
    let module_instantiate_info = ModuleInstantiateInfo {
        code_id,
        version: [0, 1],
        commit_id: "commit1".to_owned(),
        checksum: "checksum2".to_owned(),
        changelog_url: None,
        schema: None,
        msg: to_binary(&msg).unwrap(),
        contract_name: "mod-balances".to_owned(),
    };
    app.execute_contract(
        Addr::unchecked(ADMIN),
        factory_addr.to_owned(),
        &croncat_factory::msg::ExecuteMsg::Deploy {
            kind: VersionKind::Library,
            module_instantiate_info,
        },
        &[],
    )
    .unwrap();

    let metadata: Option<ContractMetadataResponse> = app
        .wrap()
        .query_wasm_smart(
            factory_addr,
            &croncat_factory::msg::QueryMsg::LatestContract {
                contract_name: "mod-balances".to_owned(),
            },
        )
        .unwrap();
    metadata.unwrap().contract_addr
}

#[allow(unused)]
pub(crate) fn init_mod_generic(app: &mut App, factory_addr: &Addr) -> Addr {
    let code_id = app.store_code(contracts::mod_generic_contract());
    let msg = croncat_mod_generic::msg::InstantiateMsg {
        version: Some(VERSION.to_owned()),
    };
    let module_instantiate_info = ModuleInstantiateInfo {
        code_id,
        version: [0, 1],
        commit_id: "commit1".to_owned(),
        checksum: "checksum2".to_owned(),
        changelog_url: None,
        schema: None,
        msg: to_binary(&msg).unwrap(),
        contract_name: "mod-generic".to_owned(),
    };
    app.execute_contract(
        Addr::unchecked(ADMIN),
        factory_addr.to_owned(),
        &croncat_factory::msg::ExecuteMsg::Deploy {
            kind: VersionKind::Library,
            module_instantiate_info,
        },
        &[],
    )
    .unwrap();

    let metadata: Option<ContractMetadataResponse> = app
        .wrap()
        .query_wasm_smart(
            factory_addr,
            &croncat_factory::msg::QueryMsg::LatestContract {
                contract_name: "mod-generic".to_owned(),
            },
        )
        .unwrap();
    metadata.unwrap().contract_addr
}

// Note: gonna work only with first agent, other have to get nominated
pub(crate) fn activate_agent(app: &mut App, agents_contract: &Addr) {
    app.execute_contract(
        Addr::unchecked(AGENT0),
        agents_contract.clone(),
        &croncat_agents::msg::ExecuteMsg::RegisterAgent {
            payable_account_id: None,
        },
        &[],
    )
    .unwrap();
}

pub(crate) fn init_cw20(app: &mut App) -> Addr {
    let code_id = app.store_code(contracts::cw20_contract());
    app.instantiate_contract(
        code_id,
        Addr::unchecked(ADMIN),
        &cw20_base::msg::InstantiateMsg {
            name: "coin_name".to_owned(),
            symbol: "con".to_owned(),
            decimals: 6,
            initial_balances: vec![
                Cw20Coin {
                    address: ADMIN.to_owned(),
                    amount: Uint128::new(100_000_000),
                },
                Cw20Coin {
                    address: PARTICIPANT0.to_owned(),
                    amount: Uint128::new(100_000_000),
                },
            ],
            mint: None,
            marketing: None,
        },
        &[],
        "cw20",
        None,
    )
    .unwrap()
}

pub(crate) fn default_instantiate_message() -> InstantiateMsg {
    InstantiateMsg {
        denom: DENOM.to_owned(),
        version: Some(VERSION.to_owned()),
        croncat_tasks_key: ("tasks".to_owned(), [0, 1]),
        croncat_agents_key: ("agents".to_owned(), [0, 1]),
        owner_addr: Some(ADMIN.to_owned()),
        gas_price: None,
        treasury_addr: None,
    }
}

pub(crate) fn query_manager_config(app: &App, manager: &Addr) -> Config {
    app.wrap()
        .query_wasm_smart(manager, &QueryMsg::Config {})
        .unwrap()
}

pub(crate) fn query_manager_balances(app: &App, manager: &Addr) -> Uint128 {
    app.wrap()
        .query_wasm_smart(manager, &QueryMsg::TreasuryBalance {})
        .unwrap()
}

pub(crate) fn query_users_manager(
    app: &App,
    manager: &Addr,
    wallet: impl Into<String>,
) -> Vec<Cw20CoinVerified> {
    app.wrap()
        .query_wasm_smart(
            manager,
            &QueryMsg::UsersBalances {
                wallet: wallet.into(),
                from_index: None,
                limit: None,
            },
        )
        .unwrap()
}

pub(crate) fn add_little_time(block: &mut BlockInfo) {
    block.time = block.time.plus_seconds(40);
    block.height += 1;
}

// Useful for debugging in case task got suddenly stuck
#[allow(unused)]
pub(crate) fn check_task_chain(app: &App, tasks_contract: &Addr, agents_contract: &Addr) {
    let current_task: Option<croncat_sdk_tasks::types::TaskResponse> = app
        .wrap()
        .query_wasm_smart(
            tasks_contract.clone(),
            &croncat_tasks::msg::QueryMsg::CurrentTask {},
        )
        .unwrap();
    let total_tasks: croncat_sdk_tasks::types::SlotTasksTotalResponse = app
        .wrap()
        .query_wasm_smart(
            tasks_contract,
            &croncat_sdk_tasks::msg::TasksQueryMsg::SlotTasksTotal { offset: None },
        )
        .unwrap();
    let agents: croncat_sdk_agents::msg::GetAgentIdsResponse = app
        .wrap()
        .query_wasm_smart(
            agents_contract.clone(),
            &croncat_sdk_agents::msg::QueryMsg::GetAgentIds {
                from_index: None,
                limit: None,
            },
        )
        .unwrap();
    let tasks_for_agent: Option<croncat_sdk_agents::msg::AgentTaskResponse> = app
        .wrap()
        .query_wasm_smart(
            agents_contract,
            &croncat_sdk_agents::msg::QueryMsg::GetAgentTasks {
                account_id: AGENT0.to_owned(),
            },
        )
        .unwrap();
    println!("current_task: {current_task:?}");
    println!("total_tasks: {total_tasks:?}");
    println!("agents: {agents:?}");
    println!("tasks_for_agent: {tasks_for_agent:?}");
}<|MERGE_RESOLUTION|>--- conflicted
+++ resolved
@@ -1,4 +1,4 @@
-use cosmwasm_std::{coins, to_binary, Addr, BlockInfo, Uint128};
+use cosmwasm_std::{coins, to_binary, Addr, BlockInfo, Coin, Uint128};
 use croncat_sdk_factory::msg::{ContractMetadataResponse, ModuleInstantiateInfo, VersionKind};
 use croncat_sdk_manager::types::Config;
 use cw20::{Cw20Coin, Cw20CoinVerified};
@@ -41,16 +41,9 @@
     })
 }
 
-<<<<<<< HEAD
 pub(crate) fn init_factory(app: &mut App) -> Addr {
     let code_id = app.store_code(contracts::croncat_factory_contract());
     app.instantiate_contract(
-=======
-pub(crate) fn init_manager(app: &mut App, msg: InstantiateMsg, funds: &[Coin]) -> AnyResult<Addr> {
-    let code_id = app.store_code(contracts::croncat_manager_contract());
-
-    let addr = app.instantiate_contract(
->>>>>>> fbdf8670
         code_id,
         Addr::unchecked(ADMIN),
         &croncat_factory::msg::InstantiateMsg { owner_addr: None },
@@ -61,8 +54,14 @@
     .unwrap()
 }
 
-pub(crate) fn init_manager(app: &mut App, msg: &InstantiateMsg, factory_addr: &Addr) -> Addr {
+pub(crate) fn init_manager(
+    app: &mut App,
+    msg: &InstantiateMsg,
+    factory_addr: &Addr,
+    funds: &[Coin],
+) -> Addr {
     let code_id = app.store_code(contracts::croncat_manager_contract());
+
     let module_instantiate_info = ModuleInstantiateInfo {
         code_id,
         version: [0, 1],
@@ -80,7 +79,7 @@
             kind: VersionKind::Manager,
             module_instantiate_info,
         },
-        &[],
+        funds,
     )
     .unwrap();
 
