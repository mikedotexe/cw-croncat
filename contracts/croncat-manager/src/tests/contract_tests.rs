<<<<<<< HEAD
use cosmwasm_std::{to_binary, Addr, Uint128};
=======
use cosmwasm_std::{coins, to_binary, Addr, BankMsg, Coin, Uint128, WasmMsg};
use croncat_mod_balances::types::HasBalanceComparator;
>>>>>>> 5cb7c336
use croncat_sdk_manager::types::{Config, UpdateConfig};
use croncat_sdk_tasks::types::{Action, Boundary, CroncatQuery, Interval, TaskResponse, Transform};
use cw20::{Cw20Coin, Cw20CoinVerified, Cw20ExecuteMsg, Cw20QueryMsg};
use cw_storage_plus::KeyDeserialize;

use crate::{
    contract::DEFAULT_FEE,
    msg::{ExecuteMsg, InstantiateMsg, QueryMsg, ReceiveMsg},
    tests::{
        helpers::{
            default_app, default_instantiate_message, init_manager, init_mod_balances,
            query_manager_config,
        },
        helpers::{init_factory, query_manager_balances},
        ADMIN, AGENT1, AGENT2, ANYONE, DENOM,
    },
    ContractError,
};
use cosmwasm_std::{coin, StdError};
use croncat_sdk_manager::types::GasPrice;
use cw_multi_test::{BankSudo, Executor};

use super::{
    contracts,
    helpers::{init_agents, init_tasks},
    PARTICIPANT0,
};
use super::{
    helpers::{activate_agent, add_little_time, init_cw20, query_users_manager},
    AGENT0,
};

mod instantiate_tests {
<<<<<<< HEAD

=======
>>>>>>> 5cb7c336
    use super::*;

    #[test]
    fn default_init() {
        let mut app = default_app();
        let instantiate_msg: InstantiateMsg = default_instantiate_message();
<<<<<<< HEAD

        let manager_addr = init_manager(&mut app, instantiate_msg, &[]).unwrap();
=======
        let factory_addr = init_factory(&mut app);
        let send_funds: &[Coin] = &[coin(600, DENOM)];

        let manager_addr = init_manager(&mut app, &instantiate_msg, &factory_addr, send_funds);
>>>>>>> 5cb7c336
        let config = query_manager_config(&app, &manager_addr);

        let expected_config = Config {
            paused: false,
            owner_addr: Addr::unchecked(ADMIN),
            croncat_factory_addr: factory_addr,
            croncat_tasks_key: ("tasks".to_owned(), [0, 1]),
            croncat_agents_key: ("agents".to_owned(), [0, 1]),
            agent_fee: DEFAULT_FEE,
            treasury_fee: DEFAULT_FEE,
            gas_price: Default::default(),
            cw20_whitelist: vec![],
            native_denom: DENOM.to_owned(),
            limit: 100,
            treasury_addr: None,
        };
        assert_eq!(config, expected_config);
    }

    #[test]
    fn custom_init() {
        let mut app = default_app();
        let factory_addr = init_factory(&mut app);

        let instantiate_msg: InstantiateMsg = InstantiateMsg {
            denom: "cron".to_owned(),
            version: Some("0.1".to_owned()),
            croncat_tasks_key: (AGENT1.to_owned(), [0, 1]),
            croncat_agents_key: (AGENT2.to_owned(), [0, 1]),
            owner_addr: Some(ANYONE.to_owned()),
            gas_price: Some(GasPrice {
                numerator: 10,
                denominator: 20,
                gas_adjustment_numerator: 30,
            }),
            treasury_addr: Some(AGENT2.to_owned()),
        };
        let attach_funds = vec![
            coin(5000, "denom"),
            coin(2400, DENOM),
            coin(600, instantiate_msg.denom.clone()),
        ];

        app.sudo(
            BankSudo::Mint {
                to_address: ADMIN.to_owned(),
                amount: attach_funds.clone(),
            }
            .into(),
        )
        .unwrap();
        let manager_addr = init_manager(&mut app, &instantiate_msg, &factory_addr, &attach_funds);

        let config = query_manager_config(&app, &manager_addr);

        let expected_config = Config {
            paused: false,
            owner_addr: Addr::unchecked(ANYONE),
            croncat_factory_addr: factory_addr,
            croncat_tasks_key: (AGENT1.to_owned(), [0, 1]),
            croncat_agents_key: (AGENT2.to_owned(), [0, 1]),
            agent_fee: DEFAULT_FEE,
            treasury_fee: DEFAULT_FEE,
            gas_price: GasPrice {
                numerator: 10,
                denominator: 20,
                gas_adjustment_numerator: 30,
            },
            cw20_whitelist: vec![],
            native_denom: "cron".to_owned(),
            limit: 100,
            treasury_addr: Some(Addr::unchecked(AGENT2)),
        };
        assert_eq!(config, expected_config);

        let manager_balances = query_manager_balances(&app, &manager_addr);
        assert_eq!(manager_balances, Uint128::new(600));
    }

    #[test]
    fn invalid_inits() {
        let mut app = default_app();
        let code_id = app.store_code(contracts::croncat_manager_contract());
        // Invalid gas price
        let instantiate_msg: InstantiateMsg = InstantiateMsg {
            gas_price: Some(GasPrice {
                numerator: 0,
                denominator: 1,
                gas_adjustment_numerator: 2,
            }),
            ..default_instantiate_message()
        };

        let error: ContractError = app
            .instantiate_contract(
                code_id,
                Addr::unchecked(ADMIN),
                &instantiate_msg,
                &[],
                "croncat-manager",
                None,
            )
            .unwrap_err()
            .downcast()
            .unwrap();
        assert_eq!(error, ContractError::InvalidGasPrice {});

        // Bad owner_addr
        let instantiate_msg: InstantiateMsg = InstantiateMsg {
            owner_addr: Some("BAD_INPUT".to_owned()),
            ..default_instantiate_message()
        };

        let error: ContractError = app
            .instantiate_contract(
                code_id,
                Addr::unchecked(ADMIN),
                &instantiate_msg,
                &[],
                "croncat-manager",
                None,
            )
            .unwrap_err()
            .downcast()
            .unwrap();
        assert_eq!(
            error,
            ContractError::Std(StdError::generic_err(
                "Invalid input: address not normalized"
            ))
        );
    }
}

#[test]
fn update_config() {
    let mut app = default_app();
    let factory_addr = init_factory(&mut app);

    let instantiate_msg: InstantiateMsg = default_instantiate_message();

    let attach_funds = vec![coin(5000, "denom"), coin(2400, DENOM)];
    app.sudo(
        BankSudo::Mint {
            to_address: ADMIN.to_owned(),
            amount: attach_funds,
        }
        .into(),
    )
    .unwrap();

    let manager_addr = init_manager(&mut app, &instantiate_msg, &factory_addr, &[]);

    let update_cfg_msg = UpdateConfig {
        owner_addr: Some("new_owner".to_string()),
        paused: Some(true),
        agent_fee: Some(0),
        treasury_fee: Some(0),
        gas_price: Some(GasPrice {
            numerator: 555,
            denominator: 666,
            gas_adjustment_numerator: 777,
        }),
        croncat_tasks_key: Some(("new_key_tasks".to_owned(), [0, 1])),
        croncat_agents_key: Some(("new_key_agents".to_owned(), [0, 1])),
        treasury_addr: Some(ANYONE.to_owned()),
    };

    app.execute_contract(
        Addr::unchecked(ADMIN),
        manager_addr.clone(),
        &ExecuteMsg::UpdateConfig(Box::new(update_cfg_msg)),
        &[],
    )
    .unwrap();
    let config = query_manager_config(&app, &manager_addr);
    let expected_config = Config {
        paused: true,
        owner_addr: Addr::unchecked("new_owner"),
        croncat_factory_addr: factory_addr,
        croncat_tasks_key: ("new_key_tasks".to_owned(), [0, 1]),
        croncat_agents_key: ("new_key_agents".to_owned(), [0, 1]),
        agent_fee: 0,
        treasury_fee: 0,
        gas_price: GasPrice {
            numerator: 555,
            denominator: 666,
            gas_adjustment_numerator: 777,
        },
        cw20_whitelist: vec![],
        native_denom: DENOM.to_owned(),
        limit: 100,
        treasury_addr: Some(Addr::unchecked(ANYONE)),
    };
    assert_eq!(config, expected_config);

    // Shouldn't override any fields to None or anything
    let update_cfg_msg = UpdateConfig {
        owner_addr: None,
        paused: None,
        agent_fee: None,
        treasury_fee: None,
        gas_price: None,
        croncat_tasks_key: None,
        croncat_agents_key: None,
        treasury_addr: None,
    };

    app.execute_contract(
        Addr::unchecked("new_owner"),
        manager_addr.clone(),
        &ExecuteMsg::UpdateConfig(Box::new(update_cfg_msg)),
        &[],
    )
    .unwrap();
    let config = query_manager_config(&app, &manager_addr);
    assert_eq!(config, expected_config);
}

#[test]
fn invalid_updates_config() {
    let mut app = default_app();
    let instantiate_msg: InstantiateMsg = default_instantiate_message();
    let factory_addr = init_factory(&mut app);

    let attach_funds = vec![coin(5000, "denom"), coin(2400, DENOM)];
    app.sudo(
        BankSudo::Mint {
            to_address: ADMIN.to_owned(),
            amount: attach_funds,
        }
        .into(),
    )
    .unwrap();

    let manager_addr = init_manager(&mut app, &instantiate_msg, &factory_addr, &[]);

    // Unauthorized
    let update_cfg_msg = UpdateConfig {
        owner_addr: Some("new_owner".to_string()),
        paused: Some(true),
        agent_fee: Some(0),
        treasury_fee: Some(2),
        gas_price: Some(GasPrice {
            numerator: 555,
            denominator: 666,
            gas_adjustment_numerator: 777,
        }),
        croncat_tasks_key: Some(("new_key_tasks".to_owned(), [0, 1])),
        croncat_agents_key: Some(("new_key_agents".to_owned(), [0, 1])),
        treasury_addr: Some(ANYONE.to_owned()),
    };
    let err: ContractError = app
        .execute_contract(
            // Not admin
            Addr::unchecked(ANYONE),
            manager_addr.clone(),
            &ExecuteMsg::UpdateConfig(Box::new(update_cfg_msg)),
            &[],
        )
        .unwrap_err()
        .downcast()
        .unwrap();
    assert_eq!(err, ContractError::Unauthorized {});

    // Invalid gas_price
    let update_cfg_msg = UpdateConfig {
        owner_addr: Some("new_owner".to_string()),
        paused: Some(true),
        agent_fee: Some(0),
        treasury_fee: Some(2),
        gas_price: Some(GasPrice {
            numerator: 555,
            denominator: 0,
            gas_adjustment_numerator: 777,
        }),
        croncat_tasks_key: Some(("new_key_tasks".to_owned(), [0, 1])),
        croncat_agents_key: Some(("new_key_agents".to_owned(), [0, 1])),
        treasury_addr: Some(ANYONE.to_owned()),
    };
    let err: ContractError = app
        .execute_contract(
            Addr::unchecked(ADMIN),
            manager_addr.clone(),
            &ExecuteMsg::UpdateConfig(Box::new(update_cfg_msg)),
            &[],
        )
        .unwrap_err()
        .downcast()
        .unwrap();
    assert_eq!(err, ContractError::InvalidGasPrice {});

    // Invalid owner
    let update_cfg_msg = UpdateConfig {
        owner_addr: Some("New_owner".to_string()),
        paused: Some(true),
        agent_fee: Some(0),
        treasury_fee: Some(2),
        gas_price: Some(GasPrice {
            numerator: 555,
            denominator: 666,
            gas_adjustment_numerator: 777,
        }),
        croncat_tasks_key: Some(("new_key_tasks".to_owned(), [0, 1])),
        croncat_agents_key: Some(("new_key_agents".to_owned(), [0, 1])),
        treasury_addr: Some(ANYONE.to_owned()),
    };
    let err: ContractError = app
        .execute_contract(
            Addr::unchecked(ADMIN),
            manager_addr,
            &ExecuteMsg::UpdateConfig(Box::new(update_cfg_msg)),
            &[],
        )
        .unwrap_err()
        .downcast()
        .unwrap();
    assert_eq!(
        err,
        ContractError::Std(StdError::generic_err(
            "Invalid input: address not normalized"
        ))
    );
}

#[test]
fn cw20_receive() {
    let mut app = default_app();
    let factory_addr = init_factory(&mut app);

    let instantiate_msg: InstantiateMsg = default_instantiate_message();
<<<<<<< HEAD
    let manager_addr = init_manager(&mut app, instantiate_msg, &[]).unwrap();
=======
    let manager_addr = init_manager(&mut app, &instantiate_msg, &factory_addr, &[]);
>>>>>>> 5cb7c336

    let cw20_addr = init_cw20(&mut app);
    app.execute_contract(
        Addr::unchecked(ADMIN),
        cw20_addr.clone(),
        &cw20::Cw20ExecuteMsg::Send {
            contract: manager_addr.to_string(),
            amount: Uint128::new(555),
            msg: to_binary(&ReceiveMsg::RefillTempBalance {}).unwrap(),
        },
        &[],
    )
    .unwrap();

    let wallet_balances = query_users_manager(&app, &manager_addr, ADMIN);
    assert_eq!(
        wallet_balances,
        vec![Cw20CoinVerified {
            address: cw20_addr,
            amount: Uint128::new(555),
        }]
    );
}

#[test]
fn cw20_bad_messages() {
    let mut app = default_app();
    let factory_addr = init_factory(&mut app);

    let instantiate_msg: InstantiateMsg = default_instantiate_message();

<<<<<<< HEAD
    let manager_addr = init_manager(&mut app, instantiate_msg, &[]).unwrap();
=======
    let manager_addr = init_manager(&mut app, &instantiate_msg, &factory_addr, send_funds);
>>>>>>> 5cb7c336

    let cw20_addr = init_cw20(&mut app);
    let err: ContractError = app
        .execute_contract(
            Addr::unchecked(ADMIN),
            cw20_addr.clone(),
            &cw20::Cw20ExecuteMsg::Send {
                contract: manager_addr.to_string(),
                amount: Uint128::new(555),
                msg: Default::default(),
            },
            &[],
        )
        .unwrap_err()
        .downcast()
        .unwrap();

    assert_eq!(
        err,
        ContractError::Std(StdError::parse_err(
            "croncat_sdk_manager::msg::ManagerReceiveMsg",
            "EOF while parsing a JSON value."
        ))
    );

    let err: ContractError = app
        .execute_contract(
            Addr::unchecked(ADMIN),
            cw20_addr,
            &cw20::Cw20ExecuteMsg::Send {
                contract: manager_addr.to_string(),
                amount: Uint128::new(555),
                msg: to_binary(&true).unwrap(),
            },
            &[],
        )
        .unwrap_err()
        .downcast()
        .unwrap();

    assert_eq!(
        err,
        ContractError::Std(StdError::parse_err(
            "croncat_sdk_manager::msg::ManagerReceiveMsg",
            "Expected to parse either a `true`, `false`, or a `null`."
        ))
    );
}

#[test]
fn users_withdraws() {
    let mut app = default_app();
    let factory_addr = init_factory(&mut app);

    let instantiate_msg: InstantiateMsg = default_instantiate_message();

<<<<<<< HEAD
    let manager_addr = init_manager(&mut app, instantiate_msg, &[]).unwrap();
=======
    let manager_addr = init_manager(&mut app, &instantiate_msg, &factory_addr, send_funds);
>>>>>>> 5cb7c336

    // refill balances
    let cw20_addr = init_cw20(&mut app);
    app.execute_contract(
        Addr::unchecked(ADMIN),
        cw20_addr.clone(),
        &cw20::Cw20ExecuteMsg::Send {
            contract: manager_addr.to_string(),
            amount: Uint128::new(1000),
            msg: to_binary(&ReceiveMsg::RefillTempBalance {}).unwrap(),
        },
        &[],
    )
    .unwrap();

    // Withdraw half
    let user_cw20_balance: cw20::BalanceResponse = app
        .wrap()
        .query_wasm_smart(
            cw20_addr.clone(),
            &cw20::Cw20QueryMsg::Balance {
                address: ADMIN.to_owned(),
            },
        )
        .unwrap();

    app.execute_contract(
        Addr::unchecked(ADMIN),
        manager_addr.clone(),
        &ExecuteMsg::UserWithdraw { limit: None },
        &[],
    )
    .unwrap();

    // Check it got withdrawn

    // Check it updated on manager
    let manager_wallet_balance = query_users_manager(&app, &manager_addr, ADMIN);
    assert_eq!(manager_wallet_balance, vec![]);

    let fully_withdrawn_user_balance: cw20::BalanceResponse = app
        .wrap()
        .query_wasm_smart(
            cw20_addr,
            &cw20::Cw20QueryMsg::Balance {
                address: ADMIN.to_owned(),
            },
        )
        .unwrap();
    assert_eq!(
        fully_withdrawn_user_balance.balance,
        user_cw20_balance.balance + Uint128::new(1000)
    );
}

#[test]
fn failed_users_withdraws() {
    let mut app = default_app();
    let factory_addr = init_factory(&mut app);

    let instantiate_msg: InstantiateMsg = default_instantiate_message();

<<<<<<< HEAD
    let manager_addr = init_manager(&mut app, instantiate_msg, &[]).unwrap();
=======
    let manager_addr = init_manager(&mut app, &instantiate_msg, &factory_addr, send_funds);
>>>>>>> 5cb7c336

    let cw20_addr = init_cw20(&mut app);

    // try to withdraw empty balances
    let err: ContractError = app
        .execute_contract(
            Addr::unchecked(ADMIN),
            manager_addr.clone(),
            &ExecuteMsg::UserWithdraw { limit: None },
            &[],
        )
        .unwrap_err()
        .downcast()
        .unwrap();

    assert_eq!(err, ContractError::EmptyBalance {});

    // refill balances
    app.execute_contract(
        Addr::unchecked(ADMIN),
        cw20_addr,
        &cw20::Cw20ExecuteMsg::Send {
            contract: manager_addr.to_string(),
            amount: Uint128::new(1000),
            msg: to_binary(&ReceiveMsg::RefillTempBalance {}).unwrap(),
        },
        &[],
    )
    .unwrap();

    // Another user tries to withdraw
    // No steals here
    let err: ContractError = app
        .execute_contract(
            Addr::unchecked(ANYONE),
            manager_addr,
            &ExecuteMsg::UserWithdraw { limit: None },
            &[],
        )
        .unwrap_err()
        .downcast()
        .unwrap();

    assert_eq!(err, ContractError::EmptyBalance {});
}

#[test]
fn withdraw_balances() {
    let mut app = default_app();
    let factory_addr = init_factory(&mut app);

    let instantiate_msg: InstantiateMsg = default_instantiate_message();

    let attach_funds = vec![coin(2400, DENOM), coin(5000, "denom")];
    app.sudo(
        BankSudo::Mint {
            to_address: ADMIN.to_owned(),
            amount: attach_funds.clone(),
        }
        .into(),
    )
    .unwrap();

    let manager_addr = init_manager(&mut app, &instantiate_msg, &factory_addr, &attach_funds);

    // refill balance
    let cw20_addr = init_cw20(&mut app);
    app.execute_contract(
        Addr::unchecked(ADMIN),
        cw20_addr,
        &cw20::Cw20ExecuteMsg::Send {
            contract: manager_addr.to_string(),
            amount: Uint128::new(1000),
            msg: to_binary(&ReceiveMsg::RefillTempBalance {}).unwrap(),
        },
        &[],
    )
    .unwrap();

    //Check if sending Cw20 does not effect on treasury
    let treasury_balance = query_manager_balances(&app, &manager_addr);

    assert_eq!(treasury_balance, attach_funds[0].amount);

    // Withdraw all of balances
    app.execute_contract(
        Addr::unchecked(ADMIN),
        manager_addr.clone(),
        &ExecuteMsg::OwnerWithdraw {},
        &[],
    )
    .unwrap();

    // Can't withdraw empty
    let err: ContractError = app
        .execute_contract(
            Addr::unchecked(ADMIN),
            manager_addr,
            &ExecuteMsg::OwnerWithdraw {},
            &[],
        )
        .unwrap_err()
        .downcast()
        .unwrap();

    assert_eq!(err, ContractError::EmptyBalance {});

    // TODO: after split tasks
}

#[test]
fn failed_move_balances() {
    let mut app = default_app();
    let factory_addr = init_factory(&mut app);

    let instantiate_msg: InstantiateMsg = default_instantiate_message();
    let manager_addr = init_manager(&mut app, &instantiate_msg, &factory_addr, &[]);

    let attach_funds = vec![coin(2400, DENOM), coin(5000, "denom")];
    app.sudo(
        BankSudo::Mint {
            to_address: ADMIN.to_owned(),
            amount: attach_funds,
        }
        .into(),
    )
    .unwrap();

    // refill balance
    let cw20_addr = init_cw20(&mut app);
    app.execute_contract(
        Addr::unchecked(ADMIN),
        cw20_addr,
        &cw20::Cw20ExecuteMsg::Send {
            contract: manager_addr.to_string(),
            amount: Uint128::new(1000),
            msg: to_binary(&ReceiveMsg::RefillTempBalance {}).unwrap(),
        },
        &[],
    )
    .unwrap();

    // Withdraw not by owner
    let err: ContractError = app
        .execute_contract(
            Addr::unchecked(ANYONE),
            manager_addr,
            &ExecuteMsg::OwnerWithdraw {},
            &[],
        )
        .unwrap_err()
        .downcast()
        .unwrap();
    assert_eq!(err, ContractError::Unauthorized {});
}

#[test]
fn simple_bank_transfers_block() {
    let mut app = default_app();
    let factory_addr = init_factory(&mut app);

    let instantiate_msg: InstantiateMsg = default_instantiate_message();
<<<<<<< HEAD

    let manager_addr = init_manager(&mut app, instantiate_msg, &[]).unwrap();
=======
    let manager_addr = init_manager(&mut app, &instantiate_msg, &factory_addr, &[]);
    let agents_addr = init_agents(&mut app, &factory_addr);
    let tasks_addr = init_tasks(&mut app, &factory_addr);

    activate_agent(&mut app, &agents_addr);

    let task = croncat_sdk_tasks::types::TaskRequest {
        interval: Interval::Once,
        boundary: None,
        stop_on_fail: false,
        actions: vec![Action {
            msg: BankMsg::Send {
                to_address: "bob".to_owned(),
                amount: coins(45, DENOM),
            }
            .into(),
            gas_limit: None,
        }],
        queries: None,
        transforms: None,
        cw20: None,
    };
    let res = app
        .execute_contract(
            Addr::unchecked(PARTICIPANT0),
            tasks_addr.clone(),
            &croncat_sdk_tasks::msg::TasksExecuteMsg::CreateTask {
                task: Box::new(task),
            },
            &coins(600_000, DENOM),
        )
        .unwrap();
    let task_hash = String::from_vec(res.data.unwrap().0).unwrap();
    let task: Option<TaskResponse> = app
        .wrap()
        .query_wasm_smart(
            tasks_addr.clone(),
            &croncat_tasks::msg::QueryMsg::Task {
                task_hash: task_hash.clone(),
            },
        )
        .unwrap();

    let gas_needed = task.unwrap().amount_for_one_task.gas as f64 * 1.5;
    let expected_gone_amount = {
        let gas_fees = gas_needed * (DEFAULT_FEE + DEFAULT_FEE) as f64 / 100.0;
        let amount_for_task = gas_needed * 0.04;
        let amount_for_fees = gas_fees * 0.04;
        amount_for_task + amount_for_fees + 45.0
    } as u128;
>>>>>>> 5cb7c336

    app.update_block(add_little_time);

    let participant_balance = app.wrap().query_balance(PARTICIPANT0, DENOM).unwrap();
    app.execute_contract(
        Addr::unchecked(AGENT0),
        manager_addr.clone(),
        &ExecuteMsg::ProxyCall { task_hash: None },
        &[],
    )
    .unwrap();
    // check task got unregistered
    let task: Option<TaskResponse> = app
        .wrap()
        .query_wasm_smart(
            tasks_addr.clone(),
            &croncat_tasks::msg::QueryMsg::Task { task_hash },
        )
        .unwrap();
    assert!(task.is_none());

    // action done
    let bob_balances = app.wrap().query_all_balances("bob").unwrap();
    assert_eq!(bob_balances, coins(45, DENOM));

    let after_unregister_participant_balance =
        app.wrap().query_balance(PARTICIPANT0, DENOM).unwrap();
    assert_eq!(
        600_000 - expected_gone_amount,
        after_unregister_participant_balance.amount.u128() - participant_balance.amount.u128()
    );

    // Check agent reward
    let agent_reward: Option<Uint128> = app
        .wrap()
        .query_wasm_smart(
            manager_addr.clone(),
            &QueryMsg::AgentRewards {
                agent_id: AGENT0.to_owned(),
            },
        )
        .unwrap();
    let gas_fees = gas_needed * DEFAULT_FEE as f64 / 100.0;
    let amount_for_task = gas_needed * 0.04;
    let amount_for_fees = gas_fees * 0.04;
    let expected_agent_reward = (amount_for_task + amount_for_fees) as u128;
    assert_eq!(agent_reward, Some(expected_agent_reward.into()));

    // Check treasury reward
    let treasury_balance: Uint128 = app
        .wrap()
        .query_wasm_smart(manager_addr.clone(), &QueryMsg::TreasuryBalance {})
        .unwrap();
    assert_eq!(treasury_balance, Uint128::new(amount_for_fees as u128));

    // Checking we don't get same task over and over
    // Check multi-action transfer

    // withdraw rewards so it's clear before second test
    app.execute_contract(
        Addr::unchecked(AGENT0),
        manager_addr.clone(),
        &ExecuteMsg::WithdrawAgentRewards(None),
        &[],
    )
    .unwrap();
    app.execute_contract(
        Addr::unchecked(ADMIN),
        manager_addr.clone(),
        &ExecuteMsg::OwnerWithdraw {},
        &[],
    )
    .unwrap();

    let task = croncat_sdk_tasks::types::TaskRequest {
        interval: Interval::Once,
        boundary: None,
        stop_on_fail: false,
        actions: vec![
            Action {
                msg: BankMsg::Send {
                    to_address: "bob2".to_owned(),
                    amount: coins(45, DENOM),
                }
                .into(),
                gas_limit: None,
            },
            Action {
                msg: BankMsg::Send {
                    to_address: "alice".to_owned(),
                    amount: coins(125, DENOM),
                }
                .into(),
                gas_limit: None,
            },
            Action {
                msg: BankMsg::Send {
                    to_address: "lucy".to_owned(),
                    amount: coins(333, DENOM),
                }
                .into(),
                gas_limit: None,
            },
        ],
        queries: None,
        transforms: None,
        cw20: None,
    };
    let res = app
        .execute_contract(
            Addr::unchecked(PARTICIPANT0),
            tasks_addr.clone(),
            &croncat_sdk_tasks::msg::TasksExecuteMsg::CreateTask {
                task: Box::new(task),
            },
            &coins(600_000, DENOM),
        )
        .unwrap();
    let task_hash = String::from_vec(res.data.unwrap().0).unwrap();
    let task: Option<TaskResponse> = app
        .wrap()
        .query_wasm_smart(
            tasks_addr.clone(),
            &croncat_tasks::msg::QueryMsg::Task {
                task_hash: task_hash.clone(),
            },
        )
        .unwrap();

    let gas_needed = task.unwrap().amount_for_one_task.gas as f64 * 1.5;
    let expected_gone_amount = {
        let gas_fees = gas_needed * (DEFAULT_FEE + DEFAULT_FEE) as f64 / 100.0;
        let amount_for_task = gas_needed * 0.04;
        let amount_for_fees = gas_fees * 0.04;
        amount_for_task + amount_for_fees + 45.0 + 125.0 + 333.0
    } as u128;

    app.update_block(add_little_time);

    let participant_balance = app.wrap().query_balance(PARTICIPANT0, DENOM).unwrap();

    // crate::tests::helpers::check_task_chain(&app, &tasks_addr, &agents_addr);

    app.execute_contract(
        Addr::unchecked(AGENT0),
        manager_addr.clone(),
        &ExecuteMsg::ProxyCall { task_hash: None },
        &[],
    )
    .unwrap();
    // check task got unregistered
    let task: Option<TaskResponse> = app
        .wrap()
        .query_wasm_smart(
            tasks_addr,
            &croncat_tasks::msg::QueryMsg::Task { task_hash },
        )
        .unwrap();
    assert!(task.is_none());

    // action done
    let bob_balances = app.wrap().query_all_balances("bob2").unwrap();
    assert_eq!(bob_balances, coins(45, DENOM));
    let alice_balances = app.wrap().query_all_balances("alice").unwrap();
    assert_eq!(alice_balances, coins(125, DENOM));
    let lucy_balances = app.wrap().query_all_balances("lucy").unwrap();
    assert_eq!(lucy_balances, coins(333, DENOM));

    let after_unregister_participant_balance =
        app.wrap().query_balance(PARTICIPANT0, DENOM).unwrap();
    assert_eq!(
        600_000 - expected_gone_amount,
        after_unregister_participant_balance.amount.u128() - participant_balance.amount.u128()
    );

    // Check agent reward
    let agent_reward: Option<Uint128> = app
        .wrap()
        .query_wasm_smart(
            manager_addr.clone(),
            &QueryMsg::AgentRewards {
                agent_id: AGENT0.to_owned(),
            },
        )
        .unwrap();
    let gas_fees = gas_needed * DEFAULT_FEE as f64 / 100.0;
    let amount_for_task = gas_needed * 0.04;
    let amount_for_fees = gas_fees * 0.04;
    let expected_agent_reward = (amount_for_task + amount_for_fees) as u128;
    assert_eq!(agent_reward, Some(expected_agent_reward.into()));

    // Check treasury reward
    let treasury_balance: Uint128 = app
        .wrap()
        .query_wasm_smart(manager_addr.clone(), &QueryMsg::TreasuryBalance {})
        .unwrap();
    assert_eq!(treasury_balance, Uint128::new(amount_for_fees as u128));

    // Check balance fully cleared after withdraws
    app.execute_contract(
        Addr::unchecked(AGENT0),
        manager_addr.clone(),
        &ExecuteMsg::WithdrawAgentRewards(None),
        &[],
    )
    .unwrap();
    app.execute_contract(
        Addr::unchecked(ADMIN),
        manager_addr.clone(),
        &ExecuteMsg::OwnerWithdraw {},
        &[],
    )
    .unwrap();

    let manager_balances = app.wrap().query_all_balances(manager_addr).unwrap();
    assert!(manager_balances.is_empty());
}

#[test]
fn simple_bank_transfers_cron() {
    let mut app = default_app();
    let factory_addr = init_factory(&mut app);

    let instantiate_msg: InstantiateMsg = default_instantiate_message();
    let manager_addr = init_manager(&mut app, &instantiate_msg, &factory_addr, &[]);
    let agents_addr = init_agents(&mut app, &factory_addr);
    let tasks_addr = init_tasks(&mut app, &factory_addr);

    activate_agent(&mut app, &agents_addr);

    let task = croncat_sdk_tasks::types::TaskRequest {
        interval: Interval::Once,
        // Making it cron on purpose
        boundary: Some(Boundary::Time {
            start: Some(app.block_info().time),
            end: Some(app.block_info().time.plus_nanos(100)),
        }),
        stop_on_fail: false,
        actions: vec![Action {
            msg: BankMsg::Send {
                to_address: "bob".to_owned(),
                amount: coins(45, DENOM),
            }
            .into(),
            gas_limit: None,
        }],
        queries: None,
        transforms: None,
        cw20: None,
    };
    let res = app
        .execute_contract(
            Addr::unchecked(PARTICIPANT0),
            tasks_addr.clone(),
            &croncat_sdk_tasks::msg::TasksExecuteMsg::CreateTask {
                task: Box::new(task),
            },
            &coins(600_000, DENOM),
        )
        .unwrap();
    let task_hash = String::from_vec(res.data.unwrap().0).unwrap();
    let task: Option<TaskResponse> = app
        .wrap()
        .query_wasm_smart(
            tasks_addr.clone(),
            &croncat_tasks::msg::QueryMsg::Task {
                task_hash: task_hash.clone(),
            },
        )
        .unwrap();

    let gas_needed = task.unwrap().amount_for_one_task.gas as f64 * 1.5;
    let expected_gone_amount = {
        let gas_fees = gas_needed * (DEFAULT_FEE + DEFAULT_FEE) as f64 / 100.0;
        let amount_for_task = gas_needed * 0.04;
        let amount_for_fees = gas_fees * 0.04;
        amount_for_task + amount_for_fees + 45.0
    } as u128;

    app.update_block(add_little_time);

    let participant_balance = app.wrap().query_balance(PARTICIPANT0, DENOM).unwrap();
    app.execute_contract(
        Addr::unchecked(AGENT0),
        manager_addr.clone(),
        &ExecuteMsg::ProxyCall { task_hash: None },
        &[],
    )
    .unwrap();
    // check task got unregistered
    let task: Option<TaskResponse> = app
        .wrap()
        .query_wasm_smart(
            tasks_addr.clone(),
            &croncat_tasks::msg::QueryMsg::Task { task_hash },
        )
        .unwrap();
    assert!(task.is_none());

    // action done
    let bob_balances = app.wrap().query_all_balances("bob").unwrap();
    assert_eq!(bob_balances, coins(45, DENOM));

    let after_unregister_participant_balance =
        app.wrap().query_balance(PARTICIPANT0, DENOM).unwrap();
    assert_eq!(
        600_000 - expected_gone_amount,
        after_unregister_participant_balance.amount.u128() - participant_balance.amount.u128()
    );

    // Check agent reward
    let agent_reward: Option<Uint128> = app
        .wrap()
        .query_wasm_smart(
            manager_addr.clone(),
            &QueryMsg::AgentRewards {
                agent_id: AGENT0.to_owned(),
            },
        )
        .unwrap();
    let gas_fees = gas_needed * DEFAULT_FEE as f64 / 100.0;
    let amount_for_task = gas_needed * 0.04;
    let amount_for_fees = gas_fees * 0.04;
    let expected_agent_reward = (amount_for_task + amount_for_fees) as u128;
    assert_eq!(agent_reward, Some(expected_agent_reward.into()));

    // Check treasury reward
    let treasury_balance: Uint128 = app
        .wrap()
        .query_wasm_smart(manager_addr.clone(), &QueryMsg::TreasuryBalance {})
        .unwrap();
    assert_eq!(treasury_balance, Uint128::new(amount_for_fees as u128));

    // Checking we don't get same task over and over
    // Check multi-action transfer

    // withdraw rewards so it's clear before second test
    app.execute_contract(
        Addr::unchecked(AGENT0),
        manager_addr.clone(),
        &ExecuteMsg::WithdrawAgentRewards(None),
        &[],
    )
    .unwrap();
    app.execute_contract(
        Addr::unchecked(ADMIN),
        manager_addr.clone(),
        &ExecuteMsg::OwnerWithdraw {},
        &[],
    )
    .unwrap();
    // Check balance fully cleared

    let task = croncat_sdk_tasks::types::TaskRequest {
        interval: Interval::Once,
        // Making it cron on purpose
        boundary: Some(Boundary::Time {
            start: Some(app.block_info().time),
            end: Some(app.block_info().time.plus_nanos(100)),
        }),
        stop_on_fail: false,
        actions: vec![
            Action {
                msg: BankMsg::Send {
                    to_address: "bob2".to_owned(),
                    amount: coins(45, DENOM),
                }
                .into(),
                gas_limit: None,
            },
            Action {
                msg: BankMsg::Send {
                    to_address: "alice".to_owned(),
                    amount: coins(125, DENOM),
                }
                .into(),
                gas_limit: None,
            },
            Action {
                msg: BankMsg::Send {
                    to_address: "lucy".to_owned(),
                    amount: coins(333, DENOM),
                }
                .into(),
                gas_limit: None,
            },
        ],
        queries: None,
        transforms: None,
        cw20: None,
    };
    let res = app
        .execute_contract(
            Addr::unchecked(PARTICIPANT0),
            tasks_addr.clone(),
            &croncat_sdk_tasks::msg::TasksExecuteMsg::CreateTask {
                task: Box::new(task),
            },
            &coins(600_000, DENOM),
        )
        .unwrap();
    let task_hash = String::from_vec(res.data.unwrap().0).unwrap();
    let task: Option<TaskResponse> = app
        .wrap()
        .query_wasm_smart(
            tasks_addr.clone(),
            &croncat_tasks::msg::QueryMsg::Task {
                task_hash: task_hash.clone(),
            },
        )
        .unwrap();

    let gas_needed = task.unwrap().amount_for_one_task.gas as f64 * 1.5;
    let expected_gone_amount = {
        let gas_fees = gas_needed * (DEFAULT_FEE + DEFAULT_FEE) as f64 / 100.0;
        let amount_for_task = gas_needed * 0.04;
        let amount_for_fees = gas_fees * 0.04;
        amount_for_task + amount_for_fees + 45.0 + 125.0 + 333.0
    } as u128;

    app.update_block(add_little_time);

    let participant_balance = app.wrap().query_balance(PARTICIPANT0, DENOM).unwrap();

    // crate::tests::helpers::check_task_chain(&app, &tasks_addr, &agents_addr);

    app.execute_contract(
        Addr::unchecked(AGENT0),
        manager_addr.clone(),
        &ExecuteMsg::ProxyCall { task_hash: None },
        &[],
    )
    .unwrap();
    // check task got unregistered
    let task: Option<TaskResponse> = app
        .wrap()
        .query_wasm_smart(
            tasks_addr,
            &croncat_tasks::msg::QueryMsg::Task { task_hash },
        )
        .unwrap();
    assert!(task.is_none());

    // action done
    let bob_balances = app.wrap().query_all_balances("bob2").unwrap();
    assert_eq!(bob_balances, coins(45, DENOM));
    let alice_balances = app.wrap().query_all_balances("alice").unwrap();
    assert_eq!(alice_balances, coins(125, DENOM));
    let lucy_balances = app.wrap().query_all_balances("lucy").unwrap();
    assert_eq!(lucy_balances, coins(333, DENOM));

    let after_unregister_participant_balance =
        app.wrap().query_balance(PARTICIPANT0, DENOM).unwrap();
    assert_eq!(
        600_000 - expected_gone_amount,
        after_unregister_participant_balance.amount.u128() - participant_balance.amount.u128()
    );

    // Check agent reward
    let agent_reward: Option<Uint128> = app
        .wrap()
        .query_wasm_smart(
            manager_addr.clone(),
            &QueryMsg::AgentRewards {
                agent_id: AGENT0.to_owned(),
            },
        )
        .unwrap();
    let gas_fees = gas_needed * DEFAULT_FEE as f64 / 100.0;
    let amount_for_task = gas_needed * 0.04;
    let amount_for_fees = gas_fees * 0.04;
    let expected_agent_reward = (amount_for_task + amount_for_fees) as u128;
    assert_eq!(agent_reward, Some(expected_agent_reward.into()));

    // Check treasury reward
    let treasury_balance: Uint128 = app
        .wrap()
        .query_wasm_smart(manager_addr.clone(), &QueryMsg::TreasuryBalance {})
        .unwrap();
    assert_eq!(treasury_balance, Uint128::new(amount_for_fees as u128));

    // Check balance fully clears
    app.execute_contract(
        Addr::unchecked(AGENT0),
        manager_addr.clone(),
        &ExecuteMsg::WithdrawAgentRewards(None),
        &[],
    )
    .unwrap();
    app.execute_contract(
        Addr::unchecked(ADMIN),
        manager_addr.clone(),
        &ExecuteMsg::OwnerWithdraw {},
        &[],
    )
    .unwrap();

    let manager_balances = app.wrap().query_all_balances(manager_addr).unwrap();
    assert!(manager_balances.is_empty());
}

#[test]
fn multi_coin_bank_transfers() {
    let mut app = default_app();
    let factory_addr = init_factory(&mut app);

    let instantiate_msg: InstantiateMsg = default_instantiate_message();
    let manager_addr = init_manager(&mut app, &instantiate_msg, &factory_addr, &[]);
    let agents_addr = init_agents(&mut app, &factory_addr);
    let tasks_addr = init_tasks(&mut app, &factory_addr);

    activate_agent(&mut app, &agents_addr);

    let task = croncat_sdk_tasks::types::TaskRequest {
        interval: Interval::Once,
        boundary: None,
        stop_on_fail: false,
        actions: vec![
            Action {
                msg: BankMsg::Send {
                    to_address: "alice".to_owned(),
                    amount: coins(123, "denom"),
                }
                .into(),
                gas_limit: None,
            },
            Action {
                msg: BankMsg::Send {
                    to_address: "bob".to_owned(),
                    amount: vec![coin(321, DENOM), coin(1001, "denom")],
                }
                .into(),
                gas_limit: None,
            },
        ],
        queries: None,
        transforms: None,
        cw20: None,
    };
    let attach_funds = vec![coin(600_000, DENOM), coin(2400, "denom")];
    app.sudo(
        BankSudo::Mint {
            to_address: PARTICIPANT0.to_owned(),
            amount: attach_funds.clone(),
        }
        .into(),
    )
    .unwrap();
    let res = app
        .execute_contract(
            Addr::unchecked(PARTICIPANT0),
            tasks_addr.clone(),
            &croncat_sdk_tasks::msg::TasksExecuteMsg::CreateTask {
                task: Box::new(task),
            },
            &attach_funds,
        )
        .unwrap();
    let task_hash = String::from_vec(res.data.unwrap().0).unwrap();
    let task: Option<TaskResponse> = app
        .wrap()
        .query_wasm_smart(
            tasks_addr.clone(),
            &croncat_tasks::msg::QueryMsg::Task {
                task_hash: task_hash.clone(),
            },
        )
        .unwrap();

    let gas_needed = task.unwrap().amount_for_one_task.gas as f64 * 1.5;
    let expected_gone_amount = {
        let gas_fees = gas_needed * (DEFAULT_FEE + DEFAULT_FEE) as f64 / 100.0;
        let amount_for_task = gas_needed * 0.04;
        let amount_for_fees = gas_fees * 0.04;
        amount_for_task + amount_for_fees + 321.0
    } as u128;

    app.update_block(add_little_time);

    let participant_balance = app.wrap().query_balance(PARTICIPANT0, DENOM).unwrap();
    app.execute_contract(
        Addr::unchecked(AGENT0),
        manager_addr.clone(),
        &ExecuteMsg::ProxyCall { task_hash: None },
        &[],
    )
    .unwrap();
    // check task got unregistered
    let task: Option<TaskResponse> = app
        .wrap()
        .query_wasm_smart(
            tasks_addr,
            &croncat_tasks::msg::QueryMsg::Task { task_hash },
        )
        .unwrap();
    assert!(task.is_none());

    // action done
    let bob_balances = app.wrap().query_all_balances("bob").unwrap();
    assert_eq!(bob_balances, vec![coin(321, DENOM), coin(1001, "denom")]);
    let alice_balances = app.wrap().query_all_balances("alice").unwrap();
    assert_eq!(alice_balances, coins(123, "denom"));

    let after_unregister_participant_balance =
        app.wrap().query_balance(PARTICIPANT0, DENOM).unwrap();
    assert_eq!(
        600_000 - expected_gone_amount,
        after_unregister_participant_balance.amount.u128() - participant_balance.amount.u128()
    );

    // Check agent reward
    let agent_reward: Option<Uint128> = app
        .wrap()
        .query_wasm_smart(
            manager_addr.clone(),
            &QueryMsg::AgentRewards {
                agent_id: AGENT0.to_owned(),
            },
        )
        .unwrap();
    let gas_fees = gas_needed * DEFAULT_FEE as f64 / 100.0;
    let amount_for_task = gas_needed * 0.04;
    let amount_for_fees = gas_fees * 0.04;
    let expected_agent_reward = (amount_for_task + amount_for_fees) as u128;
    assert_eq!(agent_reward, Some(expected_agent_reward.into()));

    // Check treasury reward
    let treasury_balance: Uint128 = app
        .wrap()
        .query_wasm_smart(manager_addr, &QueryMsg::TreasuryBalance {})
        .unwrap();
    assert_eq!(treasury_balance, Uint128::new(amount_for_fees as u128));
}

#[test]
fn cw20_action_transfer() {
    let mut app = default_app();
    let factory_addr = init_factory(&mut app);
    let cw20_addr = init_cw20(&mut app);

    let instantiate_msg: InstantiateMsg = default_instantiate_message();
    let manager_addr = init_manager(&mut app, &instantiate_msg, &factory_addr, &[]);
    let agents_addr = init_agents(&mut app, &factory_addr);
    let tasks_addr = init_tasks(&mut app, &factory_addr);

    // Refill balance
    app.execute_contract(
        Addr::unchecked(PARTICIPANT0),
        cw20_addr.clone(),
        &cw20::Cw20ExecuteMsg::Send {
            contract: manager_addr.to_string(),
            amount: Uint128::new(555),
            msg: to_binary(&ReceiveMsg::RefillTempBalance {}).unwrap(),
        },
        &[],
    )
    .unwrap();

    activate_agent(&mut app, &agents_addr);

    let task = croncat_sdk_tasks::types::TaskRequest {
        interval: Interval::Once,
        boundary: None,
        stop_on_fail: false,
        actions: vec![
            Action {
                msg: WasmMsg::Execute {
                    contract_addr: cw20_addr.to_string(),
                    msg: to_binary(&Cw20ExecuteMsg::Transfer {
                        recipient: "alice".to_owned(),
                        amount: Uint128::new(500),
                    })
                    .unwrap(),
                    funds: Default::default(),
                }
                .into(),
                gas_limit: Some(250_000),
            },
            Action {
                msg: WasmMsg::Execute {
                    contract_addr: cw20_addr.to_string(),
                    msg: to_binary(&Cw20ExecuteMsg::Transfer {
                        recipient: "bob".to_owned(),
                        amount: Uint128::new(50),
                    })
                    .unwrap(),
                    funds: Default::default(),
                }
                .into(),
                gas_limit: Some(250_000),
            },
        ],
        queries: None,
        transforms: None,
        cw20: Some(Cw20Coin {
            address: cw20_addr.to_string(),
            amount: Uint128::new(555),
        }),
    };

    let res = app
        .execute_contract(
            Addr::unchecked(PARTICIPANT0),
            tasks_addr.clone(),
            &croncat_sdk_tasks::msg::TasksExecuteMsg::CreateTask {
                task: Box::new(task),
            },
            &coins(600_000, DENOM),
        )
        .unwrap();
    let task_hash = String::from_vec(res.data.unwrap().0).unwrap();
    let task: Option<TaskResponse> = app
        .wrap()
        .query_wasm_smart(
            tasks_addr.clone(),
            &croncat_tasks::msg::QueryMsg::Task {
                task_hash: task_hash.clone(),
            },
        )
        .unwrap();

    let gas_needed = task.unwrap().amount_for_one_task.gas as f64 * 1.5;
    let expected_gone_amount = {
        let gas_fees = gas_needed * (DEFAULT_FEE + DEFAULT_FEE) as f64 / 100.0;
        let amount_for_task = gas_needed * 0.04;
        let amount_for_fees = gas_fees * 0.04;
        amount_for_task + amount_for_fees
    } as u128;

    app.update_block(add_little_time);

    let participant_balance = app.wrap().query_balance(PARTICIPANT0, DENOM).unwrap();
    let participant_cw20_balance: cw20::BalanceResponse = app
        .wrap()
        .query_wasm_smart(
            cw20_addr.clone(),
            &Cw20QueryMsg::Balance {
                address: PARTICIPANT0.to_owned(),
            },
        )
        .unwrap();

    app.execute_contract(
        Addr::unchecked(AGENT0),
        manager_addr.clone(),
        &ExecuteMsg::ProxyCall { task_hash: None },
        &[],
    )
    .unwrap();
    // check task got unregistered
    let task: Option<TaskResponse> = app
        .wrap()
        .query_wasm_smart(
            tasks_addr,
            &croncat_tasks::msg::QueryMsg::Task { task_hash },
        )
        .unwrap();
    assert!(task.is_none());

    // action done
    let bob_cw20_balances: cw20::BalanceResponse = app
        .wrap()
        .query_wasm_smart(
            cw20_addr.clone(),
            &Cw20QueryMsg::Balance {
                address: "bob".to_owned(),
            },
        )
        .unwrap();
    assert_eq!(bob_cw20_balances.balance, Uint128::new(50));
    let bob_cw20_balances: cw20::BalanceResponse = app
        .wrap()
        .query_wasm_smart(
            cw20_addr.clone(),
            &Cw20QueryMsg::Balance {
                address: "alice".to_owned(),
            },
        )
        .unwrap();
    assert_eq!(bob_cw20_balances.balance, Uint128::new(500));

    let after_unregister_participant_balance =
        app.wrap().query_balance(PARTICIPANT0, DENOM).unwrap();
    assert_eq!(
        600_000 - expected_gone_amount,
        after_unregister_participant_balance.amount.u128() - participant_balance.amount.u128()
    );

    // unused cw20's returned to the temp
    let participant_cw20_temp_balance: Vec<Cw20CoinVerified> = app
        .wrap()
        .query_wasm_smart(
            manager_addr.clone(),
            &QueryMsg::UsersBalances {
                wallet: PARTICIPANT0.to_owned(),
                from_index: None,
                limit: None,
            },
        )
        .unwrap();
    assert_eq!(
        participant_cw20_temp_balance,
        vec![Cw20CoinVerified {
            address: cw20_addr.clone(),
            amount: Uint128::new(5)
        }]
    );
    // And can be withdrawn later
    app.execute_contract(
        Addr::unchecked(PARTICIPANT0),
        manager_addr.clone(),
        &ExecuteMsg::UserWithdraw { limit: None },
        &[],
    )
    .unwrap();
    let after_unregister_participant_cw20_balance: cw20::BalanceResponse = app
        .wrap()
        .query_wasm_smart(
            cw20_addr,
            &Cw20QueryMsg::Balance {
                address: PARTICIPANT0.to_owned(),
            },
        )
        .unwrap();
    assert_eq!(
        Uint128::new(5),
        after_unregister_participant_cw20_balance.balance - participant_cw20_balance.balance
    );

    // Check agent reward
    let agent_reward: Option<Uint128> = app
        .wrap()
        .query_wasm_smart(
            manager_addr.clone(),
            &QueryMsg::AgentRewards {
                agent_id: AGENT0.to_owned(),
            },
        )
        .unwrap();
    let gas_fees = gas_needed * DEFAULT_FEE as f64 / 100.0;
    let amount_for_task = gas_needed * 0.04;
    let amount_for_fees = gas_fees * 0.04;
    let expected_agent_reward = (amount_for_task + amount_for_fees) as u128;
    assert_eq!(agent_reward, Some(expected_agent_reward.into()));

    // Check treasury reward
    let treasury_balance: Uint128 = app
        .wrap()
        .query_wasm_smart(manager_addr, &QueryMsg::TreasuryBalance {})
        .unwrap();
    assert_eq!(treasury_balance, Uint128::new(amount_for_fees as u128));
}

#[test]
fn task_with_query() {
    let mut app = default_app();
    let factory_addr = init_factory(&mut app);

    let instantiate_msg: InstantiateMsg = default_instantiate_message();
    let manager_addr = init_manager(&mut app, &instantiate_msg, &factory_addr, &[]);
    let agents_addr = init_agents(&mut app, &factory_addr);
    let tasks_addr = init_tasks(&mut app, &factory_addr);
    let mod_balances = init_mod_balances(&mut app, &factory_addr);

    activate_agent(&mut app, &agents_addr);

    let task = croncat_sdk_tasks::types::TaskRequest {
        interval: Interval::Once,
        boundary: None,
        stop_on_fail: false,
        actions: vec![Action {
            msg: BankMsg::Send {
                to_address: "alice".to_owned(),
                amount: coins(123, DENOM),
            }
            .into(),
            gas_limit: None,
        }],
        queries: Some(vec![CroncatQuery {
            contract_addr: mod_balances.to_string(),
            msg: to_binary(&croncat_mod_balances::msg::QueryMsg::HasBalanceComparator(
                croncat_mod_balances::types::HasBalanceComparator {
                    address: "lucy".to_owned(),
                    required_balance: coins(100, "denom").into(),
                    comparator: croncat_mod_balances::types::BalanceComparator::Eq,
                },
            ))
            .unwrap(),
            check_result: true,
        }]),
        transforms: None,
        cw20: None,
    };
    let res = app
        .execute_contract(
            Addr::unchecked(PARTICIPANT0),
            tasks_addr.clone(),
            &croncat_sdk_tasks::msg::TasksExecuteMsg::CreateTask {
                task: Box::new(task),
            },
            &coins(600_000, DENOM),
        )
        .unwrap();
    let task_hash = String::from_vec(res.data.unwrap().0).unwrap();
    let task: Option<TaskResponse> = app
        .wrap()
        .query_wasm_smart(
            tasks_addr.clone(),
            &croncat_tasks::msg::QueryMsg::Task {
                task_hash: task_hash.clone(),
            },
        )
        .unwrap();

    let gas_needed = task.unwrap().amount_for_one_task.gas as f64 * 1.5;
    let expected_gone_amount = {
        let gas_fees = gas_needed * (DEFAULT_FEE + DEFAULT_FEE) as f64 / 100.0;
        let amount_for_task = gas_needed * 0.04;
        let amount_for_fees = gas_fees * 0.04;
        amount_for_task + amount_for_fees + 123.0
    } as u128;

    app.update_block(add_little_time);

    let participant_balance = app.wrap().query_balance(PARTICIPANT0, DENOM).unwrap();
    // Not ready yet
    let err: ContractError = app
        .execute_contract(
            Addr::unchecked(AGENT0),
            manager_addr.clone(),
            &ExecuteMsg::ProxyCall {
                task_hash: Some(task_hash.clone()),
            },
            &[],
        )
        .unwrap_err()
        .downcast()
        .unwrap();
    assert_eq!(err, ContractError::TaskNotReady {});
    // Now let's make it ready!
    app.sudo(
        BankSudo::Mint {
            to_address: "lucy".to_owned(),
            amount: coins(100, "denom"),
        }
        .into(),
    )
    .unwrap();
    app.execute_contract(
        Addr::unchecked(AGENT0),
        manager_addr.clone(),
        &ExecuteMsg::ProxyCall {
            task_hash: Some(task_hash.clone()),
        },
        &[],
    )
    .unwrap();
    // check task got unregistered
    let task: Option<TaskResponse> = app
        .wrap()
        .query_wasm_smart(
            tasks_addr.clone(),
            &croncat_tasks::msg::QueryMsg::Task { task_hash },
        )
        .unwrap();
    assert!(task.is_none());

    // action done
    let alice_balances = app.wrap().query_all_balances("alice").unwrap();
    assert_eq!(alice_balances, coins(123, DENOM));

    let after_unregister_participant_balance =
        app.wrap().query_balance(PARTICIPANT0, DENOM).unwrap();
    assert_eq!(
        600_000 - expected_gone_amount,
        after_unregister_participant_balance.amount.u128() - participant_balance.amount.u128()
    );

    // Check agent reward
    let agent_reward: Option<Uint128> = app
        .wrap()
        .query_wasm_smart(
            manager_addr.clone(),
            &QueryMsg::AgentRewards {
                agent_id: AGENT0.to_owned(),
            },
        )
        .unwrap();
    let gas_fees = gas_needed * DEFAULT_FEE as f64 / 100.0;
    let amount_for_task = gas_needed * 0.04;
    let amount_for_fees = gas_fees * 0.04;
    let expected_agent_reward = (amount_for_task + amount_for_fees) as u128;
    assert_eq!(agent_reward, Some(expected_agent_reward.into()));

    // Check treasury reward
    let treasury_balance: Uint128 = app
        .wrap()
        .query_wasm_smart(manager_addr.clone(), &QueryMsg::TreasuryBalance {})
        .unwrap();
    assert_eq!(treasury_balance, Uint128::new(amount_for_fees as u128));

    // repeat to check contract state is progressing as expected
    // first clear up rewards
    app.execute_contract(
        Addr::unchecked(AGENT0),
        manager_addr.clone(),
        &ExecuteMsg::WithdrawAgentRewards(None),
        &[],
    )
    .unwrap();
    app.execute_contract(
        Addr::unchecked(ADMIN),
        manager_addr.clone(),
        &ExecuteMsg::OwnerWithdraw {},
        &[],
    )
    .unwrap();

    let task = croncat_sdk_tasks::types::TaskRequest {
        interval: Interval::Once,
        boundary: None,
        stop_on_fail: false,
        actions: vec![Action {
            msg: BankMsg::Send {
                to_address: "alice".to_owned(),
                amount: coins(123, DENOM),
            }
            .into(),
            gas_limit: None,
        }],
        queries: Some(vec![CroncatQuery {
            contract_addr: mod_balances.to_string(),
            msg: to_binary(&croncat_mod_balances::msg::QueryMsg::HasBalanceComparator(
                croncat_mod_balances::types::HasBalanceComparator {
                    address: "lucy".to_owned(),
                    required_balance: coins(100, "denom").into(),
                    comparator: croncat_mod_balances::types::BalanceComparator::Eq,
                },
            ))
            .unwrap(),
            check_result: true,
        }]),
        transforms: None,
        cw20: None,
    };
    let res = app
        .execute_contract(
            Addr::unchecked(PARTICIPANT0),
            tasks_addr.clone(),
            &croncat_sdk_tasks::msg::TasksExecuteMsg::CreateTask {
                task: Box::new(task),
            },
            &coins(600_000, DENOM),
        )
        .unwrap();
    let task_hash = String::from_vec(res.data.unwrap().0).unwrap();
    let task: Option<TaskResponse> = app
        .wrap()
        .query_wasm_smart(
            tasks_addr.clone(),
            &croncat_tasks::msg::QueryMsg::Task {
                task_hash: task_hash.clone(),
            },
        )
        .unwrap();

    let gas_needed = task.unwrap().amount_for_one_task.gas as f64 * 1.5;
    let expected_gone_amount = {
        let gas_fees = gas_needed * (DEFAULT_FEE + DEFAULT_FEE) as f64 / 100.0;
        let amount_for_task = gas_needed * 0.04;
        let amount_for_fees = gas_fees * 0.04;
        amount_for_task + amount_for_fees + 123.0
    } as u128;

    app.update_block(add_little_time);

    let participant_balance = app.wrap().query_balance(PARTICIPANT0, DENOM).unwrap();

    app.execute_contract(
        Addr::unchecked(AGENT0),
        manager_addr.clone(),
        &ExecuteMsg::ProxyCall {
            task_hash: Some(task_hash.clone()),
        },
        &[],
    )
    .unwrap();
    // check task got unregistered
    let task: Option<TaskResponse> = app
        .wrap()
        .query_wasm_smart(
            tasks_addr,
            &croncat_tasks::msg::QueryMsg::Task { task_hash },
        )
        .unwrap();
    assert!(task.is_none());

    // action done
    let alice_balances = app.wrap().query_all_balances("alice").unwrap();
    assert_eq!(alice_balances, coins(123 * 2, DENOM));

    let after_unregister_participant_balance =
        app.wrap().query_balance(PARTICIPANT0, DENOM).unwrap();
    assert_eq!(
        600_000 - expected_gone_amount,
        after_unregister_participant_balance.amount.u128() - participant_balance.amount.u128()
    );

    // Check agent reward
    let agent_reward: Option<Uint128> = app
        .wrap()
        .query_wasm_smart(
            manager_addr.clone(),
            &QueryMsg::AgentRewards {
                agent_id: AGENT0.to_owned(),
            },
        )
        .unwrap();
    let gas_fees = gas_needed * DEFAULT_FEE as f64 / 100.0;
    let amount_for_task = gas_needed * 0.04;
    let amount_for_fees = gas_fees * 0.04;
    let expected_agent_reward = (amount_for_task + amount_for_fees) as u128;
    assert_eq!(agent_reward, Some(expected_agent_reward.into()));

    // Check treasury reward
    let treasury_balance: Uint128 = app
        .wrap()
        .query_wasm_smart(manager_addr, &QueryMsg::TreasuryBalance {})
        .unwrap();
    assert_eq!(treasury_balance, Uint128::new(amount_for_fees as u128));
}

#[test]
fn recurring_task_block() {
    let mut app = default_app();
    let factory_addr = init_factory(&mut app);

    let instantiate_msg: InstantiateMsg = default_instantiate_message();
    let manager_addr = init_manager(&mut app, &instantiate_msg, &factory_addr, &[]);
    let agents_addr = init_agents(&mut app, &factory_addr);
    let tasks_addr = init_tasks(&mut app, &factory_addr);

    activate_agent(&mut app, &agents_addr);

    let task = croncat_sdk_tasks::types::TaskRequest {
        interval: Interval::Immediate,
        // repeat it two times
        boundary: Some(Boundary::Height {
            start: None,
            end: Some((app.block_info().height + 1).into()),
        }),
        stop_on_fail: false,
        actions: vec![
            Action {
                msg: BankMsg::Send {
                    to_address: "alice".to_owned(),
                    amount: coins(123, DENOM),
                }
                .into(),
                gas_limit: None,
            },
            Action {
                msg: BankMsg::Send {
                    to_address: "bob".to_owned(),
                    amount: coins(321, DENOM),
                }
                .into(),
                gas_limit: None,
            },
        ],
        queries: None,
        transforms: None,
        cw20: None,
    };

    let res = app
        .execute_contract(
            Addr::unchecked(PARTICIPANT0),
            tasks_addr.clone(),
            &croncat_sdk_tasks::msg::TasksExecuteMsg::CreateTask {
                task: Box::new(task),
            },
            &coins(600_000, DENOM),
        )
        .unwrap();
    let task_hash = String::from_vec(res.data.unwrap().0).unwrap();
    let task: Option<TaskResponse> = app
        .wrap()
        .query_wasm_smart(
            tasks_addr.clone(),
            &croncat_tasks::msg::QueryMsg::Task {
                task_hash: task_hash.clone(),
            },
        )
        .unwrap();

    let gas_needed = task.unwrap().amount_for_one_task.gas as f64 * 1.5;
    let expected_gone_amount = {
        let gas_fees = gas_needed * (DEFAULT_FEE + DEFAULT_FEE) as f64 / 100.0;
        let amount_for_task = gas_needed * 0.04;
        let amount_for_fees = gas_fees * 0.04;
        amount_for_task + amount_for_fees + 321.0 + 123.0
    } as u128;

    app.update_block(add_little_time);

    let participant_balance = app.wrap().query_balance(PARTICIPANT0, DENOM).unwrap();
    app.execute_contract(
        Addr::unchecked(AGENT0),
        manager_addr.clone(),
        &ExecuteMsg::ProxyCall { task_hash: None },
        &[],
    )
    .unwrap();

    // action done
    let bob_balances = app.wrap().query_all_balances("bob").unwrap();
    assert_eq!(bob_balances, vec![coin(321, DENOM)]);
    let alice_balances = app.wrap().query_all_balances("alice").unwrap();
    assert_eq!(alice_balances, coins(123, DENOM));

    app.update_block(add_little_time);
    app.execute_contract(
        Addr::unchecked(AGENT0),
        manager_addr.clone(),
        &ExecuteMsg::ProxyCall { task_hash: None },
        &[],
    )
    .unwrap();

    let bob_balances = app.wrap().query_all_balances("bob").unwrap();
    assert_eq!(bob_balances, vec![coin(321 * 2, DENOM)]);
    let alice_balances = app.wrap().query_all_balances("alice").unwrap();
    assert_eq!(alice_balances, coins(123 * 2, DENOM));

    // check task got unregistered
    let task: Option<TaskResponse> = app
        .wrap()
        .query_wasm_smart(
            tasks_addr.clone(),
            &croncat_tasks::msg::QueryMsg::Task { task_hash },
        )
        .unwrap();
    assert!(task.is_none());

    let after_unregister_participant_balance =
        app.wrap().query_balance(PARTICIPANT0, DENOM).unwrap();
    assert_eq!(
        600_000 - expected_gone_amount * 2,
        after_unregister_participant_balance.amount.u128() - participant_balance.amount.u128()
    );

    // Check agent reward
    let agent_reward: Option<Uint128> = app
        .wrap()
        .query_wasm_smart(
            manager_addr.clone(),
            &QueryMsg::AgentRewards {
                agent_id: AGENT0.to_owned(),
            },
        )
        .unwrap();
    let gas_fees = gas_needed * DEFAULT_FEE as f64 / 100.0;
    let amount_for_task = gas_needed * 0.04;
    let amount_for_fees = gas_fees * 0.04;
    let expected_agent_reward = (amount_for_task + amount_for_fees) as u128 * 2;
    assert_eq!(agent_reward, Some(expected_agent_reward.into()));

    // Check treasury reward
    let treasury_balance: Uint128 = app
        .wrap()
        .query_wasm_smart(manager_addr.clone(), &QueryMsg::TreasuryBalance {})
        .unwrap();
    assert_eq!(treasury_balance, Uint128::new(amount_for_fees as u128 * 2));

    // repeat to check contract state is progressing as expected
    // first clear up rewards
    app.execute_contract(
        Addr::unchecked(AGENT0),
        manager_addr.clone(),
        &ExecuteMsg::WithdrawAgentRewards(None),
        &[],
    )
    .unwrap();
    app.execute_contract(
        Addr::unchecked(ADMIN),
        manager_addr.clone(),
        &ExecuteMsg::OwnerWithdraw {},
        &[],
    )
    .unwrap();

    let task = croncat_sdk_tasks::types::TaskRequest {
        interval: Interval::Immediate,
        // repeat it two times
        boundary: Some(Boundary::Height {
            start: None,
            end: Some((app.block_info().height + 1).into()),
        }),
        stop_on_fail: false,
        actions: vec![
            Action {
                msg: BankMsg::Send {
                    to_address: "alice".to_owned(),
                    amount: coins(123, DENOM),
                }
                .into(),
                gas_limit: None,
            },
            Action {
                msg: BankMsg::Send {
                    to_address: "bob".to_owned(),
                    amount: coins(321, DENOM),
                }
                .into(),
                gas_limit: None,
            },
        ],
        queries: None,
        transforms: None,
        cw20: None,
    };

    let res = app
        .execute_contract(
            Addr::unchecked(PARTICIPANT0),
            tasks_addr.clone(),
            &croncat_sdk_tasks::msg::TasksExecuteMsg::CreateTask {
                task: Box::new(task),
            },
            &coins(600_000, DENOM),
        )
        .unwrap();
    let task_hash = String::from_vec(res.data.unwrap().0).unwrap();
    let task: Option<TaskResponse> = app
        .wrap()
        .query_wasm_smart(
            tasks_addr.clone(),
            &croncat_tasks::msg::QueryMsg::Task {
                task_hash: task_hash.clone(),
            },
        )
        .unwrap();

    let gas_needed = task.unwrap().amount_for_one_task.gas as f64 * 1.5;
    let expected_gone_amount = {
        let gas_fees = gas_needed * (DEFAULT_FEE + DEFAULT_FEE) as f64 / 100.0;
        let amount_for_task = gas_needed * 0.04;
        let amount_for_fees = gas_fees * 0.04;
        amount_for_task + amount_for_fees + 321.0 + 123.0
    } as u128;

    app.update_block(add_little_time);
    let participant_balance = app.wrap().query_balance(PARTICIPANT0, DENOM).unwrap();
    app.execute_contract(
        Addr::unchecked(AGENT0),
        manager_addr.clone(),
        &ExecuteMsg::ProxyCall { task_hash: None },
        &[],
    )
    .unwrap();

    // action done
    let bob_balances = app.wrap().query_all_balances("bob").unwrap();
    assert_eq!(bob_balances, vec![coin(321 * 3, DENOM)]);
    let alice_balances = app.wrap().query_all_balances("alice").unwrap();
    assert_eq!(alice_balances, coins(123 * 3, DENOM));

    app.update_block(add_little_time);
    app.execute_contract(
        Addr::unchecked(AGENT0),
        manager_addr.clone(),
        &ExecuteMsg::ProxyCall { task_hash: None },
        &[],
    )
    .unwrap();

    let bob_balances = app.wrap().query_all_balances("bob").unwrap();
    assert_eq!(bob_balances, vec![coin(321 * 4, DENOM)]);
    let alice_balances = app.wrap().query_all_balances("alice").unwrap();
    assert_eq!(alice_balances, coins(123 * 4, DENOM));

    // check task got unregistered
    let task: Option<TaskResponse> = app
        .wrap()
        .query_wasm_smart(
            tasks_addr,
            &croncat_tasks::msg::QueryMsg::Task { task_hash },
        )
        .unwrap();
    assert!(task.is_none());

    let after_unregister_participant_balance =
        app.wrap().query_balance(PARTICIPANT0, DENOM).unwrap();
    assert_eq!(
        600_000 - expected_gone_amount * 2,
        after_unregister_participant_balance.amount.u128() - participant_balance.amount.u128()
    );

    // Check agent reward
    let agent_reward: Option<Uint128> = app
        .wrap()
        .query_wasm_smart(
            manager_addr.clone(),
            &QueryMsg::AgentRewards {
                agent_id: AGENT0.to_owned(),
            },
        )
        .unwrap();
    let gas_fees = gas_needed * DEFAULT_FEE as f64 / 100.0;
    let amount_for_task = gas_needed * 0.04;
    let amount_for_fees = gas_fees * 0.04;
    let expected_agent_reward = (amount_for_task + amount_for_fees) as u128 * 2;
    assert_eq!(agent_reward, Some(expected_agent_reward.into()));

    // Check treasury reward
    let treasury_balance: Uint128 = app
        .wrap()
        .query_wasm_smart(manager_addr, &QueryMsg::TreasuryBalance {})
        .unwrap();
    assert_eq!(treasury_balance, Uint128::new(amount_for_fees as u128 * 2));
}

#[test]
fn recurring_task_cron() {
    let mut app = default_app();
    let factory_addr = init_factory(&mut app);

    let instantiate_msg: InstantiateMsg = default_instantiate_message();
    let manager_addr = init_manager(&mut app, &instantiate_msg, &factory_addr, &[]);
    let agents_addr = init_agents(&mut app, &factory_addr);
    let tasks_addr = init_tasks(&mut app, &factory_addr);

    activate_agent(&mut app, &agents_addr);

    let task = croncat_sdk_tasks::types::TaskRequest {
        interval: Interval::Immediate,
        // repeat it two times
        boundary: Some(Boundary::Time {
            start: Some(app.block_info().time),
            end: Some(app.block_info().time.plus_seconds(40)),
        }),
        stop_on_fail: false,
        actions: vec![
            Action {
                msg: BankMsg::Send {
                    to_address: "alice".to_owned(),
                    amount: coins(123, DENOM),
                }
                .into(),
                gas_limit: None,
            },
            Action {
                msg: BankMsg::Send {
                    to_address: "bob".to_owned(),
                    amount: coins(321, DENOM),
                }
                .into(),
                gas_limit: None,
            },
        ],
        queries: None,
        transforms: None,
        cw20: None,
    };

    let res = app
        .execute_contract(
            Addr::unchecked(PARTICIPANT0),
            tasks_addr.clone(),
            &croncat_sdk_tasks::msg::TasksExecuteMsg::CreateTask {
                task: Box::new(task),
            },
            &coins(600_000, DENOM),
        )
        .unwrap();
    let task_hash = String::from_vec(res.data.unwrap().0).unwrap();
    let task: Option<TaskResponse> = app
        .wrap()
        .query_wasm_smart(
            tasks_addr.clone(),
            &croncat_tasks::msg::QueryMsg::Task {
                task_hash: task_hash.clone(),
            },
        )
        .unwrap();

    let gas_needed = task.unwrap().amount_for_one_task.gas as f64 * 1.5;
    let expected_gone_amount = {
        let gas_fees = gas_needed * (DEFAULT_FEE + DEFAULT_FEE) as f64 / 100.0;
        let amount_for_task = gas_needed * 0.04;
        let amount_for_fees = gas_fees * 0.04;
        amount_for_task + amount_for_fees + 321.0 + 123.0
    } as u128;

    app.update_block(add_little_time);

    let participant_balance = app.wrap().query_balance(PARTICIPANT0, DENOM).unwrap();
    app.execute_contract(
        Addr::unchecked(AGENT0),
        manager_addr.clone(),
        &ExecuteMsg::ProxyCall { task_hash: None },
        &[],
    )
    .unwrap();

    // action done
    let bob_balances = app.wrap().query_all_balances("bob").unwrap();
    assert_eq!(bob_balances, vec![coin(321, DENOM)]);
    let alice_balances = app.wrap().query_all_balances("alice").unwrap();
    assert_eq!(alice_balances, coins(123, DENOM));

    app.update_block(add_little_time);
    app.execute_contract(
        Addr::unchecked(AGENT0),
        manager_addr.clone(),
        &ExecuteMsg::ProxyCall { task_hash: None },
        &[],
    )
    .unwrap();

    let bob_balances = app.wrap().query_all_balances("bob").unwrap();
    assert_eq!(bob_balances, vec![coin(321 * 2, DENOM)]);
    let alice_balances = app.wrap().query_all_balances("alice").unwrap();
    assert_eq!(alice_balances, coins(123 * 2, DENOM));

    // check task got unregistered
    let task: Option<TaskResponse> = app
        .wrap()
        .query_wasm_smart(
            tasks_addr.clone(),
            &croncat_tasks::msg::QueryMsg::Task { task_hash },
        )
        .unwrap();
    assert!(task.is_none());

    let after_unregister_participant_balance =
        app.wrap().query_balance(PARTICIPANT0, DENOM).unwrap();
    assert_eq!(
        600_000 - expected_gone_amount * 2,
        after_unregister_participant_balance.amount.u128() - participant_balance.amount.u128()
    );

    // Check agent reward
    let agent_reward: Option<Uint128> = app
        .wrap()
        .query_wasm_smart(
            manager_addr.clone(),
            &QueryMsg::AgentRewards {
                agent_id: AGENT0.to_owned(),
            },
        )
        .unwrap();
    let gas_fees = gas_needed * DEFAULT_FEE as f64 / 100.0;
    let amount_for_task = gas_needed * 0.04;
    let amount_for_fees = gas_fees * 0.04;
    let expected_agent_reward = (amount_for_task + amount_for_fees) as u128 * 2;
    assert_eq!(agent_reward, Some(expected_agent_reward.into()));

    // Check treasury reward
    let treasury_balance: Uint128 = app
        .wrap()
        .query_wasm_smart(manager_addr.clone(), &QueryMsg::TreasuryBalance {})
        .unwrap();
    assert_eq!(treasury_balance, Uint128::new(amount_for_fees as u128 * 2));

    // repeat to check contract state is progressing as expected
    // first clear up rewards
    app.execute_contract(
        Addr::unchecked(AGENT0),
        manager_addr.clone(),
        &ExecuteMsg::WithdrawAgentRewards(None),
        &[],
    )
    .unwrap();
    app.execute_contract(
        Addr::unchecked(ADMIN),
        manager_addr.clone(),
        &ExecuteMsg::OwnerWithdraw {},
        &[],
    )
    .unwrap();

    let task = croncat_sdk_tasks::types::TaskRequest {
        interval: Interval::Immediate,
        // repeat it two times
        boundary: Some(Boundary::Time {
            start: Some(app.block_info().time),
            end: Some(app.block_info().time.plus_seconds(40)),
        }),
        stop_on_fail: false,
        actions: vec![
            Action {
                msg: BankMsg::Send {
                    to_address: "alice".to_owned(),
                    amount: coins(123, DENOM),
                }
                .into(),
                gas_limit: None,
            },
            Action {
                msg: BankMsg::Send {
                    to_address: "bob".to_owned(),
                    amount: coins(321, DENOM),
                }
                .into(),
                gas_limit: None,
            },
        ],
        queries: None,
        transforms: None,
        cw20: None,
    };

    let res = app
        .execute_contract(
            Addr::unchecked(PARTICIPANT0),
            tasks_addr.clone(),
            &croncat_sdk_tasks::msg::TasksExecuteMsg::CreateTask {
                task: Box::new(task),
            },
            &coins(600_000, DENOM),
        )
        .unwrap();
    let task_hash = String::from_vec(res.data.unwrap().0).unwrap();
    let task: Option<TaskResponse> = app
        .wrap()
        .query_wasm_smart(
            tasks_addr.clone(),
            &croncat_tasks::msg::QueryMsg::Task {
                task_hash: task_hash.clone(),
            },
        )
        .unwrap();

    let gas_needed = task.unwrap().amount_for_one_task.gas as f64 * 1.5;
    let expected_gone_amount = {
        let gas_fees = gas_needed * (DEFAULT_FEE + DEFAULT_FEE) as f64 / 100.0;
        let amount_for_task = gas_needed * 0.04;
        let amount_for_fees = gas_fees * 0.04;
        amount_for_task + amount_for_fees + 321.0 + 123.0
    } as u128;

    app.update_block(add_little_time);
    let participant_balance = app.wrap().query_balance(PARTICIPANT0, DENOM).unwrap();
    app.execute_contract(
        Addr::unchecked(AGENT0),
        manager_addr.clone(),
        &ExecuteMsg::ProxyCall { task_hash: None },
        &[],
    )
    .unwrap();

    // action done
    let bob_balances = app.wrap().query_all_balances("bob").unwrap();
    assert_eq!(bob_balances, vec![coin(321 * 3, DENOM)]);
    let alice_balances = app.wrap().query_all_balances("alice").unwrap();
    assert_eq!(alice_balances, coins(123 * 3, DENOM));

    app.update_block(add_little_time);
    app.execute_contract(
        Addr::unchecked(AGENT0),
        manager_addr.clone(),
        &ExecuteMsg::ProxyCall { task_hash: None },
        &[],
    )
    .unwrap();

    let bob_balances = app.wrap().query_all_balances("bob").unwrap();
    assert_eq!(bob_balances, vec![coin(321 * 4, DENOM)]);
    let alice_balances = app.wrap().query_all_balances("alice").unwrap();
    assert_eq!(alice_balances, coins(123 * 4, DENOM));

    // check task got unregistered
    let task: Option<TaskResponse> = app
        .wrap()
        .query_wasm_smart(
            tasks_addr,
            &croncat_tasks::msg::QueryMsg::Task { task_hash },
        )
        .unwrap();
    assert!(task.is_none());

    let after_unregister_participant_balance =
        app.wrap().query_balance(PARTICIPANT0, DENOM).unwrap();
    assert_eq!(
        600_000 - expected_gone_amount * 2,
        after_unregister_participant_balance.amount.u128() - participant_balance.amount.u128()
    );

    // Check agent reward
    let agent_reward: Option<Uint128> = app
        .wrap()
        .query_wasm_smart(
            manager_addr.clone(),
            &QueryMsg::AgentRewards {
                agent_id: AGENT0.to_owned(),
            },
        )
        .unwrap();
    let gas_fees = gas_needed * DEFAULT_FEE as f64 / 100.0;
    let amount_for_task = gas_needed * 0.04;
    let amount_for_fees = gas_fees * 0.04;
    let expected_agent_reward = (amount_for_task + amount_for_fees) as u128 * 2;
    assert_eq!(agent_reward, Some(expected_agent_reward.into()));

    // Check treasury reward
    let treasury_balance: Uint128 = app
        .wrap()
        .query_wasm_smart(manager_addr, &QueryMsg::TreasuryBalance {})
        .unwrap();
    assert_eq!(treasury_balance, Uint128::new(amount_for_fees as u128 * 2));
}

#[test]
fn negative_proxy_call() {
    let mut app = default_app();
    let factory_addr = init_factory(&mut app);

    let instantiate_msg: InstantiateMsg = default_instantiate_message();
    let manager_addr = init_manager(&mut app, &instantiate_msg, &factory_addr, &[]);
    let agents_addr = init_agents(&mut app, &factory_addr);
    let tasks_addr = init_tasks(&mut app, &factory_addr);
    let mod_balances = init_mod_balances(&mut app, &factory_addr);

    let cw20_addr = init_cw20(&mut app);

    app.execute_contract(
        Addr::unchecked(PARTICIPANT0),
        cw20_addr.clone(),
        &cw20::Cw20ExecuteMsg::Send {
            contract: manager_addr.to_string(),
            amount: Uint128::new(555),
            msg: to_binary(&ReceiveMsg::RefillTempBalance {}).unwrap(),
        },
        &[],
    )
    .unwrap();

    activate_agent(&mut app, &agents_addr);

    // no task for this agent
    let err: ContractError = app
        .execute_contract(
            Addr::unchecked(AGENT0),
            manager_addr.clone(),
            &ExecuteMsg::ProxyCall { task_hash: None },
            &[],
        )
        .unwrap_err()
        .downcast()
        .unwrap();
    assert_eq!(err, ContractError::NoTaskForAgent {});

    // not registered agent
    let _err: ContractError = app
        .execute_contract(
            Addr::unchecked(AGENT1),
            manager_addr.clone(),
            &ExecuteMsg::ProxyCall { task_hash: None },
            &[],
        )
        .unwrap_err()
        .downcast()
        .unwrap();
    // TODO: get_agent_tasks shouldn't error, but give 0 tasks instead for inactive agent
    // assert_eq!(err, ContractError::NoTaskForAgent {});

    // agent not registered before proxy call with queries
    // Creating task itself
    let task = croncat_sdk_tasks::types::TaskRequest {
        interval: Interval::Once,
        boundary: None,
        stop_on_fail: false,
        actions: vec![Action {
            msg: WasmMsg::Execute {
                contract_addr: cw20_addr.to_string(),
                msg: to_binary(&Cw20ExecuteMsg::Transfer {
                    recipient: "alice".to_owned(),
                    amount: Uint128::new(1),
                })
                .unwrap(),
                funds: Default::default(),
            }
            .into(),
            gas_limit: Some(250_000),
        }],
        queries: Some(vec![CroncatQuery {
            contract_addr: mod_balances.to_string(),
            msg: to_binary(&croncat_mod_balances::msg::QueryMsg::HasBalanceComparator(
                HasBalanceComparator {
                    address: "lucy".to_owned(),
                    required_balance: coins(10, "denom").into(),
                    comparator: croncat_mod_balances::types::BalanceComparator::Eq,
                },
            ))
            .unwrap(),
            check_result: true,
        }]),
        transforms: Some(vec![Transform {
            action_idx: 0,
            query_idx: 0,
            action_path: vec!["transfer".to_owned().into(), "amount".to_owned().into()].into(),
            query_response_path: vec![].into(),
        }]),
        cw20: Some(Cw20Coin {
            address: cw20_addr.to_string(),
            amount: Uint128::new(1),
        }),
    };
    let res = app
        .execute_contract(
            Addr::unchecked(PARTICIPANT0),
            tasks_addr.clone(),
            &croncat_sdk_tasks::msg::TasksExecuteMsg::CreateTask {
                task: Box::new(task),
            },
            &coins(600_000, DENOM),
        )
        .unwrap();
    let task_hash = String::from_vec(res.data.unwrap().0).unwrap();

    app.update_block(add_little_time);

    // Agent not registered
    let err: ContractError = app
        .execute_contract(
            Addr::unchecked(AGENT1),
            manager_addr.clone(),
            &ExecuteMsg::ProxyCall {
                task_hash: Some(task_hash.clone()),
            },
            &[],
        )
        .unwrap_err()
        .downcast()
        .unwrap();
    assert_eq!(err, ContractError::NoTaskForAgent {});

    // Agent not active
    // register agent1 first
    app.execute_contract(
        Addr::unchecked(AGENT1),
        agents_addr.clone(),
        &croncat_sdk_agents::msg::ExecuteMsg::RegisterAgent {
            payable_account_id: None,
        },
        &[],
    )
    .unwrap();
    let err: ContractError = app
        .execute_contract(
            Addr::unchecked(AGENT1),
            manager_addr.clone(),
            &ExecuteMsg::ProxyCall {
                task_hash: Some(task_hash.clone()),
            },
            &[],
        )
        .unwrap_err()
        .downcast()
        .unwrap();
    assert_eq!(err, ContractError::NoTaskForAgent {});

    // active agent(agent0), but task not ready
    let err: ContractError = app
        .execute_contract(
            Addr::unchecked(AGENT0),
            manager_addr.clone(),
            &ExecuteMsg::ProxyCall {
                task_hash: Some(task_hash.clone()),
            },
            &[],
        )
        .unwrap_err()
        .downcast()
        .unwrap();
    assert_eq!(err, ContractError::TaskNotReady {});

    // making task ready
    app.sudo(
        BankSudo::Mint {
            to_address: "lucy".to_owned(),
            amount: coins(10, "denom"),
        }
        .into(),
    )
    .unwrap();

    let res = app
        .execute_contract(
            Addr::unchecked(AGENT0),
            manager_addr,
            &ExecuteMsg::ProxyCall {
                task_hash: Some(task_hash.clone()),
            },
            &[],
        )
        .unwrap();
    assert!(res.events.iter().any(|ev| {
        ev.attributes
            .iter()
            .any(|attr| attr.key == "task_status" && attr.value == "invalid")
    }));

    // make sure it's gone after invalidation
    let task: Option<TaskResponse> = app
        .wrap()
        .query_wasm_smart(
            tasks_addr,
            &croncat_tasks::msg::QueryMsg::Task { task_hash },
        )
        .unwrap();
    assert!(task.is_none());
}

#[test]
fn test_should_fail_with_zero_rewards() {
    let mut app = default_app();
    let factory_addr = init_factory(&mut app);

    let instantiate_msg: InstantiateMsg = default_instantiate_message();
    let manager_addr = init_manager(&mut app, &instantiate_msg, &factory_addr, &[]);
    let agents_addr = init_agents(&mut app, &factory_addr);
    let _tasks_addr = init_tasks(&mut app, &factory_addr);

    //No available rewards for withdraw
    let err: ContractError = app
        .execute_contract(
            Addr::unchecked(AGENT0),
            manager_addr.clone(),
            &ExecuteMsg::WithdrawAgentRewards(None),
            &[],
        )
        .unwrap_err()
        .downcast()
        .unwrap();
    assert_eq!(err, ContractError::NoRewardsOwnerAgentFound {});

    activate_agent(&mut app, &agents_addr);

    let err: ContractError = app
        .execute_contract(
            Addr::unchecked(AGENT0),
            manager_addr,
            &ExecuteMsg::WithdrawAgentRewards(None),
            &[],
        )
        .unwrap_err()
        .downcast()
        .unwrap();
    assert_eq!(err, ContractError::NoWithdrawRewardsAvailable {});
}<|MERGE_RESOLUTION|>--- conflicted
+++ resolved
@@ -1,9 +1,5 @@
-<<<<<<< HEAD
-use cosmwasm_std::{to_binary, Addr, Uint128};
-=======
 use cosmwasm_std::{coins, to_binary, Addr, BankMsg, Coin, Uint128, WasmMsg};
 use croncat_mod_balances::types::HasBalanceComparator;
->>>>>>> 5cb7c336
 use croncat_sdk_manager::types::{Config, UpdateConfig};
 use croncat_sdk_tasks::types::{Action, Boundary, CroncatQuery, Interval, TaskResponse, Transform};
 use cw20::{Cw20Coin, Cw20CoinVerified, Cw20ExecuteMsg, Cw20QueryMsg};
@@ -37,25 +33,16 @@
 };
 
 mod instantiate_tests {
-<<<<<<< HEAD
-
-=======
->>>>>>> 5cb7c336
     use super::*;
 
     #[test]
     fn default_init() {
         let mut app = default_app();
         let instantiate_msg: InstantiateMsg = default_instantiate_message();
-<<<<<<< HEAD
-
-        let manager_addr = init_manager(&mut app, instantiate_msg, &[]).unwrap();
-=======
         let factory_addr = init_factory(&mut app);
         let send_funds: &[Coin] = &[coin(600, DENOM)];
 
         let manager_addr = init_manager(&mut app, &instantiate_msg, &factory_addr, send_funds);
->>>>>>> 5cb7c336
         let config = query_manager_config(&app, &manager_addr);
 
         let expected_config = Config {
@@ -387,11 +374,7 @@
     let factory_addr = init_factory(&mut app);
 
     let instantiate_msg: InstantiateMsg = default_instantiate_message();
-<<<<<<< HEAD
-    let manager_addr = init_manager(&mut app, instantiate_msg, &[]).unwrap();
-=======
     let manager_addr = init_manager(&mut app, &instantiate_msg, &factory_addr, &[]);
->>>>>>> 5cb7c336
 
     let cw20_addr = init_cw20(&mut app);
     app.execute_contract(
@@ -423,11 +406,8 @@
 
     let instantiate_msg: InstantiateMsg = default_instantiate_message();
 
-<<<<<<< HEAD
-    let manager_addr = init_manager(&mut app, instantiate_msg, &[]).unwrap();
-=======
+    let send_funds: &[Coin] = &[coin(600, instantiate_msg.denom.clone())];
     let manager_addr = init_manager(&mut app, &instantiate_msg, &factory_addr, send_funds);
->>>>>>> 5cb7c336
 
     let cw20_addr = init_cw20(&mut app);
     let err: ContractError = app
@@ -484,11 +464,8 @@
 
     let instantiate_msg: InstantiateMsg = default_instantiate_message();
 
-<<<<<<< HEAD
-    let manager_addr = init_manager(&mut app, instantiate_msg, &[]).unwrap();
-=======
+    let send_funds: &[Coin] = &[coin(600, instantiate_msg.denom.clone())];
     let manager_addr = init_manager(&mut app, &instantiate_msg, &factory_addr, send_funds);
->>>>>>> 5cb7c336
 
     // refill balances
     let cw20_addr = init_cw20(&mut app);
@@ -551,11 +528,8 @@
 
     let instantiate_msg: InstantiateMsg = default_instantiate_message();
 
-<<<<<<< HEAD
-    let manager_addr = init_manager(&mut app, instantiate_msg, &[]).unwrap();
-=======
+    let send_funds: &[Coin] = &[coin(600, instantiate_msg.denom.clone())];
     let manager_addr = init_manager(&mut app, &instantiate_msg, &factory_addr, send_funds);
->>>>>>> 5cb7c336
 
     let cw20_addr = init_cw20(&mut app);
 
@@ -718,10 +692,6 @@
     let factory_addr = init_factory(&mut app);
 
     let instantiate_msg: InstantiateMsg = default_instantiate_message();
-<<<<<<< HEAD
-
-    let manager_addr = init_manager(&mut app, instantiate_msg, &[]).unwrap();
-=======
     let manager_addr = init_manager(&mut app, &instantiate_msg, &factory_addr, &[]);
     let agents_addr = init_agents(&mut app, &factory_addr);
     let tasks_addr = init_tasks(&mut app, &factory_addr);
@@ -772,7 +742,6 @@
         let amount_for_fees = gas_fees * 0.04;
         amount_for_task + amount_for_fees + 45.0
     } as u128;
->>>>>>> 5cb7c336
 
     app.update_block(add_little_time);
 
