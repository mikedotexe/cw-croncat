--- conflicted
+++ resolved
@@ -646,7 +646,6 @@
     assert_eq!(err, ContractError::Unauthorized {});
 }
 
-<<<<<<< HEAD
 #[test]
 fn simple_bank_transfer_execution() {
     let mut app = default_app();
@@ -724,14 +723,17 @@
         600_000 - expected_gone_amount,
         after_unregister_participant_balance.amount.u128() - participant_balance.amount.u128()
     );
-=======
+}
+
 //TODO: this test is failing as no factory contract is initialized
 #[test]
 fn test_should_fail_with_zero_rewards() {
     let mut app = default_app();
-
-    let instantiate_msg: InstantiateMsg = default_instantiate_message();
-    let manager_addr = init_manager(&mut app, instantiate_msg, &[]).unwrap();
+    let factory_addr = init_factory(&mut app);
+
+    let instantiate_msg: InstantiateMsg = default_instantiate_message();
+    let _agents_addr = init_agents(&mut app, &factory_addr);
+    let manager_addr = init_manager(&mut app, &instantiate_msg, &factory_addr);
 
     //No available rewards for withdraw
     let err: ContractError = app
@@ -744,6 +746,5 @@
         .unwrap_err()
         .downcast()
         .unwrap();
-    assert_eq!(err, ContractError::NoWithdrawRewardsAvailable {});
->>>>>>> aa063b44
+    assert_eq!(err, ContractError::NoRewardsOwnerAgentFound {});
 }