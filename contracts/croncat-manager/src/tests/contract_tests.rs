<<<<<<< HEAD
use cosmwasm_std::{coins, to_binary, Addr, BankMsg, Uint128, WasmMsg};
use croncat_mod_balances::types::HasBalanceComparator;
=======
use cosmwasm_std::{coins, to_binary, Addr, Coin, Uint128};
>>>>>>> fbdf8670
use croncat_sdk_manager::types::{Config, UpdateConfig};
use croncat_sdk_tasks::types::{Action, Boundary, CroncatQuery, Interval, TaskResponse, Transform};
use cw20::{Cw20Coin, Cw20CoinVerified, Cw20ExecuteMsg, Cw20QueryMsg};
use cw_storage_plus::KeyDeserialize;

use crate::{
    contract::DEFAULT_FEE,
    msg::{ExecuteMsg, InstantiateMsg, QueryMsg, ReceiveMsg},
    tests::{
        helpers::{
            default_app, default_instantiate_message, init_manager, init_mod_balances,
            query_manager_config,
        },
        helpers::{init_factory, query_manager_balances},
        ADMIN, AGENT1, AGENT2, ANYONE, DENOM,
    },
    ContractError,
};
use cosmwasm_std::{coin, StdError};
use croncat_sdk_manager::types::GasPrice;
use cw_multi_test::{BankSudo, Executor};

use super::{
    contracts,
    helpers::{init_agents, init_tasks},
    PARTICIPANT0,
};
use super::{
    helpers::{activate_agent, add_little_time, init_cw20, query_users_manager},
    AGENT0,
};

mod instantiate_tests {
    use cosmwasm_std::Coin;

    use super::*;

    #[test]
    fn default_init() {
        let mut app = default_app();
        let instantiate_msg: InstantiateMsg = default_instantiate_message();
<<<<<<< HEAD
        let factory_addr = init_factory(&mut app);

        let manager_addr = init_manager(&mut app, &instantiate_msg, &factory_addr);
=======
        let send_funds: &[Coin] = &[coin(600, DENOM)];

        let manager_addr = init_manager(&mut app, instantiate_msg, &send_funds).unwrap();
>>>>>>> fbdf8670
        let config = query_manager_config(&app, &manager_addr);

        let expected_config = Config {
            paused: false,
            owner_addr: Addr::unchecked(ADMIN),
            croncat_factory_addr: factory_addr,
            croncat_tasks_key: ("tasks".to_owned(), [0, 1]),
            croncat_agents_key: ("agents".to_owned(), [0, 1]),
            agent_fee: DEFAULT_FEE,
            treasury_fee: DEFAULT_FEE,
            gas_price: Default::default(),
            cw20_whitelist: vec![],
            native_denom: DENOM.to_owned(),
            limit: 100,
            treasury_addr: None,
        };
        assert_eq!(config, expected_config);
    }

    #[test]
    fn custom_init() {
        let mut app = default_app();
        let factory_addr = init_factory(&mut app);

        let instantiate_msg: InstantiateMsg = InstantiateMsg {
            denom: "cron".to_owned(),
            version: Some("0.1".to_owned()),
            croncat_tasks_key: (AGENT1.to_owned(), [0, 1]),
            croncat_agents_key: (AGENT2.to_owned(), [0, 1]),
            owner_addr: Some(ANYONE.to_owned()),
            gas_price: Some(GasPrice {
                numerator: 10,
                denominator: 20,
                gas_adjustment_numerator: 30,
            }),
            treasury_addr: Some(AGENT2.to_owned()),
        };
        let attach_funds = vec![
            coin(5000, "denom"),
            coin(2400, DENOM),
            coin(600, instantiate_msg.denom.clone()),
        ];

        app.sudo(
            BankSudo::Mint {
                to_address: ADMIN.to_owned(),
                amount: attach_funds,
            }
            .into(),
        )
        .unwrap();
        let manager_addr = init_manager(&mut app, &instantiate_msg, &factory_addr);

        let config = query_manager_config(&app, &manager_addr);

        let expected_config = Config {
            paused: false,
            owner_addr: Addr::unchecked(ANYONE),
            croncat_factory_addr: factory_addr,
            croncat_tasks_key: (AGENT1.to_owned(), [0, 1]),
            croncat_agents_key: (AGENT2.to_owned(), [0, 1]),
            agent_fee: DEFAULT_FEE,
            treasury_fee: DEFAULT_FEE,
            gas_price: GasPrice {
                numerator: 10,
                denominator: 20,
                gas_adjustment_numerator: 30,
            },
            cw20_whitelist: vec![],
            native_denom: "cron".to_owned(),
            limit: 100,
            treasury_addr: Some(Addr::unchecked(AGENT2)),
        };
        assert_eq!(config, expected_config);

        let manager_balances = query_manager_balances(&app, &manager_addr);
        assert_eq!(manager_balances, Uint128::new(600));
    }

    #[test]
    fn invalid_inits() {
        let mut app = default_app();
        let code_id = app.store_code(contracts::croncat_manager_contract());
        // Invalid gas price
        let instantiate_msg: InstantiateMsg = InstantiateMsg {
            gas_price: Some(GasPrice {
                numerator: 0,
                denominator: 1,
                gas_adjustment_numerator: 2,
            }),
            ..default_instantiate_message()
        };

        let error: ContractError = app
            .instantiate_contract(
                code_id,
                Addr::unchecked(ADMIN),
                &instantiate_msg,
                &[],
                "croncat-manager",
                None,
            )
            .unwrap_err()
            .downcast()
            .unwrap();
        assert_eq!(error, ContractError::InvalidGasPrice {});

        // Bad owner_addr
        let instantiate_msg: InstantiateMsg = InstantiateMsg {
            owner_addr: Some("BAD_INPUT".to_owned()),
            ..default_instantiate_message()
        };

        let error: ContractError = app
            .instantiate_contract(
                code_id,
                Addr::unchecked(ADMIN),
                &instantiate_msg,
                &[],
                "croncat-manager",
                None,
            )
            .unwrap_err()
            .downcast()
            .unwrap();
        assert_eq!(
            error,
            ContractError::Std(StdError::generic_err(
                "Invalid input: address not normalized"
            ))
        );
    }
}

#[test]
fn update_config() {
    let mut app = default_app();
    let factory_addr = init_factory(&mut app);

    let instantiate_msg: InstantiateMsg = default_instantiate_message();

    let attach_funds = vec![coin(5000, "denom"), coin(2400, DENOM)];
    app.sudo(
        BankSudo::Mint {
            to_address: ADMIN.to_owned(),
            amount: attach_funds,
        }
        .into(),
    )
    .unwrap();

    let manager_addr = init_manager(&mut app, &instantiate_msg, &factory_addr);

    let update_cfg_msg = UpdateConfig {
        owner_addr: Some("new_owner".to_string()),
        paused: Some(true),
        agent_fee: Some(0),
        treasury_fee: Some(0),
        gas_price: Some(GasPrice {
            numerator: 555,
            denominator: 666,
            gas_adjustment_numerator: 777,
        }),
        croncat_tasks_key: Some(("new_key_tasks".to_owned(), [0, 1])),
        croncat_agents_key: Some(("new_key_agents".to_owned(), [0, 1])),
        treasury_addr: Some(ANYONE.to_owned()),
    };

    app.execute_contract(
        Addr::unchecked(ADMIN),
        manager_addr.clone(),
        &ExecuteMsg::UpdateConfig(Box::new(update_cfg_msg)),
        &[],
    )
    .unwrap();
    let config = query_manager_config(&app, &manager_addr);
    let expected_config = Config {
        paused: true,
        owner_addr: Addr::unchecked("new_owner"),
        croncat_factory_addr: factory_addr,
        croncat_tasks_key: ("new_key_tasks".to_owned(), [0, 1]),
        croncat_agents_key: ("new_key_agents".to_owned(), [0, 1]),
        agent_fee: 0,
        treasury_fee: 0,
        gas_price: GasPrice {
            numerator: 555,
            denominator: 666,
            gas_adjustment_numerator: 777,
        },
        cw20_whitelist: vec![],
        native_denom: DENOM.to_owned(),
        limit: 100,
        treasury_addr: Some(Addr::unchecked(ANYONE)),
    };
    assert_eq!(config, expected_config);

    // Shouldn't override any fields to None or anything
    let update_cfg_msg = UpdateConfig {
        owner_addr: None,
        paused: None,
        agent_fee: None,
        treasury_fee: None,
        gas_price: None,
        croncat_tasks_key: None,
        croncat_agents_key: None,
        treasury_addr: None,
    };

    app.execute_contract(
        Addr::unchecked("new_owner"),
        manager_addr.clone(),
        &ExecuteMsg::UpdateConfig(Box::new(update_cfg_msg)),
        &[],
    )
    .unwrap();
    let config = query_manager_config(&app, &manager_addr);
    assert_eq!(config, expected_config);
}

#[test]
fn invalid_updates_config() {
    let mut app = default_app();
    let instantiate_msg: InstantiateMsg = default_instantiate_message();
    let factory_addr = init_factory(&mut app);

    let attach_funds = vec![coin(5000, "denom"), coin(2400, DENOM)];
    app.sudo(
        BankSudo::Mint {
            to_address: ADMIN.to_owned(),
            amount: attach_funds,
        }
        .into(),
    )
    .unwrap();

    let manager_addr = init_manager(&mut app, &instantiate_msg, &factory_addr);

    // Unauthorized
    let update_cfg_msg = UpdateConfig {
        owner_addr: Some("new_owner".to_string()),
        paused: Some(true),
        agent_fee: Some(0),
        treasury_fee: Some(2),
        gas_price: Some(GasPrice {
            numerator: 555,
            denominator: 666,
            gas_adjustment_numerator: 777,
        }),
        croncat_tasks_key: Some(("new_key_tasks".to_owned(), [0, 1])),
        croncat_agents_key: Some(("new_key_agents".to_owned(), [0, 1])),
        treasury_addr: Some(ANYONE.to_owned()),
    };
    let err: ContractError = app
        .execute_contract(
            // Not admin
            Addr::unchecked(ANYONE),
            manager_addr.clone(),
            &ExecuteMsg::UpdateConfig(Box::new(update_cfg_msg)),
            &[],
        )
        .unwrap_err()
        .downcast()
        .unwrap();
    assert_eq!(err, ContractError::Unauthorized {});

    // Invalid gas_price
    let update_cfg_msg = UpdateConfig {
        owner_addr: Some("new_owner".to_string()),
        paused: Some(true),
        agent_fee: Some(0),
        treasury_fee: Some(2),
        gas_price: Some(GasPrice {
            numerator: 555,
            denominator: 0,
            gas_adjustment_numerator: 777,
        }),
        croncat_tasks_key: Some(("new_key_tasks".to_owned(), [0, 1])),
        croncat_agents_key: Some(("new_key_agents".to_owned(), [0, 1])),
        treasury_addr: Some(ANYONE.to_owned()),
    };
    let err: ContractError = app
        .execute_contract(
            Addr::unchecked(ADMIN),
            manager_addr.clone(),
            &ExecuteMsg::UpdateConfig(Box::new(update_cfg_msg)),
            &[],
        )
        .unwrap_err()
        .downcast()
        .unwrap();
    assert_eq!(err, ContractError::InvalidGasPrice {});

    // Invalid owner
    let update_cfg_msg = UpdateConfig {
        owner_addr: Some("New_owner".to_string()),
        paused: Some(true),
        agent_fee: Some(0),
        treasury_fee: Some(2),
        gas_price: Some(GasPrice {
            numerator: 555,
            denominator: 666,
            gas_adjustment_numerator: 777,
        }),
        croncat_tasks_key: Some(("new_key_tasks".to_owned(), [0, 1])),
        croncat_agents_key: Some(("new_key_agents".to_owned(), [0, 1])),
        treasury_addr: Some(ANYONE.to_owned()),
    };
    let err: ContractError = app
        .execute_contract(
            Addr::unchecked(ADMIN),
            manager_addr,
            &ExecuteMsg::UpdateConfig(Box::new(update_cfg_msg)),
            &[],
        )
        .unwrap_err()
        .downcast()
        .unwrap();
    assert_eq!(
        err,
        ContractError::Std(StdError::generic_err(
            "Invalid input: address not normalized"
        ))
    );
}

#[test]
fn cw20_receive() {
    let mut app = default_app();
    let factory_addr = init_factory(&mut app);

    let instantiate_msg: InstantiateMsg = default_instantiate_message();
    let manager_addr = init_manager(&mut app, &instantiate_msg, &factory_addr);

    let cw20_addr = init_cw20(&mut app);
    app.execute_contract(
        Addr::unchecked(ADMIN),
        cw20_addr.clone(),
        &cw20::Cw20ExecuteMsg::Send {
            contract: manager_addr.to_string(),
            amount: Uint128::new(555),
            msg: to_binary(&ReceiveMsg::RefillTempBalance {}).unwrap(),
        },
        &[],
    )
    .unwrap();

    let wallet_balances = query_users_manager(&app, &manager_addr, ADMIN);
    assert_eq!(
        wallet_balances,
        vec![Cw20CoinVerified {
            address: cw20_addr,
            amount: Uint128::new(555),
        }]
    );
}

#[test]
fn cw20_bad_messages() {
    let mut app = default_app();
    let factory_addr = init_factory(&mut app);

    let instantiate_msg: InstantiateMsg = default_instantiate_message();
<<<<<<< HEAD
    let manager_addr = init_manager(&mut app, &instantiate_msg, &factory_addr);
=======
    let send_funds: &[Coin] = &[coin(600, instantiate_msg.denom.clone())];

    let manager_addr = init_manager(&mut app, instantiate_msg, send_funds).unwrap();
>>>>>>> fbdf8670

    let cw20_addr = init_cw20(&mut app);
    let err: ContractError = app
        .execute_contract(
            Addr::unchecked(ADMIN),
            cw20_addr.clone(),
            &cw20::Cw20ExecuteMsg::Send {
                contract: manager_addr.to_string(),
                amount: Uint128::new(555),
                msg: Default::default(),
            },
            &[],
        )
        .unwrap_err()
        .downcast()
        .unwrap();

    assert_eq!(
        err,
        ContractError::Std(StdError::parse_err(
            "croncat_sdk_manager::msg::ManagerReceiveMsg",
            "EOF while parsing a JSON value."
        ))
    );

    let err: ContractError = app
        .execute_contract(
            Addr::unchecked(ADMIN),
            cw20_addr,
            &cw20::Cw20ExecuteMsg::Send {
                contract: manager_addr.to_string(),
                amount: Uint128::new(555),
                msg: to_binary(&true).unwrap(),
            },
            &[],
        )
        .unwrap_err()
        .downcast()
        .unwrap();

    assert_eq!(
        err,
        ContractError::Std(StdError::parse_err(
            "croncat_sdk_manager::msg::ManagerReceiveMsg",
            "Expected to parse either a `true`, `false`, or a `null`."
        ))
    );
}

#[test]
fn users_withdraws() {
    let mut app = default_app();
    let factory_addr = init_factory(&mut app);

    let instantiate_msg: InstantiateMsg = default_instantiate_message();
<<<<<<< HEAD
    let manager_addr = init_manager(&mut app, &instantiate_msg, &factory_addr);
=======
    let send_funds: &[Coin] = &[coin(600, instantiate_msg.denom.clone())];

    let manager_addr = init_manager(&mut app, instantiate_msg, send_funds).unwrap();
>>>>>>> fbdf8670

    // refill balances
    let cw20_addr = init_cw20(&mut app);
    app.execute_contract(
        Addr::unchecked(ADMIN),
        cw20_addr.clone(),
        &cw20::Cw20ExecuteMsg::Send {
            contract: manager_addr.to_string(),
            amount: Uint128::new(1000),
            msg: to_binary(&ReceiveMsg::RefillTempBalance {}).unwrap(),
        },
        &[],
    )
    .unwrap();

    // Withdraw half
    let user_cw20_balance: cw20::BalanceResponse = app
        .wrap()
        .query_wasm_smart(
            cw20_addr.clone(),
            &cw20::Cw20QueryMsg::Balance {
                address: ADMIN.to_owned(),
            },
        )
        .unwrap();

    app.execute_contract(
        Addr::unchecked(ADMIN),
        manager_addr.clone(),
        &ExecuteMsg::UserWithdraw { limit: None },
        &[],
    )
    .unwrap();

    // Check it got withdrawn

    // Check it updated on manager
    let manager_wallet_balance = query_users_manager(&app, &manager_addr, ADMIN);
    assert_eq!(manager_wallet_balance, vec![]);

    let fully_withdrawn_user_balance: cw20::BalanceResponse = app
        .wrap()
        .query_wasm_smart(
            cw20_addr,
            &cw20::Cw20QueryMsg::Balance {
                address: ADMIN.to_owned(),
            },
        )
        .unwrap();
    assert_eq!(
        fully_withdrawn_user_balance.balance,
        user_cw20_balance.balance + Uint128::new(1000)
    );
}

#[test]
fn failed_users_withdraws() {
    let mut app = default_app();
    let factory_addr = init_factory(&mut app);

    let instantiate_msg: InstantiateMsg = default_instantiate_message();
<<<<<<< HEAD
    let manager_addr = init_manager(&mut app, &instantiate_msg, &factory_addr);
=======
    let send_funds: &[Coin] = &[coin(600, instantiate_msg.denom.clone())];

    let manager_addr = init_manager(&mut app, instantiate_msg, send_funds).unwrap();
>>>>>>> fbdf8670

    let cw20_addr = init_cw20(&mut app);

    // try to withdraw empty balances
    let err: ContractError = app
        .execute_contract(
            Addr::unchecked(ADMIN),
            manager_addr.clone(),
            &ExecuteMsg::UserWithdraw { limit: None },
            &[],
        )
        .unwrap_err()
        .downcast()
        .unwrap();

    assert_eq!(err, ContractError::EmptyBalance {});

    // refill balances
    app.execute_contract(
        Addr::unchecked(ADMIN),
        cw20_addr,
        &cw20::Cw20ExecuteMsg::Send {
            contract: manager_addr.to_string(),
            amount: Uint128::new(1000),
            msg: to_binary(&ReceiveMsg::RefillTempBalance {}).unwrap(),
        },
        &[],
    )
    .unwrap();

    // Another user tries to withdraw
    // No steals here
    let err: ContractError = app
        .execute_contract(
            Addr::unchecked(ANYONE),
            manager_addr,
            &ExecuteMsg::UserWithdraw { limit: None },
            &[],
        )
        .unwrap_err()
        .downcast()
        .unwrap();

    assert_eq!(err, ContractError::EmptyBalance {});
}

#[test]
fn withdraw_balances() {
    let mut app = default_app();
    let factory_addr = init_factory(&mut app);

    let instantiate_msg: InstantiateMsg = default_instantiate_message();

    let manager_addr = init_manager(&mut app, &instantiate_msg, &factory_addr);

    // refill balance
    let cw20_addr = init_cw20(&mut app);
    app.execute_contract(
        Addr::unchecked(ADMIN),
        cw20_addr,
        &cw20::Cw20ExecuteMsg::Send {
            contract: manager_addr.to_string(),
            amount: Uint128::new(1000),
            msg: to_binary(&ReceiveMsg::RefillTempBalance {}).unwrap(),
        },
        &[],
    )
    .unwrap();

    //Check if sending Cw20 does not effect on treasury
    let treasury_balance = query_manager_balances(&app, &manager_addr);

    assert_eq!(treasury_balance, attach_funds[0].amount);

    // TODO: after split tasks
}

#[test]
fn failed_move_balances() {
    let mut app = default_app();
    let factory_addr = init_factory(&mut app);

    let instantiate_msg: InstantiateMsg = default_instantiate_message();
    let manager_addr = init_manager(&mut app, &instantiate_msg, &factory_addr);

    let attach_funds = vec![coin(2400, DENOM), coin(5000, "denom")];
    app.sudo(
        BankSudo::Mint {
            to_address: ADMIN.to_owned(),
            amount: attach_funds,
        }
        .into(),
    )
    .unwrap();

    // refill balance
    let cw20_addr = init_cw20(&mut app);
    app.execute_contract(
        Addr::unchecked(ADMIN),
        cw20_addr,
        &cw20::Cw20ExecuteMsg::Send {
            contract: manager_addr.to_string(),
            amount: Uint128::new(1000),
            msg: to_binary(&ReceiveMsg::RefillTempBalance {}).unwrap(),
        },
        &[],
    )
    .unwrap();

    // Withdraw not by owner
    let err: ContractError = app
        .execute_contract(
            Addr::unchecked(ANYONE),
            manager_addr,
            &ExecuteMsg::OwnerWithdraw {},
            &[],
        )
        .unwrap_err()
        .downcast()
        .unwrap();
    assert_eq!(err, ContractError::Unauthorized {});
}

#[test]
fn simple_bank_transfers_block() {
    let mut app = default_app();
    let factory_addr = init_factory(&mut app);

    let instantiate_msg: InstantiateMsg = default_instantiate_message();
    let manager_addr = init_manager(&mut app, &instantiate_msg, &factory_addr);
    let agents_addr = init_agents(&mut app, &factory_addr);
    let tasks_addr = init_tasks(&mut app, &factory_addr);

    activate_agent(&mut app, &agents_addr);

    let task = croncat_sdk_tasks::types::TaskRequest {
        interval: Interval::Once,
        boundary: None,
        stop_on_fail: false,
        actions: vec![Action {
            msg: BankMsg::Send {
                to_address: "bob".to_owned(),
                amount: coins(45, DENOM),
            }
            .into(),
            gas_limit: None,
        }],
        queries: None,
        transforms: None,
        cw20: None,
    };
    let res = app
        .execute_contract(
            Addr::unchecked(PARTICIPANT0),
            tasks_addr.clone(),
            &croncat_sdk_tasks::msg::TasksExecuteMsg::CreateTask {
                task: Box::new(task),
            },
            &coins(600_000, DENOM),
        )
        .unwrap();
    let task_hash = String::from_vec(res.data.unwrap().0).unwrap();
    let task: Option<TaskResponse> = app
        .wrap()
        .query_wasm_smart(
            tasks_addr.clone(),
            &croncat_tasks::msg::QueryMsg::Task {
                task_hash: task_hash.clone(),
            },
        )
        .unwrap();

    let gas_needed = task.unwrap().amount_for_one_task.gas as f64 * 1.5;
    let expected_gone_amount = {
        let gas_fees = gas_needed * (DEFAULT_FEE + DEFAULT_FEE) as f64 / 100.0;
        let amount_for_task = gas_needed * 0.04;
        let amount_for_fees = gas_fees * 0.04;
        amount_for_task + amount_for_fees + 45.0
    } as u128;

    app.update_block(add_little_time);

    let participant_balance = app.wrap().query_balance(PARTICIPANT0, DENOM).unwrap();
    app.execute_contract(
        Addr::unchecked(AGENT0),
        manager_addr.clone(),
        &ExecuteMsg::ProxyCall { task_hash: None },
        &[],
    )
    .unwrap();
    // check task got unregistered
    let task: Option<TaskResponse> = app
        .wrap()
        .query_wasm_smart(
            tasks_addr.clone(),
            &croncat_tasks::msg::QueryMsg::Task { task_hash },
        )
        .unwrap();
    assert!(task.is_none());

    // action done
    let bob_balances = app.wrap().query_all_balances("bob").unwrap();
    assert_eq!(bob_balances, coins(45, DENOM));

    let after_unregister_participant_balance =
        app.wrap().query_balance(PARTICIPANT0, DENOM).unwrap();
    assert_eq!(
        600_000 - expected_gone_amount,
        after_unregister_participant_balance.amount.u128() - participant_balance.amount.u128()
    );

    // Check agent reward
    let agent_reward: Option<Uint128> = app
        .wrap()
        .query_wasm_smart(
            manager_addr.clone(),
            &QueryMsg::AgentRewards {
                agent_id: AGENT0.to_owned(),
            },
        )
        .unwrap();
    let gas_fees = gas_needed * DEFAULT_FEE as f64 / 100.0;
    let amount_for_task = gas_needed * 0.04;
    let amount_for_fees = gas_fees * 0.04;
    let expected_agent_reward = (amount_for_task + amount_for_fees) as u128;
    assert_eq!(agent_reward, Some(expected_agent_reward.into()));

    // Check treasury reward
    let treasury_balance: Uint128 = app
        .wrap()
        .query_wasm_smart(manager_addr.clone(), &QueryMsg::TreasuryBalance {})
        .unwrap();
    assert_eq!(treasury_balance, Uint128::new(amount_for_fees as u128));

    // Checking we don't get same task over and over
    // Check multi-action transfer

    // withdraw rewards so it's clear before second test
    app.execute_contract(
        Addr::unchecked(AGENT0),
        manager_addr.clone(),
        &ExecuteMsg::WithdrawAgentRewards(None),
        &[],
    )
    .unwrap();
    app.execute_contract(
        Addr::unchecked(ADMIN),
        manager_addr.clone(),
        &ExecuteMsg::OwnerWithdraw {},
        &[],
    )
    .unwrap();

    let task = croncat_sdk_tasks::types::TaskRequest {
        interval: Interval::Once,
        boundary: None,
        stop_on_fail: false,
        actions: vec![
            Action {
                msg: BankMsg::Send {
                    to_address: "bob2".to_owned(),
                    amount: coins(45, DENOM),
                }
                .into(),
                gas_limit: None,
            },
            Action {
                msg: BankMsg::Send {
                    to_address: "alice".to_owned(),
                    amount: coins(125, DENOM),
                }
                .into(),
                gas_limit: None,
            },
            Action {
                msg: BankMsg::Send {
                    to_address: "lucy".to_owned(),
                    amount: coins(333, DENOM),
                }
                .into(),
                gas_limit: None,
            },
        ],
        queries: None,
        transforms: None,
        cw20: None,
    };
    let res = app
        .execute_contract(
            Addr::unchecked(PARTICIPANT0),
            tasks_addr.clone(),
            &croncat_sdk_tasks::msg::TasksExecuteMsg::CreateTask {
                task: Box::new(task),
            },
            &coins(600_000, DENOM),
        )
        .unwrap();
    let task_hash = String::from_vec(res.data.unwrap().0).unwrap();
    let task: Option<TaskResponse> = app
        .wrap()
        .query_wasm_smart(
            tasks_addr.clone(),
            &croncat_tasks::msg::QueryMsg::Task {
                task_hash: task_hash.clone(),
            },
        )
        .unwrap();

    let gas_needed = task.unwrap().amount_for_one_task.gas as f64 * 1.5;
    let expected_gone_amount = {
        let gas_fees = gas_needed * (DEFAULT_FEE + DEFAULT_FEE) as f64 / 100.0;
        let amount_for_task = gas_needed * 0.04;
        let amount_for_fees = gas_fees * 0.04;
        amount_for_task + amount_for_fees + 45.0 + 125.0 + 333.0
    } as u128;

    app.update_block(add_little_time);

    let participant_balance = app.wrap().query_balance(PARTICIPANT0, DENOM).unwrap();

    // crate::tests::helpers::check_task_chain(&app, &tasks_addr, &agents_addr);

    app.execute_contract(
        Addr::unchecked(AGENT0),
        manager_addr.clone(),
        &ExecuteMsg::ProxyCall { task_hash: None },
        &[],
    )
    .unwrap();
    // check task got unregistered
    let task: Option<TaskResponse> = app
        .wrap()
        .query_wasm_smart(
            tasks_addr,
            &croncat_tasks::msg::QueryMsg::Task { task_hash },
        )
        .unwrap();
    assert!(task.is_none());

    // action done
    let bob_balances = app.wrap().query_all_balances("bob2").unwrap();
    assert_eq!(bob_balances, coins(45, DENOM));
    let alice_balances = app.wrap().query_all_balances("alice").unwrap();
    assert_eq!(alice_balances, coins(125, DENOM));
    let lucy_balances = app.wrap().query_all_balances("lucy").unwrap();
    assert_eq!(lucy_balances, coins(333, DENOM));

    let after_unregister_participant_balance =
        app.wrap().query_balance(PARTICIPANT0, DENOM).unwrap();
    assert_eq!(
        600_000 - expected_gone_amount,
        after_unregister_participant_balance.amount.u128() - participant_balance.amount.u128()
    );

    // Check agent reward
    let agent_reward: Option<Uint128> = app
        .wrap()
        .query_wasm_smart(
            manager_addr.clone(),
            &QueryMsg::AgentRewards {
                agent_id: AGENT0.to_owned(),
            },
        )
        .unwrap();
    let gas_fees = gas_needed * DEFAULT_FEE as f64 / 100.0;
    let amount_for_task = gas_needed * 0.04;
    let amount_for_fees = gas_fees * 0.04;
    let expected_agent_reward = (amount_for_task + amount_for_fees) as u128;
    assert_eq!(agent_reward, Some(expected_agent_reward.into()));

    // Check treasury reward
    let treasury_balance: Uint128 = app
        .wrap()
        .query_wasm_smart(manager_addr.clone(), &QueryMsg::TreasuryBalance {})
        .unwrap();
    assert_eq!(treasury_balance, Uint128::new(amount_for_fees as u128));

    // Check balance fully cleared after withdraws
    app.execute_contract(
        Addr::unchecked(AGENT0),
        manager_addr.clone(),
        &ExecuteMsg::WithdrawAgentRewards(None),
        &[],
    )
    .unwrap();
    app.execute_contract(
        Addr::unchecked(ADMIN),
        manager_addr.clone(),
        &ExecuteMsg::OwnerWithdraw {},
        &[],
    )
    .unwrap();

    let manager_balances = app.wrap().query_all_balances(manager_addr).unwrap();
    assert!(manager_balances.is_empty());
}

#[test]
fn simple_bank_transfers_cron() {
    let mut app = default_app();
    let factory_addr = init_factory(&mut app);

    let instantiate_msg: InstantiateMsg = default_instantiate_message();
    let manager_addr = init_manager(&mut app, &instantiate_msg, &factory_addr);
    let agents_addr = init_agents(&mut app, &factory_addr);
    let tasks_addr = init_tasks(&mut app, &factory_addr);

    activate_agent(&mut app, &agents_addr);

    let task = croncat_sdk_tasks::types::TaskRequest {
        interval: Interval::Once,
        // Making it cron on purpose
        boundary: Some(Boundary::Time {
            start: Some(app.block_info().time),
            end: Some(app.block_info().time.plus_nanos(100)),
        }),
        stop_on_fail: false,
        actions: vec![Action {
            msg: BankMsg::Send {
                to_address: "bob".to_owned(),
                amount: coins(45, DENOM),
            }
            .into(),
            gas_limit: None,
        }],
        queries: None,
        transforms: None,
        cw20: None,
    };
    let res = app
        .execute_contract(
            Addr::unchecked(PARTICIPANT0),
            tasks_addr.clone(),
            &croncat_sdk_tasks::msg::TasksExecuteMsg::CreateTask {
                task: Box::new(task),
            },
            &coins(600_000, DENOM),
        )
        .unwrap();
    let task_hash = String::from_vec(res.data.unwrap().0).unwrap();
    let task: Option<TaskResponse> = app
        .wrap()
        .query_wasm_smart(
            tasks_addr.clone(),
            &croncat_tasks::msg::QueryMsg::Task {
                task_hash: task_hash.clone(),
            },
        )
        .unwrap();

    let gas_needed = task.unwrap().amount_for_one_task.gas as f64 * 1.5;
    let expected_gone_amount = {
        let gas_fees = gas_needed * (DEFAULT_FEE + DEFAULT_FEE) as f64 / 100.0;
        let amount_for_task = gas_needed * 0.04;
        let amount_for_fees = gas_fees * 0.04;
        amount_for_task + amount_for_fees + 45.0
    } as u128;

    app.update_block(add_little_time);

    let participant_balance = app.wrap().query_balance(PARTICIPANT0, DENOM).unwrap();
    app.execute_contract(
        Addr::unchecked(AGENT0),
        manager_addr.clone(),
        &ExecuteMsg::ProxyCall { task_hash: None },
        &[],
    )
    .unwrap();
    // check task got unregistered
    let task: Option<TaskResponse> = app
        .wrap()
        .query_wasm_smart(
            tasks_addr.clone(),
            &croncat_tasks::msg::QueryMsg::Task { task_hash },
        )
        .unwrap();
    assert!(task.is_none());

    // action done
    let bob_balances = app.wrap().query_all_balances("bob").unwrap();
    assert_eq!(bob_balances, coins(45, DENOM));

    let after_unregister_participant_balance =
        app.wrap().query_balance(PARTICIPANT0, DENOM).unwrap();
    assert_eq!(
        600_000 - expected_gone_amount,
        after_unregister_participant_balance.amount.u128() - participant_balance.amount.u128()
    );

    // Check agent reward
    let agent_reward: Option<Uint128> = app
        .wrap()
        .query_wasm_smart(
            manager_addr.clone(),
            &QueryMsg::AgentRewards {
                agent_id: AGENT0.to_owned(),
            },
        )
        .unwrap();
    let gas_fees = gas_needed * DEFAULT_FEE as f64 / 100.0;
    let amount_for_task = gas_needed * 0.04;
    let amount_for_fees = gas_fees * 0.04;
    let expected_agent_reward = (amount_for_task + amount_for_fees) as u128;
    assert_eq!(agent_reward, Some(expected_agent_reward.into()));

    // Check treasury reward
    let treasury_balance: Uint128 = app
        .wrap()
        .query_wasm_smart(manager_addr.clone(), &QueryMsg::TreasuryBalance {})
        .unwrap();
    assert_eq!(treasury_balance, Uint128::new(amount_for_fees as u128));

    // Checking we don't get same task over and over
    // Check multi-action transfer

    // withdraw rewards so it's clear before second test
    app.execute_contract(
        Addr::unchecked(AGENT0),
        manager_addr.clone(),
        &ExecuteMsg::WithdrawAgentRewards(None),
        &[],
    )
    .unwrap();
    app.execute_contract(
        Addr::unchecked(ADMIN),
        manager_addr.clone(),
        &ExecuteMsg::OwnerWithdraw {},
        &[],
    )
    .unwrap();
    // Check balance fully cleared

    let task = croncat_sdk_tasks::types::TaskRequest {
        interval: Interval::Once,
        // Making it cron on purpose
        boundary: Some(Boundary::Time {
            start: Some(app.block_info().time),
            end: Some(app.block_info().time.plus_nanos(100)),
        }),
        stop_on_fail: false,
        actions: vec![
            Action {
                msg: BankMsg::Send {
                    to_address: "bob2".to_owned(),
                    amount: coins(45, DENOM),
                }
                .into(),
                gas_limit: None,
            },
            Action {
                msg: BankMsg::Send {
                    to_address: "alice".to_owned(),
                    amount: coins(125, DENOM),
                }
                .into(),
                gas_limit: None,
            },
            Action {
                msg: BankMsg::Send {
                    to_address: "lucy".to_owned(),
                    amount: coins(333, DENOM),
                }
                .into(),
                gas_limit: None,
            },
        ],
        queries: None,
        transforms: None,
        cw20: None,
    };
    let res = app
        .execute_contract(
            Addr::unchecked(PARTICIPANT0),
            tasks_addr.clone(),
            &croncat_sdk_tasks::msg::TasksExecuteMsg::CreateTask {
                task: Box::new(task),
            },
            &coins(600_000, DENOM),
        )
        .unwrap();
    let task_hash = String::from_vec(res.data.unwrap().0).unwrap();
    let task: Option<TaskResponse> = app
        .wrap()
        .query_wasm_smart(
            tasks_addr.clone(),
            &croncat_tasks::msg::QueryMsg::Task {
                task_hash: task_hash.clone(),
            },
        )
        .unwrap();

    let gas_needed = task.unwrap().amount_for_one_task.gas as f64 * 1.5;
    let expected_gone_amount = {
        let gas_fees = gas_needed * (DEFAULT_FEE + DEFAULT_FEE) as f64 / 100.0;
        let amount_for_task = gas_needed * 0.04;
        let amount_for_fees = gas_fees * 0.04;
        amount_for_task + amount_for_fees + 45.0 + 125.0 + 333.0
    } as u128;

    app.update_block(add_little_time);

    let participant_balance = app.wrap().query_balance(PARTICIPANT0, DENOM).unwrap();

    // crate::tests::helpers::check_task_chain(&app, &tasks_addr, &agents_addr);

    app.execute_contract(
        Addr::unchecked(AGENT0),
        manager_addr.clone(),
        &ExecuteMsg::ProxyCall { task_hash: None },
        &[],
    )
    .unwrap();
    // check task got unregistered
    let task: Option<TaskResponse> = app
        .wrap()
        .query_wasm_smart(
            tasks_addr,
            &croncat_tasks::msg::QueryMsg::Task { task_hash },
        )
        .unwrap();
    assert!(task.is_none());

    // action done
    let bob_balances = app.wrap().query_all_balances("bob2").unwrap();
    assert_eq!(bob_balances, coins(45, DENOM));
    let alice_balances = app.wrap().query_all_balances("alice").unwrap();
    assert_eq!(alice_balances, coins(125, DENOM));
    let lucy_balances = app.wrap().query_all_balances("lucy").unwrap();
    assert_eq!(lucy_balances, coins(333, DENOM));

    let after_unregister_participant_balance =
        app.wrap().query_balance(PARTICIPANT0, DENOM).unwrap();
    assert_eq!(
        600_000 - expected_gone_amount,
        after_unregister_participant_balance.amount.u128() - participant_balance.amount.u128()
    );

    // Check agent reward
    let agent_reward: Option<Uint128> = app
        .wrap()
        .query_wasm_smart(
            manager_addr.clone(),
            &QueryMsg::AgentRewards {
                agent_id: AGENT0.to_owned(),
            },
        )
        .unwrap();
    let gas_fees = gas_needed * DEFAULT_FEE as f64 / 100.0;
    let amount_for_task = gas_needed * 0.04;
    let amount_for_fees = gas_fees * 0.04;
    let expected_agent_reward = (amount_for_task + amount_for_fees) as u128;
    assert_eq!(agent_reward, Some(expected_agent_reward.into()));

    // Check treasury reward
    let treasury_balance: Uint128 = app
        .wrap()
        .query_wasm_smart(manager_addr.clone(), &QueryMsg::TreasuryBalance {})
        .unwrap();
    assert_eq!(treasury_balance, Uint128::new(amount_for_fees as u128));

    // Check balance fully clears
    app.execute_contract(
        Addr::unchecked(AGENT0),
        manager_addr.clone(),
        &ExecuteMsg::WithdrawAgentRewards(None),
        &[],
    )
    .unwrap();
    app.execute_contract(
        Addr::unchecked(ADMIN),
        manager_addr.clone(),
        &ExecuteMsg::OwnerWithdraw {},
        &[],
    )
    .unwrap();

    let manager_balances = app.wrap().query_all_balances(manager_addr).unwrap();
    assert!(manager_balances.is_empty());
}

#[test]
fn multi_coin_bank_transfers() {
    let mut app = default_app();
    let factory_addr = init_factory(&mut app);

    let instantiate_msg: InstantiateMsg = default_instantiate_message();
    let manager_addr = init_manager(&mut app, &instantiate_msg, &factory_addr);
    let agents_addr = init_agents(&mut app, &factory_addr);
    let tasks_addr = init_tasks(&mut app, &factory_addr);

    activate_agent(&mut app, &agents_addr);

    let task = croncat_sdk_tasks::types::TaskRequest {
        interval: Interval::Once,
        boundary: None,
        stop_on_fail: false,
        actions: vec![
            Action {
                msg: BankMsg::Send {
                    to_address: "alice".to_owned(),
                    amount: coins(123, "denom"),
                }
                .into(),
                gas_limit: None,
            },
            Action {
                msg: BankMsg::Send {
                    to_address: "bob".to_owned(),
                    amount: vec![coin(321, DENOM), coin(1001, "denom")],
                }
                .into(),
                gas_limit: None,
            },
        ],
        queries: None,
        transforms: None,
        cw20: None,
    };
    let attach_funds = vec![coin(600_000, DENOM), coin(2400, "denom")];
    app.sudo(
        BankSudo::Mint {
            to_address: PARTICIPANT0.to_owned(),
            amount: attach_funds.clone(),
        }
        .into(),
    )
    .unwrap();
    let res = app
        .execute_contract(
            Addr::unchecked(PARTICIPANT0),
            tasks_addr.clone(),
            &croncat_sdk_tasks::msg::TasksExecuteMsg::CreateTask {
                task: Box::new(task),
            },
            &attach_funds,
        )
        .unwrap();
    let task_hash = String::from_vec(res.data.unwrap().0).unwrap();
    let task: Option<TaskResponse> = app
        .wrap()
        .query_wasm_smart(
            tasks_addr.clone(),
            &croncat_tasks::msg::QueryMsg::Task {
                task_hash: task_hash.clone(),
            },
        )
        .unwrap();

    let gas_needed = task.unwrap().amount_for_one_task.gas as f64 * 1.5;
    let expected_gone_amount = {
        let gas_fees = gas_needed * (DEFAULT_FEE + DEFAULT_FEE) as f64 / 100.0;
        let amount_for_task = gas_needed * 0.04;
        let amount_for_fees = gas_fees * 0.04;
        amount_for_task + amount_for_fees + 321.0
    } as u128;

    app.update_block(add_little_time);

    let participant_balance = app.wrap().query_balance(PARTICIPANT0, DENOM).unwrap();
    app.execute_contract(
        Addr::unchecked(AGENT0),
        manager_addr.clone(),
        &ExecuteMsg::ProxyCall { task_hash: None },
        &[],
    )
    .unwrap();
    // check task got unregistered
    let task: Option<TaskResponse> = app
        .wrap()
        .query_wasm_smart(
            tasks_addr,
            &croncat_tasks::msg::QueryMsg::Task { task_hash },
        )
        .unwrap();
    assert!(task.is_none());

    // action done
    let bob_balances = app.wrap().query_all_balances("bob").unwrap();
    assert_eq!(bob_balances, vec![coin(321, DENOM), coin(1001, "denom")]);
    let alice_balances = app.wrap().query_all_balances("alice").unwrap();
    assert_eq!(alice_balances, coins(123, "denom"));

    let after_unregister_participant_balance =
        app.wrap().query_balance(PARTICIPANT0, DENOM).unwrap();
    assert_eq!(
        600_000 - expected_gone_amount,
        after_unregister_participant_balance.amount.u128() - participant_balance.amount.u128()
    );

    // Check agent reward
    let agent_reward: Option<Uint128> = app
        .wrap()
        .query_wasm_smart(
            manager_addr.clone(),
            &QueryMsg::AgentRewards {
                agent_id: AGENT0.to_owned(),
            },
        )
        .unwrap();
    let gas_fees = gas_needed * DEFAULT_FEE as f64 / 100.0;
    let amount_for_task = gas_needed * 0.04;
    let amount_for_fees = gas_fees * 0.04;
    let expected_agent_reward = (amount_for_task + amount_for_fees) as u128;
    assert_eq!(agent_reward, Some(expected_agent_reward.into()));

    // Check treasury reward
    let treasury_balance: Uint128 = app
        .wrap()
        .query_wasm_smart(manager_addr, &QueryMsg::TreasuryBalance {})
        .unwrap();
    assert_eq!(treasury_balance, Uint128::new(amount_for_fees as u128));
}

#[test]
fn cw20_action_transfer() {
    let mut app = default_app();
    let factory_addr = init_factory(&mut app);
    let cw20_addr = init_cw20(&mut app);

    let instantiate_msg: InstantiateMsg = default_instantiate_message();
    let manager_addr = init_manager(&mut app, &instantiate_msg, &factory_addr);
    let agents_addr = init_agents(&mut app, &factory_addr);
    let tasks_addr = init_tasks(&mut app, &factory_addr);

    // Refill balance
    app.execute_contract(
        Addr::unchecked(PARTICIPANT0),
        cw20_addr.clone(),
        &cw20::Cw20ExecuteMsg::Send {
            contract: manager_addr.to_string(),
            amount: Uint128::new(555),
            msg: to_binary(&ReceiveMsg::RefillTempBalance {}).unwrap(),
        },
        &[],
    )
    .unwrap();

    activate_agent(&mut app, &agents_addr);

    let task = croncat_sdk_tasks::types::TaskRequest {
        interval: Interval::Once,
        boundary: None,
        stop_on_fail: false,
        actions: vec![
            Action {
                msg: WasmMsg::Execute {
                    contract_addr: cw20_addr.to_string(),
                    msg: to_binary(&Cw20ExecuteMsg::Transfer {
                        recipient: "alice".to_owned(),
                        amount: Uint128::new(500),
                    })
                    .unwrap(),
                    funds: Default::default(),
                }
                .into(),
                gas_limit: Some(250_000),
            },
            Action {
                msg: WasmMsg::Execute {
                    contract_addr: cw20_addr.to_string(),
                    msg: to_binary(&Cw20ExecuteMsg::Transfer {
                        recipient: "bob".to_owned(),
                        amount: Uint128::new(50),
                    })
                    .unwrap(),
                    funds: Default::default(),
                }
                .into(),
                gas_limit: Some(250_000),
            },
        ],
        queries: None,
        transforms: None,
        cw20: Some(Cw20Coin {
            address: cw20_addr.to_string(),
            amount: Uint128::new(555),
        }),
    };

    let res = app
        .execute_contract(
            Addr::unchecked(PARTICIPANT0),
            tasks_addr.clone(),
            &croncat_sdk_tasks::msg::TasksExecuteMsg::CreateTask {
                task: Box::new(task),
            },
            &coins(600_000, DENOM),
        )
        .unwrap();
    let task_hash = String::from_vec(res.data.unwrap().0).unwrap();
    let task: Option<TaskResponse> = app
        .wrap()
        .query_wasm_smart(
            tasks_addr.clone(),
            &croncat_tasks::msg::QueryMsg::Task {
                task_hash: task_hash.clone(),
            },
        )
        .unwrap();

    let gas_needed = task.unwrap().amount_for_one_task.gas as f64 * 1.5;
    let expected_gone_amount = {
        let gas_fees = gas_needed * (DEFAULT_FEE + DEFAULT_FEE) as f64 / 100.0;
        let amount_for_task = gas_needed * 0.04;
        let amount_for_fees = gas_fees * 0.04;
        amount_for_task + amount_for_fees
    } as u128;

    app.update_block(add_little_time);

    let participant_balance = app.wrap().query_balance(PARTICIPANT0, DENOM).unwrap();
    let participant_cw20_balance: cw20::BalanceResponse = app
        .wrap()
        .query_wasm_smart(
            cw20_addr.clone(),
            &Cw20QueryMsg::Balance {
                address: PARTICIPANT0.to_owned(),
            },
        )
        .unwrap();

    app.execute_contract(
        Addr::unchecked(AGENT0),
        manager_addr.clone(),
        &ExecuteMsg::ProxyCall { task_hash: None },
        &[],
    )
    .unwrap();
    // check task got unregistered
    let task: Option<TaskResponse> = app
        .wrap()
        .query_wasm_smart(
            tasks_addr,
            &croncat_tasks::msg::QueryMsg::Task { task_hash },
        )
        .unwrap();
    assert!(task.is_none());

    // action done
    let bob_cw20_balances: cw20::BalanceResponse = app
        .wrap()
        .query_wasm_smart(
            cw20_addr.clone(),
            &Cw20QueryMsg::Balance {
                address: "bob".to_owned(),
            },
        )
        .unwrap();
    assert_eq!(bob_cw20_balances.balance, Uint128::new(50));
    let bob_cw20_balances: cw20::BalanceResponse = app
        .wrap()
        .query_wasm_smart(
            cw20_addr.clone(),
            &Cw20QueryMsg::Balance {
                address: "alice".to_owned(),
            },
        )
        .unwrap();
    assert_eq!(bob_cw20_balances.balance, Uint128::new(500));

    let after_unregister_participant_balance =
        app.wrap().query_balance(PARTICIPANT0, DENOM).unwrap();
    assert_eq!(
        600_000 - expected_gone_amount,
        after_unregister_participant_balance.amount.u128() - participant_balance.amount.u128()
    );

    // unused cw20's returned to the temp
    let participant_cw20_temp_balance: Vec<Cw20CoinVerified> = app
        .wrap()
        .query_wasm_smart(
            manager_addr.clone(),
            &QueryMsg::UsersBalances {
                wallet: PARTICIPANT0.to_owned(),
                from_index: None,
                limit: None,
            },
        )
        .unwrap();
    assert_eq!(
        participant_cw20_temp_balance,
        vec![Cw20CoinVerified {
            address: cw20_addr.clone(),
            amount: Uint128::new(5)
        }]
    );
    // And can be withdrawn later
    app.execute_contract(
        Addr::unchecked(PARTICIPANT0),
        manager_addr.clone(),
        &ExecuteMsg::UserWithdraw { limit: None },
        &[],
    )
    .unwrap();
    let after_unregister_participant_cw20_balance: cw20::BalanceResponse = app
        .wrap()
        .query_wasm_smart(
            cw20_addr,
            &Cw20QueryMsg::Balance {
                address: PARTICIPANT0.to_owned(),
            },
        )
        .unwrap();
    assert_eq!(
        Uint128::new(5),
        after_unregister_participant_cw20_balance.balance - participant_cw20_balance.balance
    );

    // Check agent reward
    let agent_reward: Option<Uint128> = app
        .wrap()
        .query_wasm_smart(
            manager_addr.clone(),
            &QueryMsg::AgentRewards {
                agent_id: AGENT0.to_owned(),
            },
        )
        .unwrap();
    let gas_fees = gas_needed * DEFAULT_FEE as f64 / 100.0;
    let amount_for_task = gas_needed * 0.04;
    let amount_for_fees = gas_fees * 0.04;
    let expected_agent_reward = (amount_for_task + amount_for_fees) as u128;
    assert_eq!(agent_reward, Some(expected_agent_reward.into()));

    // Check treasury reward
    let treasury_balance: Uint128 = app
        .wrap()
        .query_wasm_smart(manager_addr, &QueryMsg::TreasuryBalance {})
        .unwrap();
    assert_eq!(treasury_balance, Uint128::new(amount_for_fees as u128));
}

#[test]
fn task_with_query() {
    let mut app = default_app();
    let factory_addr = init_factory(&mut app);

    let instantiate_msg: InstantiateMsg = default_instantiate_message();
    let manager_addr = init_manager(&mut app, &instantiate_msg, &factory_addr);
    let agents_addr = init_agents(&mut app, &factory_addr);
    let tasks_addr = init_tasks(&mut app, &factory_addr);
    let mod_balances = init_mod_balances(&mut app, &factory_addr);

    activate_agent(&mut app, &agents_addr);

    let task = croncat_sdk_tasks::types::TaskRequest {
        interval: Interval::Once,
        boundary: None,
        stop_on_fail: false,
        actions: vec![Action {
            msg: BankMsg::Send {
                to_address: "alice".to_owned(),
                amount: coins(123, DENOM),
            }
            .into(),
            gas_limit: None,
        }],
        queries: Some(vec![CroncatQuery {
            query_mod_addr: mod_balances.to_string(),
            msg: to_binary(&croncat_mod_balances::msg::QueryMsg::HasBalanceComparator(
                croncat_mod_balances::types::HasBalanceComparator {
                    address: "lucy".to_owned(),
                    required_balance: coins(100, "denom").into(),
                    comparator: croncat_mod_balances::types::BalanceComparator::Eq,
                },
            ))
            .unwrap(),
            check_result: true,
        }]),
        transforms: None,
        cw20: None,
    };
    let res = app
        .execute_contract(
            Addr::unchecked(PARTICIPANT0),
            tasks_addr.clone(),
            &croncat_sdk_tasks::msg::TasksExecuteMsg::CreateTask {
                task: Box::new(task),
            },
            &coins(600_000, DENOM),
        )
        .unwrap();
    let task_hash = String::from_vec(res.data.unwrap().0).unwrap();
    let task: Option<TaskResponse> = app
        .wrap()
        .query_wasm_smart(
            tasks_addr.clone(),
            &croncat_tasks::msg::QueryMsg::Task {
                task_hash: task_hash.clone(),
            },
        )
        .unwrap();

    let gas_needed = task.unwrap().amount_for_one_task.gas as f64 * 1.5;
    let expected_gone_amount = {
        let gas_fees = gas_needed * (DEFAULT_FEE + DEFAULT_FEE) as f64 / 100.0;
        let amount_for_task = gas_needed * 0.04;
        let amount_for_fees = gas_fees * 0.04;
        amount_for_task + amount_for_fees + 123.0
    } as u128;

    app.update_block(add_little_time);

    let participant_balance = app.wrap().query_balance(PARTICIPANT0, DENOM).unwrap();
    // Not ready yet
    let err: ContractError = app
        .execute_contract(
            Addr::unchecked(AGENT0),
            manager_addr.clone(),
            &ExecuteMsg::ProxyCall {
                task_hash: Some(task_hash.clone()),
            },
            &[],
        )
        .unwrap_err()
        .downcast()
        .unwrap();
    assert_eq!(err, ContractError::TaskNotReady {});
    // Now let's make it ready!
    app.sudo(
        BankSudo::Mint {
            to_address: "lucy".to_owned(),
            amount: coins(100, "denom"),
        }
        .into(),
    )
    .unwrap();
    app.execute_contract(
        Addr::unchecked(AGENT0),
        manager_addr.clone(),
        &ExecuteMsg::ProxyCall {
            task_hash: Some(task_hash.clone()),
        },
        &[],
    )
    .unwrap();
    // check task got unregistered
    let task: Option<TaskResponse> = app
        .wrap()
        .query_wasm_smart(
            tasks_addr.clone(),
            &croncat_tasks::msg::QueryMsg::Task { task_hash },
        )
        .unwrap();
    assert!(task.is_none());

    // action done
    let alice_balances = app.wrap().query_all_balances("alice").unwrap();
    assert_eq!(alice_balances, coins(123, DENOM));

    let after_unregister_participant_balance =
        app.wrap().query_balance(PARTICIPANT0, DENOM).unwrap();
    assert_eq!(
        600_000 - expected_gone_amount,
        after_unregister_participant_balance.amount.u128() - participant_balance.amount.u128()
    );

    // Check agent reward
    let agent_reward: Option<Uint128> = app
        .wrap()
        .query_wasm_smart(
            manager_addr.clone(),
            &QueryMsg::AgentRewards {
                agent_id: AGENT0.to_owned(),
            },
        )
        .unwrap();
    let gas_fees = gas_needed * DEFAULT_FEE as f64 / 100.0;
    let amount_for_task = gas_needed * 0.04;
    let amount_for_fees = gas_fees * 0.04;
    let expected_agent_reward = (amount_for_task + amount_for_fees) as u128;
    assert_eq!(agent_reward, Some(expected_agent_reward.into()));

    // Check treasury reward
    let treasury_balance: Uint128 = app
        .wrap()
        .query_wasm_smart(manager_addr.clone(), &QueryMsg::TreasuryBalance {})
        .unwrap();
    assert_eq!(treasury_balance, Uint128::new(amount_for_fees as u128));

    // repeat to check contract state is progressing as expected
    // first clear up rewards
    app.execute_contract(
        Addr::unchecked(AGENT0),
        manager_addr.clone(),
        &ExecuteMsg::WithdrawAgentRewards(None),
        &[],
    )
    .unwrap();
    app.execute_contract(
        Addr::unchecked(ADMIN),
        manager_addr.clone(),
        &ExecuteMsg::OwnerWithdraw {},
        &[],
    )
    .unwrap();

    let task = croncat_sdk_tasks::types::TaskRequest {
        interval: Interval::Once,
        boundary: None,
        stop_on_fail: false,
        actions: vec![Action {
            msg: BankMsg::Send {
                to_address: "alice".to_owned(),
                amount: coins(123, DENOM),
            }
            .into(),
            gas_limit: None,
        }],
        queries: Some(vec![CroncatQuery {
            query_mod_addr: mod_balances.to_string(),
            msg: to_binary(&croncat_mod_balances::msg::QueryMsg::HasBalanceComparator(
                croncat_mod_balances::types::HasBalanceComparator {
                    address: "lucy".to_owned(),
                    required_balance: coins(100, "denom").into(),
                    comparator: croncat_mod_balances::types::BalanceComparator::Eq,
                },
            ))
            .unwrap(),
            check_result: true,
        }]),
        transforms: None,
        cw20: None,
    };
    let res = app
        .execute_contract(
            Addr::unchecked(PARTICIPANT0),
            tasks_addr.clone(),
            &croncat_sdk_tasks::msg::TasksExecuteMsg::CreateTask {
                task: Box::new(task),
            },
            &coins(600_000, DENOM),
        )
        .unwrap();
    let task_hash = String::from_vec(res.data.unwrap().0).unwrap();
    let task: Option<TaskResponse> = app
        .wrap()
        .query_wasm_smart(
            tasks_addr.clone(),
            &croncat_tasks::msg::QueryMsg::Task {
                task_hash: task_hash.clone(),
            },
        )
        .unwrap();

    let gas_needed = task.unwrap().amount_for_one_task.gas as f64 * 1.5;
    let expected_gone_amount = {
        let gas_fees = gas_needed * (DEFAULT_FEE + DEFAULT_FEE) as f64 / 100.0;
        let amount_for_task = gas_needed * 0.04;
        let amount_for_fees = gas_fees * 0.04;
        amount_for_task + amount_for_fees + 123.0
    } as u128;

    app.update_block(add_little_time);

    let participant_balance = app.wrap().query_balance(PARTICIPANT0, DENOM).unwrap();

    app.execute_contract(
        Addr::unchecked(AGENT0),
        manager_addr.clone(),
        &ExecuteMsg::ProxyCall {
            task_hash: Some(task_hash.clone()),
        },
        &[],
    )
    .unwrap();
    // check task got unregistered
    let task: Option<TaskResponse> = app
        .wrap()
        .query_wasm_smart(
            tasks_addr,
            &croncat_tasks::msg::QueryMsg::Task { task_hash },
        )
        .unwrap();
    assert!(task.is_none());

    // action done
    let alice_balances = app.wrap().query_all_balances("alice").unwrap();
    assert_eq!(alice_balances, coins(123 * 2, DENOM));

    let after_unregister_participant_balance =
        app.wrap().query_balance(PARTICIPANT0, DENOM).unwrap();
    assert_eq!(
        600_000 - expected_gone_amount,
        after_unregister_participant_balance.amount.u128() - participant_balance.amount.u128()
    );

    // Check agent reward
    let agent_reward: Option<Uint128> = app
        .wrap()
        .query_wasm_smart(
            manager_addr.clone(),
            &QueryMsg::AgentRewards {
                agent_id: AGENT0.to_owned(),
            },
        )
        .unwrap();
    let gas_fees = gas_needed * DEFAULT_FEE as f64 / 100.0;
    let amount_for_task = gas_needed * 0.04;
    let amount_for_fees = gas_fees * 0.04;
    let expected_agent_reward = (amount_for_task + amount_for_fees) as u128;
    assert_eq!(agent_reward, Some(expected_agent_reward.into()));

    // Check treasury reward
    let treasury_balance: Uint128 = app
        .wrap()
        .query_wasm_smart(manager_addr, &QueryMsg::TreasuryBalance {})
        .unwrap();
    assert_eq!(treasury_balance, Uint128::new(amount_for_fees as u128));
}

#[test]
fn recurring_task_block() {
    let mut app = default_app();
    let factory_addr = init_factory(&mut app);

    let instantiate_msg: InstantiateMsg = default_instantiate_message();
    let manager_addr = init_manager(&mut app, &instantiate_msg, &factory_addr);
    let agents_addr = init_agents(&mut app, &factory_addr);
    let tasks_addr = init_tasks(&mut app, &factory_addr);

    activate_agent(&mut app, &agents_addr);

    let task = croncat_sdk_tasks::types::TaskRequest {
        interval: Interval::Immediate,
        // repeat it two times
        boundary: Some(Boundary::Height {
            start: None,
            end: Some((app.block_info().height + 1).into()),
        }),
        stop_on_fail: false,
        actions: vec![
            Action {
                msg: BankMsg::Send {
                    to_address: "alice".to_owned(),
                    amount: coins(123, DENOM),
                }
                .into(),
                gas_limit: None,
            },
            Action {
                msg: BankMsg::Send {
                    to_address: "bob".to_owned(),
                    amount: coins(321, DENOM),
                }
                .into(),
                gas_limit: None,
            },
        ],
        queries: None,
        transforms: None,
        cw20: None,
    };

    let res = app
        .execute_contract(
            Addr::unchecked(PARTICIPANT0),
            tasks_addr.clone(),
            &croncat_sdk_tasks::msg::TasksExecuteMsg::CreateTask {
                task: Box::new(task),
            },
            &coins(600_000, DENOM),
        )
        .unwrap();
    let task_hash = String::from_vec(res.data.unwrap().0).unwrap();
    let task: Option<TaskResponse> = app
        .wrap()
        .query_wasm_smart(
            tasks_addr.clone(),
            &croncat_tasks::msg::QueryMsg::Task {
                task_hash: task_hash.clone(),
            },
        )
        .unwrap();

    let gas_needed = task.unwrap().amount_for_one_task.gas as f64 * 1.5;
    let expected_gone_amount = {
        let gas_fees = gas_needed * (DEFAULT_FEE + DEFAULT_FEE) as f64 / 100.0;
        let amount_for_task = gas_needed * 0.04;
        let amount_for_fees = gas_fees * 0.04;
        amount_for_task + amount_for_fees + 321.0 + 123.0
    } as u128;

    app.update_block(add_little_time);

    let participant_balance = app.wrap().query_balance(PARTICIPANT0, DENOM).unwrap();
    app.execute_contract(
        Addr::unchecked(AGENT0),
        manager_addr.clone(),
        &ExecuteMsg::ProxyCall { task_hash: None },
        &[],
    )
    .unwrap();

    // action done
    let bob_balances = app.wrap().query_all_balances("bob").unwrap();
    assert_eq!(bob_balances, vec![coin(321, DENOM)]);
    let alice_balances = app.wrap().query_all_balances("alice").unwrap();
    assert_eq!(alice_balances, coins(123, DENOM));

    app.update_block(add_little_time);
    app.execute_contract(
        Addr::unchecked(AGENT0),
        manager_addr.clone(),
        &ExecuteMsg::ProxyCall { task_hash: None },
        &[],
    )
    .unwrap();

    let bob_balances = app.wrap().query_all_balances("bob").unwrap();
    assert_eq!(bob_balances, vec![coin(321 * 2, DENOM)]);
    let alice_balances = app.wrap().query_all_balances("alice").unwrap();
    assert_eq!(alice_balances, coins(123 * 2, DENOM));

    // check task got unregistered
    let task: Option<TaskResponse> = app
        .wrap()
        .query_wasm_smart(
            tasks_addr.clone(),
            &croncat_tasks::msg::QueryMsg::Task { task_hash },
        )
        .unwrap();
    assert!(task.is_none());

    let after_unregister_participant_balance =
        app.wrap().query_balance(PARTICIPANT0, DENOM).unwrap();
    assert_eq!(
        600_000 - expected_gone_amount * 2,
        after_unregister_participant_balance.amount.u128() - participant_balance.amount.u128()
    );

    // Check agent reward
    let agent_reward: Option<Uint128> = app
        .wrap()
        .query_wasm_smart(
            manager_addr.clone(),
            &QueryMsg::AgentRewards {
                agent_id: AGENT0.to_owned(),
            },
        )
        .unwrap();
    let gas_fees = gas_needed * DEFAULT_FEE as f64 / 100.0;
    let amount_for_task = gas_needed * 0.04;
    let amount_for_fees = gas_fees * 0.04;
    let expected_agent_reward = (amount_for_task + amount_for_fees) as u128 * 2;
    assert_eq!(agent_reward, Some(expected_agent_reward.into()));

    // Check treasury reward
    let treasury_balance: Uint128 = app
        .wrap()
        .query_wasm_smart(manager_addr.clone(), &QueryMsg::TreasuryBalance {})
        .unwrap();
    assert_eq!(treasury_balance, Uint128::new(amount_for_fees as u128 * 2));

    // repeat to check contract state is progressing as expected
    // first clear up rewards
    app.execute_contract(
        Addr::unchecked(AGENT0),
        manager_addr.clone(),
        &ExecuteMsg::WithdrawAgentRewards(None),
        &[],
    )
    .unwrap();
    app.execute_contract(
        Addr::unchecked(ADMIN),
        manager_addr.clone(),
        &ExecuteMsg::OwnerWithdraw {},
        &[],
    )
    .unwrap();

    let task = croncat_sdk_tasks::types::TaskRequest {
        interval: Interval::Immediate,
        // repeat it two times
        boundary: Some(Boundary::Height {
            start: None,
            end: Some((app.block_info().height + 1).into()),
        }),
        stop_on_fail: false,
        actions: vec![
            Action {
                msg: BankMsg::Send {
                    to_address: "alice".to_owned(),
                    amount: coins(123, DENOM),
                }
                .into(),
                gas_limit: None,
            },
            Action {
                msg: BankMsg::Send {
                    to_address: "bob".to_owned(),
                    amount: coins(321, DENOM),
                }
                .into(),
                gas_limit: None,
            },
        ],
        queries: None,
        transforms: None,
        cw20: None,
    };

    let res = app
        .execute_contract(
            Addr::unchecked(PARTICIPANT0),
            tasks_addr.clone(),
            &croncat_sdk_tasks::msg::TasksExecuteMsg::CreateTask {
                task: Box::new(task),
            },
            &coins(600_000, DENOM),
        )
        .unwrap();
    let task_hash = String::from_vec(res.data.unwrap().0).unwrap();
    let task: Option<TaskResponse> = app
        .wrap()
        .query_wasm_smart(
            tasks_addr.clone(),
            &croncat_tasks::msg::QueryMsg::Task {
                task_hash: task_hash.clone(),
            },
        )
        .unwrap();

    let gas_needed = task.unwrap().amount_for_one_task.gas as f64 * 1.5;
    let expected_gone_amount = {
        let gas_fees = gas_needed * (DEFAULT_FEE + DEFAULT_FEE) as f64 / 100.0;
        let amount_for_task = gas_needed * 0.04;
        let amount_for_fees = gas_fees * 0.04;
        amount_for_task + amount_for_fees + 321.0 + 123.0
    } as u128;

    app.update_block(add_little_time);
    let participant_balance = app.wrap().query_balance(PARTICIPANT0, DENOM).unwrap();
    app.execute_contract(
        Addr::unchecked(AGENT0),
        manager_addr.clone(),
        &ExecuteMsg::ProxyCall { task_hash: None },
        &[],
    )
    .unwrap();

    // action done
    let bob_balances = app.wrap().query_all_balances("bob").unwrap();
    assert_eq!(bob_balances, vec![coin(321 * 3, DENOM)]);
    let alice_balances = app.wrap().query_all_balances("alice").unwrap();
    assert_eq!(alice_balances, coins(123 * 3, DENOM));

    app.update_block(add_little_time);
    app.execute_contract(
        Addr::unchecked(AGENT0),
        manager_addr.clone(),
        &ExecuteMsg::ProxyCall { task_hash: None },
        &[],
    )
    .unwrap();

    let bob_balances = app.wrap().query_all_balances("bob").unwrap();
    assert_eq!(bob_balances, vec![coin(321 * 4, DENOM)]);
    let alice_balances = app.wrap().query_all_balances("alice").unwrap();
    assert_eq!(alice_balances, coins(123 * 4, DENOM));

    // check task got unregistered
    let task: Option<TaskResponse> = app
        .wrap()
        .query_wasm_smart(
            tasks_addr,
            &croncat_tasks::msg::QueryMsg::Task { task_hash },
        )
        .unwrap();
    assert!(task.is_none());

    let after_unregister_participant_balance =
        app.wrap().query_balance(PARTICIPANT0, DENOM).unwrap();
    assert_eq!(
        600_000 - expected_gone_amount * 2,
        after_unregister_participant_balance.amount.u128() - participant_balance.amount.u128()
    );

    // Check agent reward
    let agent_reward: Option<Uint128> = app
        .wrap()
        .query_wasm_smart(
            manager_addr.clone(),
            &QueryMsg::AgentRewards {
                agent_id: AGENT0.to_owned(),
            },
        )
        .unwrap();
    let gas_fees = gas_needed * DEFAULT_FEE as f64 / 100.0;
    let amount_for_task = gas_needed * 0.04;
    let amount_for_fees = gas_fees * 0.04;
    let expected_agent_reward = (amount_for_task + amount_for_fees) as u128 * 2;
    assert_eq!(agent_reward, Some(expected_agent_reward.into()));

    // Check treasury reward
    let treasury_balance: Uint128 = app
        .wrap()
        .query_wasm_smart(manager_addr, &QueryMsg::TreasuryBalance {})
        .unwrap();
    assert_eq!(treasury_balance, Uint128::new(amount_for_fees as u128 * 2));
}

#[test]
fn recurring_task_cron() {
    let mut app = default_app();
    let factory_addr = init_factory(&mut app);

    let instantiate_msg: InstantiateMsg = default_instantiate_message();
    let manager_addr = init_manager(&mut app, &instantiate_msg, &factory_addr);
    let agents_addr = init_agents(&mut app, &factory_addr);
    let tasks_addr = init_tasks(&mut app, &factory_addr);

    activate_agent(&mut app, &agents_addr);

    let task = croncat_sdk_tasks::types::TaskRequest {
        interval: Interval::Immediate,
        // repeat it two times
        boundary: Some(Boundary::Time {
            start: Some(app.block_info().time),
            end: Some(app.block_info().time.plus_seconds(40)),
        }),
        stop_on_fail: false,
        actions: vec![
            Action {
                msg: BankMsg::Send {
                    to_address: "alice".to_owned(),
                    amount: coins(123, DENOM),
                }
                .into(),
                gas_limit: None,
            },
            Action {
                msg: BankMsg::Send {
                    to_address: "bob".to_owned(),
                    amount: coins(321, DENOM),
                }
                .into(),
                gas_limit: None,
            },
        ],
        queries: None,
        transforms: None,
        cw20: None,
    };

    let res = app
        .execute_contract(
            Addr::unchecked(PARTICIPANT0),
            tasks_addr.clone(),
            &croncat_sdk_tasks::msg::TasksExecuteMsg::CreateTask {
                task: Box::new(task),
            },
            &coins(600_000, DENOM),
        )
        .unwrap();
    let task_hash = String::from_vec(res.data.unwrap().0).unwrap();
    let task: Option<TaskResponse> = app
        .wrap()
        .query_wasm_smart(
            tasks_addr.clone(),
            &croncat_tasks::msg::QueryMsg::Task {
                task_hash: task_hash.clone(),
            },
        )
        .unwrap();

    let gas_needed = task.unwrap().amount_for_one_task.gas as f64 * 1.5;
    let expected_gone_amount = {
        let gas_fees = gas_needed * (DEFAULT_FEE + DEFAULT_FEE) as f64 / 100.0;
        let amount_for_task = gas_needed * 0.04;
        let amount_for_fees = gas_fees * 0.04;
        amount_for_task + amount_for_fees + 321.0 + 123.0
    } as u128;

    app.update_block(add_little_time);

    let participant_balance = app.wrap().query_balance(PARTICIPANT0, DENOM).unwrap();
    app.execute_contract(
        Addr::unchecked(AGENT0),
        manager_addr.clone(),
        &ExecuteMsg::ProxyCall { task_hash: None },
        &[],
    )
    .unwrap();

    // action done
    let bob_balances = app.wrap().query_all_balances("bob").unwrap();
    assert_eq!(bob_balances, vec![coin(321, DENOM)]);
    let alice_balances = app.wrap().query_all_balances("alice").unwrap();
    assert_eq!(alice_balances, coins(123, DENOM));

    app.update_block(add_little_time);
    app.execute_contract(
        Addr::unchecked(AGENT0),
        manager_addr.clone(),
        &ExecuteMsg::ProxyCall { task_hash: None },
        &[],
    )
    .unwrap();

    let bob_balances = app.wrap().query_all_balances("bob").unwrap();
    assert_eq!(bob_balances, vec![coin(321 * 2, DENOM)]);
    let alice_balances = app.wrap().query_all_balances("alice").unwrap();
    assert_eq!(alice_balances, coins(123 * 2, DENOM));

    // check task got unregistered
    let task: Option<TaskResponse> = app
        .wrap()
        .query_wasm_smart(
            tasks_addr.clone(),
            &croncat_tasks::msg::QueryMsg::Task { task_hash },
        )
        .unwrap();
    assert!(task.is_none());

    let after_unregister_participant_balance =
        app.wrap().query_balance(PARTICIPANT0, DENOM).unwrap();
    assert_eq!(
        600_000 - expected_gone_amount * 2,
        after_unregister_participant_balance.amount.u128() - participant_balance.amount.u128()
    );

    // Check agent reward
    let agent_reward: Option<Uint128> = app
        .wrap()
        .query_wasm_smart(
            manager_addr.clone(),
            &QueryMsg::AgentRewards {
                agent_id: AGENT0.to_owned(),
            },
        )
        .unwrap();
    let gas_fees = gas_needed * DEFAULT_FEE as f64 / 100.0;
    let amount_for_task = gas_needed * 0.04;
    let amount_for_fees = gas_fees * 0.04;
    let expected_agent_reward = (amount_for_task + amount_for_fees) as u128 * 2;
    assert_eq!(agent_reward, Some(expected_agent_reward.into()));

    // Check treasury reward
    let treasury_balance: Uint128 = app
        .wrap()
        .query_wasm_smart(manager_addr.clone(), &QueryMsg::TreasuryBalance {})
        .unwrap();
    assert_eq!(treasury_balance, Uint128::new(amount_for_fees as u128 * 2));

    // repeat to check contract state is progressing as expected
    // first clear up rewards
    app.execute_contract(
        Addr::unchecked(AGENT0),
        manager_addr.clone(),
        &ExecuteMsg::WithdrawAgentRewards(None),
        &[],
    )
    .unwrap();
    app.execute_contract(
        Addr::unchecked(ADMIN),
        manager_addr.clone(),
        &ExecuteMsg::OwnerWithdraw {},
        &[],
    )
    .unwrap();

    let task = croncat_sdk_tasks::types::TaskRequest {
        interval: Interval::Immediate,
        // repeat it two times
        boundary: Some(Boundary::Time {
            start: Some(app.block_info().time),
            end: Some(app.block_info().time.plus_seconds(40)),
        }),
        stop_on_fail: false,
        actions: vec![
            Action {
                msg: BankMsg::Send {
                    to_address: "alice".to_owned(),
                    amount: coins(123, DENOM),
                }
                .into(),
                gas_limit: None,
            },
            Action {
                msg: BankMsg::Send {
                    to_address: "bob".to_owned(),
                    amount: coins(321, DENOM),
                }
                .into(),
                gas_limit: None,
            },
        ],
        queries: None,
        transforms: None,
        cw20: None,
    };

    let res = app
        .execute_contract(
            Addr::unchecked(PARTICIPANT0),
            tasks_addr.clone(),
            &croncat_sdk_tasks::msg::TasksExecuteMsg::CreateTask {
                task: Box::new(task),
            },
            &coins(600_000, DENOM),
        )
        .unwrap();
    let task_hash = String::from_vec(res.data.unwrap().0).unwrap();
    let task: Option<TaskResponse> = app
        .wrap()
        .query_wasm_smart(
            tasks_addr.clone(),
            &croncat_tasks::msg::QueryMsg::Task {
                task_hash: task_hash.clone(),
            },
        )
        .unwrap();

    let gas_needed = task.unwrap().amount_for_one_task.gas as f64 * 1.5;
    let expected_gone_amount = {
        let gas_fees = gas_needed * (DEFAULT_FEE + DEFAULT_FEE) as f64 / 100.0;
        let amount_for_task = gas_needed * 0.04;
        let amount_for_fees = gas_fees * 0.04;
        amount_for_task + amount_for_fees + 321.0 + 123.0
    } as u128;

    app.update_block(add_little_time);
    let participant_balance = app.wrap().query_balance(PARTICIPANT0, DENOM).unwrap();
    app.execute_contract(
        Addr::unchecked(AGENT0),
        manager_addr.clone(),
        &ExecuteMsg::ProxyCall { task_hash: None },
        &[],
    )
    .unwrap();

    // action done
    let bob_balances = app.wrap().query_all_balances("bob").unwrap();
    assert_eq!(bob_balances, vec![coin(321 * 3, DENOM)]);
    let alice_balances = app.wrap().query_all_balances("alice").unwrap();
    assert_eq!(alice_balances, coins(123 * 3, DENOM));

    app.update_block(add_little_time);
    app.execute_contract(
        Addr::unchecked(AGENT0),
        manager_addr.clone(),
        &ExecuteMsg::ProxyCall { task_hash: None },
        &[],
    )
    .unwrap();

    let bob_balances = app.wrap().query_all_balances("bob").unwrap();
    assert_eq!(bob_balances, vec![coin(321 * 4, DENOM)]);
    let alice_balances = app.wrap().query_all_balances("alice").unwrap();
    assert_eq!(alice_balances, coins(123 * 4, DENOM));

    // check task got unregistered
    let task: Option<TaskResponse> = app
        .wrap()
        .query_wasm_smart(
            tasks_addr,
            &croncat_tasks::msg::QueryMsg::Task { task_hash },
        )
        .unwrap();
    assert!(task.is_none());

    let after_unregister_participant_balance =
        app.wrap().query_balance(PARTICIPANT0, DENOM).unwrap();
    assert_eq!(
        600_000 - expected_gone_amount * 2,
        after_unregister_participant_balance.amount.u128() - participant_balance.amount.u128()
    );

    // Check agent reward
    let agent_reward: Option<Uint128> = app
        .wrap()
        .query_wasm_smart(
            manager_addr.clone(),
            &QueryMsg::AgentRewards {
                agent_id: AGENT0.to_owned(),
            },
        )
        .unwrap();
    let gas_fees = gas_needed * DEFAULT_FEE as f64 / 100.0;
    let amount_for_task = gas_needed * 0.04;
    let amount_for_fees = gas_fees * 0.04;
    let expected_agent_reward = (amount_for_task + amount_for_fees) as u128 * 2;
    assert_eq!(agent_reward, Some(expected_agent_reward.into()));

    // Check treasury reward
    let treasury_balance: Uint128 = app
        .wrap()
        .query_wasm_smart(manager_addr, &QueryMsg::TreasuryBalance {})
        .unwrap();
    assert_eq!(treasury_balance, Uint128::new(amount_for_fees as u128 * 2));
}

#[test]
fn negative_proxy_call() {
    let mut app = default_app();
    let factory_addr = init_factory(&mut app);

    let instantiate_msg: InstantiateMsg = default_instantiate_message();
    let manager_addr = init_manager(&mut app, &instantiate_msg, &factory_addr);
    let agents_addr = init_agents(&mut app, &factory_addr);
    let tasks_addr = init_tasks(&mut app, &factory_addr);
    let mod_balances = init_mod_balances(&mut app, &factory_addr);

    let cw20_addr = init_cw20(&mut app);

    app.execute_contract(
        Addr::unchecked(PARTICIPANT0),
        cw20_addr.clone(),
        &cw20::Cw20ExecuteMsg::Send {
            contract: manager_addr.to_string(),
            amount: Uint128::new(555),
            msg: to_binary(&ReceiveMsg::RefillTempBalance {}).unwrap(),
        },
        &[],
    )
    .unwrap();

    activate_agent(&mut app, &agents_addr);

    // no task for this agent
    let err: ContractError = app
        .execute_contract(
            Addr::unchecked(AGENT0),
            manager_addr.clone(),
            &ExecuteMsg::ProxyCall { task_hash: None },
            &[],
        )
        .unwrap_err()
        .downcast()
        .unwrap();
    assert_eq!(err, ContractError::NoTaskForAgent {});

    // not registered agent
    let _err: ContractError = app
        .execute_contract(
            Addr::unchecked(AGENT1),
            manager_addr.clone(),
            &ExecuteMsg::ProxyCall { task_hash: None },
            &[],
        )
        .unwrap_err()
        .downcast()
        .unwrap();
    // TODO: get_agent_tasks shouldn't error, but give 0 tasks instead for inactive agent
    // assert_eq!(err, ContractError::NoTaskForAgent {});

    // agent not registered before proxy call with queries
    // Creating task itself
    let task = croncat_sdk_tasks::types::TaskRequest {
        interval: Interval::Once,
        boundary: None,
        stop_on_fail: false,
        actions: vec![Action {
            msg: WasmMsg::Execute {
                contract_addr: cw20_addr.to_string(),
                msg: to_binary(&Cw20ExecuteMsg::Transfer {
                    recipient: "alice".to_owned(),
                    amount: Uint128::new(1),
                })
                .unwrap(),
                funds: Default::default(),
            }
            .into(),
            gas_limit: Some(250_000),
        }],
        queries: Some(vec![CroncatQuery {
            query_mod_addr: mod_balances.to_string(),
            msg: to_binary(&croncat_mod_balances::msg::QueryMsg::HasBalanceComparator(
                HasBalanceComparator {
                    address: "lucy".to_owned(),
                    required_balance: coins(10, "denom").into(),
                    comparator: croncat_mod_balances::types::BalanceComparator::Eq,
                },
            ))
            .unwrap(),
            check_result: true,
        }]),
        transforms: Some(vec![Transform {
            action_idx: 0,
            query_idx: 0,
            action_path: vec!["transfer".to_owned().into(), "amount".to_owned().into()].into(),
            query_response_path: vec![].into(),
        }]),
        cw20: Some(Cw20Coin {
            address: cw20_addr.to_string(),
            amount: Uint128::new(1),
        }),
    };
    let res = app
        .execute_contract(
            Addr::unchecked(PARTICIPANT0),
            tasks_addr.clone(),
            &croncat_sdk_tasks::msg::TasksExecuteMsg::CreateTask {
                task: Box::new(task),
            },
            &coins(600_000, DENOM),
        )
        .unwrap();
    let task_hash = String::from_vec(res.data.unwrap().0).unwrap();

    app.update_block(add_little_time);

    // Agent not registered
    let err: ContractError = app
        .execute_contract(
            Addr::unchecked(AGENT1),
            manager_addr.clone(),
            &ExecuteMsg::ProxyCall {
                task_hash: Some(task_hash.clone()),
            },
            &[],
        )
        .unwrap_err()
        .downcast()
        .unwrap();
    assert_eq!(err, ContractError::NoTaskForAgent {});

    // Agent not active
    // register agent1 first
    app.execute_contract(
        Addr::unchecked(AGENT1),
        agents_addr.clone(),
        &croncat_sdk_agents::msg::ExecuteMsg::RegisterAgent {
            payable_account_id: None,
        },
        &[],
    )
    .unwrap();
    let err: ContractError = app
        .execute_contract(
            Addr::unchecked(AGENT1),
            manager_addr.clone(),
            &ExecuteMsg::ProxyCall {
                task_hash: Some(task_hash.clone()),
            },
            &[],
        )
        .unwrap_err()
        .downcast()
        .unwrap();
    assert_eq!(err, ContractError::NoTaskForAgent {});

    // active agent(agent0), but task not ready
    let err: ContractError = app
        .execute_contract(
            Addr::unchecked(AGENT0),
            manager_addr.clone(),
            &ExecuteMsg::ProxyCall {
                task_hash: Some(task_hash.clone()),
            },
            &[],
        )
        .unwrap_err()
        .downcast()
        .unwrap();
    assert_eq!(err, ContractError::TaskNotReady {});

    // making task ready
    app.sudo(
        BankSudo::Mint {
            to_address: "lucy".to_owned(),
            amount: coins(10, "denom"),
        }
        .into(),
    )
    .unwrap();

    let res = app
        .execute_contract(
            Addr::unchecked(AGENT0),
            manager_addr,
            &ExecuteMsg::ProxyCall {
                task_hash: Some(task_hash.clone()),
            },
            &[],
        )
        .unwrap();
    assert!(res.events.iter().any(|ev| {
        ev.attributes
            .iter()
            .any(|attr| attr.key == "task_status" && attr.value == "invalid")
    }));

    // make sure it's gone after invalidation
    let task: Option<TaskResponse> = app
        .wrap()
        .query_wasm_smart(
            tasks_addr,
            &croncat_tasks::msg::QueryMsg::Task { task_hash },
        )
        .unwrap();
    assert!(task.is_none());
}

#[test]
fn test_should_fail_with_zero_rewards() {
    let mut app = default_app();
    let factory_addr = init_factory(&mut app);

    let instantiate_msg: InstantiateMsg = default_instantiate_message();
<<<<<<< HEAD
    let _agents_addr = init_agents(&mut app, &factory_addr);
    let manager_addr = init_manager(&mut app, &instantiate_msg, &factory_addr);
=======
    let send_funds: &[Coin] = &[coin(600, instantiate_msg.denom.clone())];

    let manager_addr = init_manager(&mut app, instantiate_msg, send_funds).unwrap();
>>>>>>> fbdf8670

    //No available rewards for withdraw
    let err: ContractError = app
        .execute_contract(
            Addr::unchecked(ANYONE),
            manager_addr,
            &ExecuteMsg::WithdrawAgentRewards(None),
            &[],
        )
        .unwrap_err()
        .downcast()
        .unwrap();
    assert_eq!(err, ContractError::NoRewardsOwnerAgentFound {});
}<|MERGE_RESOLUTION|>--- conflicted
+++ resolved
@@ -1,9 +1,5 @@
-<<<<<<< HEAD
-use cosmwasm_std::{coins, to_binary, Addr, BankMsg, Uint128, WasmMsg};
+use cosmwasm_std::{coins, to_binary, Addr, BankMsg, Coin, Uint128, WasmMsg};
 use croncat_mod_balances::types::HasBalanceComparator;
-=======
-use cosmwasm_std::{coins, to_binary, Addr, Coin, Uint128};
->>>>>>> fbdf8670
 use croncat_sdk_manager::types::{Config, UpdateConfig};
 use croncat_sdk_tasks::types::{Action, Boundary, CroncatQuery, Interval, TaskResponse, Transform};
 use cw20::{Cw20Coin, Cw20CoinVerified, Cw20ExecuteMsg, Cw20QueryMsg};
@@ -37,23 +33,16 @@
 };
 
 mod instantiate_tests {
-    use cosmwasm_std::Coin;
-
     use super::*;
 
     #[test]
     fn default_init() {
         let mut app = default_app();
         let instantiate_msg: InstantiateMsg = default_instantiate_message();
-<<<<<<< HEAD
         let factory_addr = init_factory(&mut app);
-
-        let manager_addr = init_manager(&mut app, &instantiate_msg, &factory_addr);
-=======
         let send_funds: &[Coin] = &[coin(600, DENOM)];
 
-        let manager_addr = init_manager(&mut app, instantiate_msg, &send_funds).unwrap();
->>>>>>> fbdf8670
+        let manager_addr = init_manager(&mut app, &instantiate_msg, &factory_addr, send_funds);
         let config = query_manager_config(&app, &manager_addr);
 
         let expected_config = Config {
@@ -100,12 +89,12 @@
         app.sudo(
             BankSudo::Mint {
                 to_address: ADMIN.to_owned(),
-                amount: attach_funds,
+                amount: attach_funds.clone(),
             }
             .into(),
         )
         .unwrap();
-        let manager_addr = init_manager(&mut app, &instantiate_msg, &factory_addr);
+        let manager_addr = init_manager(&mut app, &instantiate_msg, &factory_addr, &attach_funds);
 
         let config = query_manager_config(&app, &manager_addr);
 
@@ -205,7 +194,7 @@
     )
     .unwrap();
 
-    let manager_addr = init_manager(&mut app, &instantiate_msg, &factory_addr);
+    let manager_addr = init_manager(&mut app, &instantiate_msg, &factory_addr, &[]);
 
     let update_cfg_msg = UpdateConfig {
         owner_addr: Some("new_owner".to_string()),
@@ -289,7 +278,7 @@
     )
     .unwrap();
 
-    let manager_addr = init_manager(&mut app, &instantiate_msg, &factory_addr);
+    let manager_addr = init_manager(&mut app, &instantiate_msg, &factory_addr, &[]);
 
     // Unauthorized
     let update_cfg_msg = UpdateConfig {
@@ -385,7 +374,7 @@
     let factory_addr = init_factory(&mut app);
 
     let instantiate_msg: InstantiateMsg = default_instantiate_message();
-    let manager_addr = init_manager(&mut app, &instantiate_msg, &factory_addr);
+    let manager_addr = init_manager(&mut app, &instantiate_msg, &factory_addr, &[]);
 
     let cw20_addr = init_cw20(&mut app);
     app.execute_contract(
@@ -416,13 +405,9 @@
     let factory_addr = init_factory(&mut app);
 
     let instantiate_msg: InstantiateMsg = default_instantiate_message();
-<<<<<<< HEAD
-    let manager_addr = init_manager(&mut app, &instantiate_msg, &factory_addr);
-=======
     let send_funds: &[Coin] = &[coin(600, instantiate_msg.denom.clone())];
 
-    let manager_addr = init_manager(&mut app, instantiate_msg, send_funds).unwrap();
->>>>>>> fbdf8670
+    let manager_addr = init_manager(&mut app, &instantiate_msg, &factory_addr, send_funds);
 
     let cw20_addr = init_cw20(&mut app);
     let err: ContractError = app
@@ -478,13 +463,9 @@
     let factory_addr = init_factory(&mut app);
 
     let instantiate_msg: InstantiateMsg = default_instantiate_message();
-<<<<<<< HEAD
-    let manager_addr = init_manager(&mut app, &instantiate_msg, &factory_addr);
-=======
     let send_funds: &[Coin] = &[coin(600, instantiate_msg.denom.clone())];
 
-    let manager_addr = init_manager(&mut app, instantiate_msg, send_funds).unwrap();
->>>>>>> fbdf8670
+    let manager_addr = init_manager(&mut app, &instantiate_msg, &factory_addr, send_funds);
 
     // refill balances
     let cw20_addr = init_cw20(&mut app);
@@ -546,13 +527,9 @@
     let factory_addr = init_factory(&mut app);
 
     let instantiate_msg: InstantiateMsg = default_instantiate_message();
-<<<<<<< HEAD
-    let manager_addr = init_manager(&mut app, &instantiate_msg, &factory_addr);
-=======
     let send_funds: &[Coin] = &[coin(600, instantiate_msg.denom.clone())];
 
-    let manager_addr = init_manager(&mut app, instantiate_msg, send_funds).unwrap();
->>>>>>> fbdf8670
+    let manager_addr = init_manager(&mut app, &instantiate_msg, &factory_addr, send_funds);
 
     let cw20_addr = init_cw20(&mut app);
 
@@ -606,7 +583,17 @@
 
     let instantiate_msg: InstantiateMsg = default_instantiate_message();
 
-    let manager_addr = init_manager(&mut app, &instantiate_msg, &factory_addr);
+    let attach_funds = vec![coin(2400, DENOM), coin(5000, "denom")];
+    app.sudo(
+        BankSudo::Mint {
+            to_address: ADMIN.to_owned(),
+            amount: attach_funds.clone(),
+        }
+        .into(),
+    )
+    .unwrap();
+
+    let manager_addr = init_manager(&mut app, &instantiate_msg, &factory_addr, &attach_funds);
 
     // refill balance
     let cw20_addr = init_cw20(&mut app);
@@ -627,6 +614,29 @@
 
     assert_eq!(treasury_balance, attach_funds[0].amount);
 
+    // Withdraw all of balances
+    app.execute_contract(
+        Addr::unchecked(ADMIN),
+        manager_addr.clone(),
+        &ExecuteMsg::OwnerWithdraw {},
+        &[],
+    )
+    .unwrap();
+
+    // Can't withdraw empty
+    let err: ContractError = app
+        .execute_contract(
+            Addr::unchecked(ADMIN),
+            manager_addr,
+            &ExecuteMsg::OwnerWithdraw {},
+            &[],
+        )
+        .unwrap_err()
+        .downcast()
+        .unwrap();
+
+    assert_eq!(err, ContractError::EmptyBalance {});
+
     // TODO: after split tasks
 }
 
@@ -636,7 +646,7 @@
     let factory_addr = init_factory(&mut app);
 
     let instantiate_msg: InstantiateMsg = default_instantiate_message();
-    let manager_addr = init_manager(&mut app, &instantiate_msg, &factory_addr);
+    let manager_addr = init_manager(&mut app, &instantiate_msg, &factory_addr, &[]);
 
     let attach_funds = vec![coin(2400, DENOM), coin(5000, "denom")];
     app.sudo(
@@ -682,7 +692,7 @@
     let factory_addr = init_factory(&mut app);
 
     let instantiate_msg: InstantiateMsg = default_instantiate_message();
-    let manager_addr = init_manager(&mut app, &instantiate_msg, &factory_addr);
+    let manager_addr = init_manager(&mut app, &instantiate_msg, &factory_addr, &[]);
     let agents_addr = init_agents(&mut app, &factory_addr);
     let tasks_addr = init_tasks(&mut app, &factory_addr);
 
@@ -956,7 +966,7 @@
     let factory_addr = init_factory(&mut app);
 
     let instantiate_msg: InstantiateMsg = default_instantiate_message();
-    let manager_addr = init_manager(&mut app, &instantiate_msg, &factory_addr);
+    let manager_addr = init_manager(&mut app, &instantiate_msg, &factory_addr, &[]);
     let agents_addr = init_agents(&mut app, &factory_addr);
     let tasks_addr = init_tasks(&mut app, &factory_addr);
 
@@ -1239,7 +1249,7 @@
     let factory_addr = init_factory(&mut app);
 
     let instantiate_msg: InstantiateMsg = default_instantiate_message();
-    let manager_addr = init_manager(&mut app, &instantiate_msg, &factory_addr);
+    let manager_addr = init_manager(&mut app, &instantiate_msg, &factory_addr, &[]);
     let agents_addr = init_agents(&mut app, &factory_addr);
     let tasks_addr = init_tasks(&mut app, &factory_addr);
 
@@ -1373,7 +1383,7 @@
     let cw20_addr = init_cw20(&mut app);
 
     let instantiate_msg: InstantiateMsg = default_instantiate_message();
-    let manager_addr = init_manager(&mut app, &instantiate_msg, &factory_addr);
+    let manager_addr = init_manager(&mut app, &instantiate_msg, &factory_addr, &[]);
     let agents_addr = init_agents(&mut app, &factory_addr);
     let tasks_addr = init_tasks(&mut app, &factory_addr);
 
@@ -1591,7 +1601,7 @@
     let factory_addr = init_factory(&mut app);
 
     let instantiate_msg: InstantiateMsg = default_instantiate_message();
-    let manager_addr = init_manager(&mut app, &instantiate_msg, &factory_addr);
+    let manager_addr = init_manager(&mut app, &instantiate_msg, &factory_addr, &[]);
     let agents_addr = init_agents(&mut app, &factory_addr);
     let tasks_addr = init_tasks(&mut app, &factory_addr);
     let mod_balances = init_mod_balances(&mut app, &factory_addr);
@@ -1870,7 +1880,7 @@
     let factory_addr = init_factory(&mut app);
 
     let instantiate_msg: InstantiateMsg = default_instantiate_message();
-    let manager_addr = init_manager(&mut app, &instantiate_msg, &factory_addr);
+    let manager_addr = init_manager(&mut app, &instantiate_msg, &factory_addr, &[]);
     let agents_addr = init_agents(&mut app, &factory_addr);
     let tasks_addr = init_tasks(&mut app, &factory_addr);
 
@@ -2161,7 +2171,7 @@
     let factory_addr = init_factory(&mut app);
 
     let instantiate_msg: InstantiateMsg = default_instantiate_message();
-    let manager_addr = init_manager(&mut app, &instantiate_msg, &factory_addr);
+    let manager_addr = init_manager(&mut app, &instantiate_msg, &factory_addr, &[]);
     let agents_addr = init_agents(&mut app, &factory_addr);
     let tasks_addr = init_tasks(&mut app, &factory_addr);
 
@@ -2452,7 +2462,7 @@
     let factory_addr = init_factory(&mut app);
 
     let instantiate_msg: InstantiateMsg = default_instantiate_message();
-    let manager_addr = init_manager(&mut app, &instantiate_msg, &factory_addr);
+    let manager_addr = init_manager(&mut app, &instantiate_msg, &factory_addr, &[]);
     let agents_addr = init_agents(&mut app, &factory_addr);
     let tasks_addr = init_tasks(&mut app, &factory_addr);
     let mod_balances = init_mod_balances(&mut app, &factory_addr);
@@ -2654,14 +2664,8 @@
     let factory_addr = init_factory(&mut app);
 
     let instantiate_msg: InstantiateMsg = default_instantiate_message();
-<<<<<<< HEAD
+    let manager_addr = init_manager(&mut app, &instantiate_msg, &factory_addr, &[]);
     let _agents_addr = init_agents(&mut app, &factory_addr);
-    let manager_addr = init_manager(&mut app, &instantiate_msg, &factory_addr);
-=======
-    let send_funds: &[Coin] = &[coin(600, instantiate_msg.denom.clone())];
-
-    let manager_addr = init_manager(&mut app, instantiate_msg, send_funds).unwrap();
->>>>>>> fbdf8670
 
     //No available rewards for withdraw
     let err: ContractError = app
