--- conflicted
+++ resolved
@@ -10,8 +10,8 @@
 //use crate::daodao::create_daodao_proposal;
 use crate::error::ContractError;
 use crate::msg::dao_registry::query::*;
+use crate::msg::dao_registry::state::Registration;
 use crate::msg::*;
-use crate::msg::dao_registry::state::Registration;
 use crate::state::{CRONCAT_ADDR, REGISTRAR_ADDR, VERSION_MAP};
 // version info for migration info
 const CONTRACT_NAME: &str = "crates.io:cw-daodao-versioner";
@@ -130,25 +130,15 @@
         return Err(ContractError::ContractAlreadyRegistered(name, chain_id));
     }
     let registrar_addr = REGISTRAR_ADDR.load(deps.storage)?;
-<<<<<<< HEAD
-    let registration = query_registration(
-        deps.as_ref(),
-        registrar_addr.to_string(),
-        name.clone(),
-        chain_id.clone(),
-        None,
-    )?
+    let registration = GetRegistrationResponse {
+        registration: Registration {
+            contract_name: "test".to_string(),
+            code_id: 2222,
+            version: "0.0.1".to_string(),
+            checksum: "checksum".to_string(),
+        },
+    }
     .registration;
-
-=======
-    let registration=GetRegistrationResponse{
-        registration:Registration
-        {
-            contract_name:"test".to_string(),
-            code_id:2222,
-            version:"0.0.1".to_string(),
-            checksum:"checksum".to_string()
-        }}.registration;
     // let registration = query_registration(
     //     deps.as_ref(),
     //     registrar_addr.to_string(),
@@ -157,10 +147,9 @@
     //     None,
     // )?
     // .registration;
->>>>>>> 12824afc
     VERSION_MAP.save(
         deps.storage,
-        (registration.registered_by.as_str(), &chain_id),
+        (&registration.contract_name, &chain_id),
         &registration.version,
     )?;
 
