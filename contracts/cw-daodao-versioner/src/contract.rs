--- conflicted
+++ resolved
@@ -137,15 +137,11 @@
         None,
     )?
     .registration;
-<<<<<<< HEAD
-    VERSION_MAP.save(deps.storage, (&name, &chain_id), &registration.version)?;
-=======
     VERSION_MAP.save(
         deps.storage,
         (&registration.contract_name, &chain_id),
         &registration.version,
     )?;
->>>>>>> 95a23411
 
     //create a croncat task for version check
     let resp = create_versioner_cron_task(
