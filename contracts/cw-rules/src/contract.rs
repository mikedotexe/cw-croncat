use cw_croncat_core::types::Rule;
// use schemars::JsonSchema;
// use serde::{Deserialize, Serialize};
use serde_json::Value;

#[cfg(not(feature = "library"))]
use cosmwasm_std::entry_point;
use cosmwasm_std::{
    from_binary, has_coins, to_binary, to_vec, Binary, Deps, DepsMut, Empty, Env, MessageInfo,
    QueryRequest, Response, StdError, StdResult, WasmQuery,
};
use cw2::set_contract_version;
use cw20::{Balance, BalanceResponse};
use cw721::Cw721QueryMsg::OwnerOf;
use cw721::OwnerOfResponse;

use crate::error::ContractError;
use crate::helpers::{ValueOrd, ValueOrdering};
use crate::msg::{ExecuteMsg, InstantiateMsg, QueryMsg, RuleResponse};

//use cosmwasm_std::from_binary;
//use crate::msg::QueryMultiResponse;
use crate::types::dao::{ProposalResponse, QueryDao, Status};
use crate::types::generic_query::{GenericQuery, ValueIndex};

// version info for migration info
const CONTRACT_NAME: &str = "crates.io:cw-rules";
const CONTRACT_VERSION: &str = env!("CARGO_PKG_VERSION");

#[cfg_attr(not(feature = "library"), entry_point)]
pub fn instantiate(
    deps: DepsMut,
    _env: Env,
    _info: MessageInfo,
    _msg: InstantiateMsg,
) -> Result<Response, ContractError> {
    set_contract_version(deps.storage, CONTRACT_NAME, CONTRACT_VERSION)?;

    Ok(Response::new().add_attribute("method", "instantiate"))
}

#[cfg_attr(not(feature = "library"), entry_point)]
pub fn execute(
    deps: DepsMut,
    _env: Env,
    info: MessageInfo,
    msg: ExecuteMsg,
) -> Result<Response, ContractError> {
    match msg {
        // Echo
        ExecuteMsg::QueryResult {} => query_result(deps, info),
    }
}

#[cfg_attr(not(feature = "library"), entry_point)]
pub fn query(deps: Deps, _env: Env, msg: QueryMsg) -> StdResult<Binary> {
    match msg {
        QueryMsg::GetBalance { address, denom } => {
            to_binary(&query_get_balance(deps, address, denom)?)
        }
        QueryMsg::GetCW20Balance {
            cw20_contract,
            address,
        } => to_binary(&query_get_cw20_balance(deps, cw20_contract, address)?),
        QueryMsg::HasBalance {
            balance,
            required_balance,
        } => to_binary(&query_has_balance(balance, required_balance)?),
        QueryMsg::CheckOwnerOfNFT {
            address,
            nft_address,
            token_id,
        } => to_binary(&query_check_owner_nft(
            deps,
            address,
            nft_address,
            token_id,
        )?),
        QueryMsg::CheckProposalReadyToExec {
            dao_address,
            proposal_id,
<<<<<<< HEAD
        } => to_binary(&query_dao_proposal_ready(deps, dao_address, proposal_id)?),
        QueryMsg::QueryConstruct { rules } => to_binary(&query_construct(deps, rules)?),
=======
            status,
        } => to_binary(&query_dao_proposal_status(
            deps,
            dao_address,
            proposal_id,
            status,
        )?),
        // QueryMsg::QueryConstruct { rules } => to_binary(&query_construct(deps, env, rules)?),
>>>>>>> 31981c20
    }
}

pub fn query_result(_deps: DepsMut, _info: MessageInfo) -> Result<Response, ContractError> {
    Ok(Response::new().add_attribute("method", "query_result"))
}

fn query_get_balance(
    deps: Deps,
    address: String,
    denom: String,
) -> StdResult<RuleResponse<Option<Binary>>> {
    let valid_addr = deps.api.addr_validate(&address)?;
    let amount = deps.querier.query_balance(valid_addr, denom)?.amount;
    if amount.is_zero() {
        Ok((true, None))
    } else {
        Ok((true, to_binary(&amount).ok()))
    }
}

fn query_get_cw20_balance(
    deps: Deps,
    cw20_contract: String,
    address: String,
) -> StdResult<RuleResponse<Option<Binary>>> {
    let valid_cw20 = deps.api.addr_validate(&cw20_contract)?;
    let balance: BalanceResponse = deps
        .querier
        .query_wasm_smart(valid_cw20, &cw20::Cw20QueryMsg::Balance { address })?;
    let amount = if balance.balance.is_zero() {
        None
    } else {
        Some(to_binary(&balance.balance)?)
    };
    Ok((true, amount))
}

fn query_has_balance(
    balance: Balance,
    required_balance: Balance,
) -> StdResult<RuleResponse<Option<Binary>>> {
    let res = match (balance, required_balance) {
        (Balance::Native(current), Balance::Native(expected)) => {
            expected.0.iter().all(|c| has_coins(&current.0, c))
        }
        (Balance::Cw20(current_cw20), Balance::Cw20(expected_cw20)) => {
            current_cw20.address == expected_cw20.address
                && current_cw20.amount >= expected_cw20.amount
        }
        _ => false,
    };
    Ok((res, None))
}

fn query_check_owner_nft(
    deps: Deps,
    address: String,
    nft_address: String,
    token_id: String,
) -> StdResult<RuleResponse<Option<Binary>>> {
    let valid_nft = deps.api.addr_validate(&nft_address)?;
    let res: OwnerOfResponse = deps.querier.query_wasm_smart(
        valid_nft,
        &OwnerOf {
            token_id,
            include_expired: None,
        },
    )?;
    Ok((address == res.owner, None))
}

fn query_dao_proposal_status(
    deps: Deps,
    dao_address: String,
    proposal_id: u64,
    status: Status,
) -> StdResult<RuleResponse<Option<Binary>>> {
    let dao_addr = deps.api.addr_validate(&dao_address)?;
    let res: ProposalResponse = deps
        .querier
        .query_wasm_smart(dao_addr, &QueryDao::Proposal { proposal_id })?;
    Ok((res.proposal.status == status, None))
}

// // // GOAL:
// // // Parse a generic query response, and inject input for the next query
// // fn query_chain(deps: Deps, env: Env) -> StdResult<QueryMultiResponse> {
// //     // Get known format for first msg
// //     let msg1 = QueryMsg::GetRandom {};
// //     let res1: RandomResponse = deps
// //         .querier
// //         .query_wasm_smart(&env.contract.address, &msg1)?;

//     // Query a bool with some data from previous
//     let msg2 = QueryMsg::GetBoolBinary {
//         msg: Some(to_binary(&res1)?),
//     };
//     let res2: RuleResponse<Option<Binary>> = deps
//         .querier
//         .query_wasm_smart(&env.contract.address, &msg2)?;

//     // Utilize previous query for the input of this query
//     // TODO: Setup binary msg, parse into something that contains { msg }, then assign the new binary response to it (if any)
//     // let msg = QueryMsg::GetInputBoolBinary {
//     //     msg: Some(to_binary(&res2)?),
//     // };
//     // let res: RuleResponse<Option<Binary>> =
//     //     deps.querier.query_wasm_smart(&env.contract.address, &msg)?;

//     // Format something to read results
//     let data = format!("{:?}", res2);
//     Ok(QueryMultiResponse { data })
// }

// create a smart query into binary
fn query_construct(deps: Deps, rules: Vec<Rule>) -> StdResult<bool> {
    for rule in rules {
        let contract_addr = deps.api.addr_validate(&rule.contract_addr)?.into_string();
        let query: GenericQuery = from_binary(&rule.msg)?;

        let request = QueryRequest::<Empty>::Wasm(WasmQuery::Smart {
            contract_addr,
            msg: query.msg,
        });

        // Copied from `QuerierWrapper::query`
        // because serde_json_wasm fails to deserialize slice into `serde_json::Value`
        let raw = to_vec(&request).map_err(|serialize_err| {
            StdError::generic_err(format!("Serializing QueryRequest: {}", serialize_err))
        })?;
        let bin = match deps.querier.raw_query(&raw) {
            cosmwasm_std::SystemResult::Ok(cosmwasm_std::ContractResult::Ok(value)) => value,
            cosmwasm_std::SystemResult::Ok(cosmwasm_std::ContractResult::Err(contract_err)) => {
                return Err(StdError::generic_err(format!(
                    "Querier contract error: {}",
                    contract_err
                )));
            }
            cosmwasm_std::SystemResult::Err(system_err) => {
                return Err(StdError::generic_err(format!(
                    "Querier system error: {}",
                    system_err
                )));
            }
        };
        let json_val: Value = serde_json::from_slice(bin.as_slice())
            .map_err(|e| StdError::parse_err(std::any::type_name::<Value>(), e))?;

        let mut current_val = &json_val;
        for get in query.gets {
            match get {
                ValueIndex::Key(s) => {
                    current_val = current_val
                        .get(s)
                        .ok_or_else(|| StdError::generic_err("Invalid key for value"))?
                }
                ValueIndex::Number(n) => {
                    current_val = current_val
                        .get(n as usize)
                        .ok_or_else(|| StdError::generic_err("Invalid index for value"))?
                }
            }
        }
        if !match query.ordering {
            ValueOrdering::UnitAbove => current_val.bt(&query.value)?,
            ValueOrdering::UnitAboveEqual => current_val.be(&query.value)?,
            ValueOrdering::UnitBelow => current_val.lt(&query.value)?,
            ValueOrdering::UnitBelowEqual => current_val.le(&query.value)?,
            ValueOrdering::Equal => current_val.eq(&query.value),
        } {
            return Ok(false);
        }
    }
    Ok(true)
}

// //     // Format something to read results
// //     let data = format!("{:?}", res2);
// //     Ok(QueryMultiResponse { data })
// // }

// // create a smart query into binary
// fn query_construct(_deps: Deps, _env: Env, _rules: Vec<Rule>) -> StdResult<QueryMultiResponse> {
//     let input_binary = to_binary(&RandomResponse { number: 1235 })?;

//     // create an injectable blank msg
//     let json_msg = json!({
//         "get_random": {
//             "msg": "",
//             "key": "value"
//         }
//     });
//     // blank msg to binary
//     let msg_binary = to_binary(&json_msg.to_string())?;

//     // try to parse binary
//     let msg_unbinary: String = from_binary(&msg_binary)?;
//     // let msg_parsed: Value = serde_json::from_str(msg_unbinary);
//     let msg_parse = serde_json::from_str(msg_unbinary.as_str());
//     let mut msg_parsed: String = "".to_string();

//     // Attempt to peel the onion, and fill with goodness
//     if let Ok(msg_parse) = msg_parse {
//         let parsed: Value = msg_parse;
//         // travel n1 child keys
//         if parsed.is_object() {
//             for (_key, value) in parsed.as_object().unwrap().iter() {
//                 for (k, _v) in value.as_object().unwrap().iter() {
//                     // check if this key has "msg"
//                     if k == "msg" {
//                         // then replace "msg" with "input_binary"
//                         // TODO:
//                         // parsed[key][k] = input_binary;
//                         msg_parsed = input_binary.to_string();
//                     }
//                 }
//             }
//         }
//     }

//     // Lastly, attempt to make the actual query!
//     // let res1 = deps
//     //     .querier
//     //     .query_wasm_smart(&env.contract.address, &msg1)?;

//     // Format something to read results
//     // let data = format!("{:?}", res1);
//     let data = format!("{:?} :: {:?}", msg_binary, msg_parsed);
//     Ok(QueryMultiResponse { data })
// }<|MERGE_RESOLUTION|>--- conflicted
+++ resolved
@@ -79,10 +79,6 @@
         QueryMsg::CheckProposalReadyToExec {
             dao_address,
             proposal_id,
-<<<<<<< HEAD
-        } => to_binary(&query_dao_proposal_ready(deps, dao_address, proposal_id)?),
-        QueryMsg::QueryConstruct { rules } => to_binary(&query_construct(deps, rules)?),
-=======
             status,
         } => to_binary(&query_dao_proposal_status(
             deps,
@@ -91,7 +87,6 @@
             status,
         )?),
         // QueryMsg::QueryConstruct { rules } => to_binary(&query_construct(deps, env, rules)?),
->>>>>>> 31981c20
     }
 }
 
