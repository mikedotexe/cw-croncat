--- conflicted
+++ resolved
@@ -58,12 +58,8 @@
         min_active_agent_count: DEFAULT_MIN_ACTIVE_AGENT_COUNT,
     }
 }
-<<<<<<< HEAD
-
-pub(crate) fn mock_update_config(croncat_factory_addr: &str) -> UpdateConfig {
-=======
+
 pub(crate) fn mock_update_config(_croncat_factory_addr: &str) -> UpdateConfig {
->>>>>>> 1b0f08f5
     UpdateConfig {
         owner_addr: Some(ADMIN.to_string()),
         paused: Some(false),
