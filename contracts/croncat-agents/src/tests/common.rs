--- conflicted
+++ resolved
@@ -104,19 +104,6 @@
     Box::new(contract)
 }
 
-<<<<<<< HEAD
-=======
-pub(crate) fn default_manager_instantiate_message() -> croncat_manager::msg::InstantiateMsg {
-    croncat_manager::msg::InstantiateMsg {
-        denom: NATIVE_DENOM.to_owned(),
-        croncat_tasks_key: ("croncat_tasks_name".to_owned(), [0, 1]),
-        croncat_agents_key: ("croncat_agents_name".to_owned(), [0, 1]),
-        owner_addr: None,
-        gas_price: None,
-        treasury_addr: None,
-    }
-}
->>>>>>> 233047c2
 pub(crate) fn init_croncat_manager_contract(
     app: &mut App,
     sender: Option<&str>,
@@ -126,7 +113,6 @@
     let code_id = app.store_code(croncat_manager_contract());
     let msg = croncat_manager::msg::InstantiateMsg {
         denom: NATIVE_DENOM.to_owned(),
-        croncat_factory_addr: factory_addr.to_string(),
         croncat_tasks_key: ("tasks".to_owned(), [0, 1]),
         croncat_agents_key: ("agents".to_owned(), [0, 1]),
         owner_addr: Some(owner.unwrap_or(ADMIN.to_string())),
