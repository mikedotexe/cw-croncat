use crate::tests::common::add_seconds_to_block;
use cosmwasm_std::{
    coin, coins, to_binary, Addr, BankMsg, Binary, StakingMsg, StdError, Timestamp, Uint128,
    Uint64, WasmMsg,
};
use croncat_sdk_core::types::AmountForOneTask;
use croncat_sdk_manager::types::{TaskBalance, TaskBalanceResponse};
use croncat_sdk_tasks::{
    msg::UpdateConfigMsg,
    types::{
<<<<<<< HEAD
        Action, Boundary, BoundaryValidated, Config, CroncatQuery, CurrentTaskInfoResponse, Interval,
        SlotHashesResponse, SlotTasksTotalResponse, TaskInfo, TaskRequest, TaskResponse, Transform, Task,
=======
        Action, Boundary, BoundaryHeight, BoundaryTime, Config, CroncatQuery,
        CurrentTaskInfoResponse, Interval, SlotHashesResponse, SlotTasksTotalResponse, TaskInfo,
        TaskRequest, TaskResponse, Transform,
>>>>>>> 4d97ee9b
    },
};
use cw20::Cw20ExecuteMsg;
use cw_multi_test::{BankSudo, Executor};
use cw_storage_plus::KeyDeserialize;

use super::{
    contracts,
    helpers::{
        default_app, default_instantiate_msg, init_agents, init_factory, init_manager, init_tasks,
    },
    ADMIN, DENOM,
};
use crate::{
    contract::{GAS_ACTION_FEE, GAS_BASE_FEE, GAS_LIMIT, GAS_QUERY_FEE, SLOT_GRANULARITY_TIME},
    msg::{ExecuteMsg, InstantiateMsg, QueryMsg},
    state::TASKS_TOTAL,
    tests::{helpers::add_little_time, ANYONE},
    ContractError,
};

mod instantiate_tests {
    use super::*;

    #[test]
    fn default_init() {
        let mut app = default_app();
        let factory_addr = init_factory(&mut app);

        let instantiate_msg: InstantiateMsg = default_instantiate_msg();
        let tasks_addr = init_tasks(&mut app, &instantiate_msg, &factory_addr);
        let config: Config = app
            .wrap()
            .query_wasm_smart(tasks_addr, &QueryMsg::Config {})
            .unwrap();
        let expected_config = Config {
            paused: false,
            version: "0.1".to_owned(),
            owner_addr: factory_addr.clone(),
            croncat_factory_addr: factory_addr,
            chain_name: "atom".to_owned(),
            croncat_manager_key: ("manager".to_owned(), [0, 1]),
            croncat_agents_key: ("agents".to_owned(), [0, 1]),
            slot_granularity_time: SLOT_GRANULARITY_TIME,
            gas_base_fee: GAS_BASE_FEE,
            gas_action_fee: GAS_ACTION_FEE,
            gas_query_fee: GAS_QUERY_FEE,
            gas_limit: GAS_LIMIT,
        };

        assert_eq!(config, expected_config);
    }

    #[test]
    fn custom_init() {
        let mut app = default_app();
        let factory_addr = init_factory(&mut app);

        let instantiate_msg: InstantiateMsg = InstantiateMsg {
            chain_name: "cron".to_owned(),
            version: Some("0.1".to_owned()),
            owner_addr: Some(ANYONE.to_owned()),
            croncat_manager_key: ("definitely_not_manager".to_owned(), [4, 2]),
            croncat_agents_key: ("definitely_not_agents".to_owned(), [42, 0]),
            slot_granularity_time: Some(10),
            gas_base_fee: Some(1),
            gas_action_fee: Some(2),
            gas_query_fee: Some(3),
            gas_limit: Some(10),
        };
        let tasks_addr = init_tasks(&mut app, &instantiate_msg, &factory_addr);
        let config: Config = app
            .wrap()
            .query_wasm_smart(tasks_addr, &QueryMsg::Config {})
            .unwrap();

        let expected_config = Config {
            paused: false,
            version: "0.1".to_owned(),
            owner_addr: Addr::unchecked(ANYONE),
            croncat_factory_addr: factory_addr,
            chain_name: "cron".to_owned(),
            croncat_manager_key: ("definitely_not_manager".to_owned(), [4, 2]),
            croncat_agents_key: ("definitely_not_agents".to_owned(), [42, 0]),
            slot_granularity_time: 10,
            gas_base_fee: 1,
            gas_action_fee: 2,
            gas_query_fee: 3,
            gas_limit: 10,
        };
        assert_eq!(config, expected_config);
    }

    #[test]
    fn failed_inits() {
        let mut app = default_app();
        let code_id = app.store_code(contracts::croncat_tasks_contract());

        let instantiate_msg: InstantiateMsg = InstantiateMsg {
            owner_addr: Some("InVA$LID_ADDR".to_owned()),
            ..default_instantiate_msg()
        };
        let contract_err: ContractError = app
            .instantiate_contract(
                code_id,
                Addr::unchecked(ADMIN),
                &instantiate_msg,
                &[],
                "tasks",
                None,
            )
            .unwrap_err()
            .downcast()
            .unwrap();

        assert_eq!(
            contract_err,
            ContractError::Std(StdError::generic_err(
                "Invalid input: address not normalized"
            ))
        );
    }
}

#[test]
fn create_task_without_query() {
    let mut app = default_app();
    let factory_addr = init_factory(&mut app);

    let instantiate_msg: InstantiateMsg = default_instantiate_msg();
    let tasks_addr = init_tasks(&mut app, &instantiate_msg, &factory_addr);
    let manager_addr = init_manager(&mut app, &factory_addr);
    let _ = init_agents(&mut app, &factory_addr);

    let action1 = Action {
        msg: BankMsg::Send {
            to_address: "Bob".to_owned(),
            amount: coins(5, DENOM),
        }
        .into(),
        gas_limit: Some(50_000),
    };

    let action2 = Action {
        msg: BankMsg::Send {
            to_address: "Alice".to_owned(),
            amount: coins(10, DENOM),
        }
        .into(),
        gas_limit: Some(100_000),
    };

    let task = TaskRequest {
        interval: Interval::Once,
        boundary: Some(Boundary::Height(BoundaryHeight {
            start: Some((app.block_info().height).into()),
            end: Some((app.block_info().height + 10).into()),
        })),
        stop_on_fail: false,
        actions: vec![action1.clone(), action2.clone()],
        queries: None,
        transforms: None,
        cw20: None,
    };
    let res = app
        .execute_contract(
            Addr::unchecked(ANYONE),
            tasks_addr.clone(),
            &ExecuteMsg::CreateTask {
                task: Box::new(task),
            },
            &coins(30000, DENOM),
        )
        .unwrap();

    // check it created task with responded task hash and can be queried from anywhere
    let task_hash = String::from_vec(res.data.unwrap().0).unwrap();
    assert!(task_hash.starts_with("atom:"));
    let tasks: Vec<TaskInfo> = app
        .wrap()
        .query_wasm_smart(
            tasks_addr.clone(),
            &QueryMsg::Tasks {
                from_index: None,
                limit: None,
            },
        )
        .unwrap();
    let task_response: TaskResponse = app
        .wrap()
        .query_wasm_smart(
            tasks_addr.clone(),
            &QueryMsg::Task {
                task_hash: task_hash.clone(),
            },
        )
        .unwrap();
    assert_eq!(task_response.task.clone().unwrap(), tasks[0]);
    let expected_block_task_response = TaskResponse {
        task: Some(TaskInfo {
            task_hash: task_hash.clone(),
            owner_addr: Addr::unchecked(ANYONE),
            interval: Interval::Once,
            boundary: Boundary::Height(BoundaryHeight {
                start: Some(app.block_info().height.into()),
                end: Some((app.block_info().height + 10).into()),
            }),
            stop_on_fail: false,
            amount_for_one_task: AmountForOneTask {
                gas: GAS_BASE_FEE + action1.gas_limit.unwrap() + action2.gas_limit.unwrap(),
                cw20: None,
                coin: [Some(coin(15, DENOM)), None],
            },
            actions: vec![action1, action2],
            queries: None,
            transforms: vec![],
            version: "0.1".to_owned(),
        }),
    };
    assert_eq!(task_response.task, expected_block_task_response.task);

    // check total tasks
    let total_tasks: Uint64 = app
        .wrap()
        .query_wasm_smart(tasks_addr.clone(), &QueryMsg::TasksTotal {})
        .unwrap();
    assert_eq!(total_tasks, Uint64::new(1));

    // check it created balance on the manager contract
    let manager_task_balance: TaskBalanceResponse = app
        .wrap()
        .query_wasm_smart(
            manager_addr.clone(),
            &croncat_manager::msg::QueryMsg::TaskBalance { task_hash },
        )
        .unwrap();
    assert_eq!(
        manager_task_balance.balance,
        Some(TaskBalance {
            native_balance: Uint128::new(30000),
            cw20_balance: None,
            ibc_balance: None,
        }),
    );

    // Check it's next item
    let current_slot: TaskResponse = app
        .wrap()
        .query_wasm_smart(tasks_addr.clone(), &QueryMsg::CurrentTask {})
        .unwrap();
    assert!(current_slot.task.is_none());
    app.update_block(add_little_time);
    let slot_total: SlotTasksTotalResponse = app
        .wrap()
        .query_wasm_smart(
            tasks_addr.clone(),
            &QueryMsg::SlotTasksTotal { offset: None },
        )
        .unwrap();
    assert_eq!(
        slot_total,
        SlotTasksTotalResponse {
            block_tasks: 1,
            cron_tasks: 0,
        }
    );
    let current_slot: TaskResponse = app
        .wrap()
        .query_wasm_smart(tasks_addr.clone(), &QueryMsg::CurrentTask {})
        .unwrap();

    assert_eq!(current_slot.task, expected_block_task_response.task);

    // check it all transferred out of tasks
    let manager_balance = app
        .wrap()
        .query_balance(manager_addr.clone(), DENOM)
        .unwrap();
    let tasks_balance = app.wrap().query_balance(tasks_addr.clone(), DENOM).unwrap();
    assert_eq!(manager_balance, coin(30000, DENOM));
    assert_eq!(tasks_balance, coin(0, DENOM));

    // Create second task do same checks, but add second coin
    app.sudo(
        BankSudo::Mint {
            to_address: ANYONE.to_owned(),
            amount: coins(10, "test_coins"),
        }
        .into(),
    )
    .unwrap();
    let action = Action {
        msg: BankMsg::Send {
            to_address: "Bob".to_owned(),
            amount: vec![coin(10, DENOM), coin(5, "test_coins")],
        }
        .into(),
        gas_limit: Some(60_000),
    };
    let task = TaskRequest {
        interval: Interval::Cron("* * * * * *".to_owned()),
        boundary: Some(Boundary::Time(BoundaryTime {
            start: Some(app.block_info().time),
            end: Some(app.block_info().time.plus_nanos(100)),
        })),
        stop_on_fail: false,
        actions: vec![action.clone()],
        queries: None,
        transforms: None,
        cw20: None,
    };
    let res = app
        .execute_contract(
            Addr::unchecked(ANYONE),
            tasks_addr.clone(),
            &ExecuteMsg::CreateTask {
                task: Box::new(task),
            },
            &[coin(60000, DENOM), coin(10, "test_coins")],
        )
        .unwrap();

    let task_hash = String::from_vec(res.data.unwrap().0).unwrap();
    assert!(task_hash.starts_with("atom:"));
    let responses: Vec<TaskInfo> = app
        .wrap()
        .query_wasm_smart(
            tasks_addr.clone(),
            &QueryMsg::TasksByOwner {
                owner_addr: ANYONE.to_owned(),
                from_index: None,
                limit: None,
            },
        )
        .unwrap();
    let task_from_task_list = responses
        .into_iter()
        .find(|task_res| task_res.clone().task_hash == task_hash)
        .unwrap();
    let task_response: TaskResponse = app
        .wrap()
        .query_wasm_smart(
            tasks_addr.clone(),
            &QueryMsg::Task {
                task_hash: task_hash.clone(),
            },
        )
        .unwrap();
    assert_eq!(task_response.task.clone().unwrap(), task_from_task_list);

    let expected_cron_task_response = TaskResponse {
        task: Some(TaskInfo {
            task_hash: task_hash.clone(),
            owner_addr: Addr::unchecked(ANYONE),
            interval: Interval::Cron("* * * * * *".to_owned()),
            boundary: Boundary::Time(BoundaryTime {
                start: Some(app.block_info().time),
                end: Some(app.block_info().time.plus_nanos(100)),
            }),
            stop_on_fail: false,
            amount_for_one_task: AmountForOneTask {
                gas: GAS_BASE_FEE + action.gas_limit.unwrap(),
                cw20: None,
                coin: [Some(coin(10, DENOM)), Some(coin(5, "test_coins"))],
            },
            actions: vec![action],
            queries: None,
            transforms: vec![],
            version: "0.1".to_owned(),
        }),
    };
    assert_eq!(task_response.task, expected_cron_task_response.task);

    let total_tasks: Uint64 = app
        .wrap()
        .query_wasm_smart(tasks_addr.clone(), &QueryMsg::TasksTotal {})
        .unwrap();
    assert_eq!(total_tasks, Uint64::new(2));
    // Check that tasks doesn't overlap with tasks_with_queries
    let total_t = TASKS_TOTAL.query(&app.wrap(), tasks_addr.clone()).unwrap();
    assert_eq!(total_t, 2);

    // Check it got queued into correct slot
    app.update_block(add_little_time);
    let slot_total: SlotTasksTotalResponse = app
        .wrap()
        .query_wasm_smart(
            tasks_addr.clone(),
            &QueryMsg::SlotTasksTotal { offset: None },
        )
        .unwrap();
    assert_eq!(
        slot_total,
        SlotTasksTotalResponse {
            block_tasks: 1,
            cron_tasks: 1,
        }
    );

    // Check it prefers block over cron
    let current_slot: TaskResponse = app
        .wrap()
        .query_wasm_smart(tasks_addr.clone(), &QueryMsg::CurrentTask {})
        .unwrap();
    assert_eq!(current_slot.task, expected_block_task_response.task);

    let manager_task_balance: TaskBalanceResponse = app
        .wrap()
        .query_wasm_smart(
            manager_addr.clone(),
            &croncat_manager::msg::QueryMsg::TaskBalance { task_hash },
        )
        .unwrap();
    assert_eq!(
        manager_task_balance.balance,
        Some(TaskBalance {
            native_balance: Uint128::new(60000),
            cw20_balance: None,
            ibc_balance: Some(coin(10, "test_coins")),
        }),
    );

    let manager_balance = app.wrap().query_all_balances(manager_addr).unwrap();
    let tasks_balance = app.wrap().query_all_balances(tasks_addr).unwrap();
    assert_eq!(
        manager_balance,
        vec![coin(30000 + 60000, DENOM), coin(10, "test_coins")]
    );
    assert_eq!(tasks_balance, vec![]);
}

#[test]
fn check_task_timestamp() {
    let mut app = default_app();
    let factory_addr = init_factory(&mut app);

    let instantiate_msg: InstantiateMsg = default_instantiate_msg();
    let tasks_addr = init_tasks(&mut app, &instantiate_msg, &factory_addr);
    let _ = init_manager(&mut app, &factory_addr);
    let _ = init_agents(&mut app, &factory_addr);

    let action1 = Action {
        msg: BankMsg::Send {
            to_address: "Bob".to_owned(),
            amount: coins(5, DENOM),
        }
        .into(),
        gas_limit: Some(50_000),
    };

    let action2 = Action {
        msg: BankMsg::Send {
            to_address: "Alice".to_owned(),
            amount: coins(10, DENOM),
        }
        .into(),
        gas_limit: Some(100_000),
    };

    let mut task = TaskRequest {
        interval: Interval::Once,
        boundary: Some(Boundary::Height(BoundaryHeight {
            start: Some((app.block_info().height).into()),
            end: Some((app.block_info().height + 10).into()),
        })),
        stop_on_fail: false,
        actions: vec![action1, action2],
        queries: None,
        transforms: None,
        cw20: None,
    };
    app.execute_contract(
        Addr::unchecked(ANYONE),
        tasks_addr.clone(),
        &ExecuteMsg::CreateTask {
            task: Box::new(task.clone()),
        },
        &coins(30000, DENOM),
    )
    .expect("Couldn't create first task");

    // Check latest timestamp
    let mut latest_timestamp: CurrentTaskInfoResponse = app
        .wrap()
        .query_wasm_smart(tasks_addr.clone(), &QueryMsg::CurrentTaskInfo {})
        .unwrap();
    let mut expected = CurrentTaskInfoResponse {
        total: Uint64::one(),
        last_created_task: Timestamp::from_nanos(1571797419879305533),
    };
    assert_eq!(latest_timestamp, expected);
    app.update_block(|block| add_seconds_to_block(block, 666));

    // Another task
    task.boundary = None; // Change a detail to avoid task hash collision

    app.execute_contract(
        Addr::unchecked(ANYONE),
        tasks_addr.clone(),
        &ExecuteMsg::CreateTask {
            task: Box::new(task),
        },
        &coins(30000, DENOM),
    )
    .expect("Couldn't create second task");
    latest_timestamp = app
        .wrap()
        .query_wasm_smart(tasks_addr, &QueryMsg::CurrentTaskInfo {})
        .unwrap();
    expected.last_created_task = Timestamp::from_nanos(1571798085879305533);
    expected.total = Uint64::new(2u64);
    assert_eq!(latest_timestamp, expected);

    // Note: At the time of this writing, we've discussed at length whether removal of a task should change the latest task creation time. We've decided it's not needed for the beta release.
    // Tracked here: https://github.com/CronCats/cw-croncat/issues/319
}

#[test]
fn create_task_with_wasm() {
    let mut app = default_app();
    let factory_addr = init_factory(&mut app);

    let instantiate_msg: InstantiateMsg = default_instantiate_msg();
    let tasks_addr = init_tasks(&mut app, &instantiate_msg, &factory_addr);
    let manager_addr = init_manager(&mut app, &factory_addr);
    let _ = init_agents(&mut app, &factory_addr);

    let action = Action {
        msg: WasmMsg::Execute {
            contract_addr: manager_addr.to_string(),
            msg: to_binary(&croncat_sdk_agents::msg::ExecuteMsg::Tick {}).unwrap(),
            funds: vec![],
        }
        .into(),
        gas_limit: Some(150_000),
    };

    let task = TaskRequest {
        interval: Interval::Once,
        boundary: Some(Boundary::Height(BoundaryHeight {
            start: Some((app.block_info().height).into()),
            end: Some((app.block_info().height + 10).into()),
        })),
        stop_on_fail: false,
        actions: vec![action],
        queries: None,
        transforms: None,
        cw20: None,
    };
    let res = app
        .execute_contract(
            Addr::unchecked(ADMIN),
            tasks_addr.clone(),
            &ExecuteMsg::CreateTask {
                task: Box::new(task),
            },
            &coins(30000, DENOM),
        )
        .unwrap();
    let task_hash = String::from_vec(res.data.unwrap().0).unwrap();

    // check total tasks
    let total_tasks: Uint64 = app
        .wrap()
        .query_wasm_smart(tasks_addr, &QueryMsg::TasksTotal {})
        .unwrap();
    assert_eq!(total_tasks, Uint64::new(1));

    // check it created balance on the manager contract
    let manager_task_balance: TaskBalanceResponse = app
        .wrap()
        .query_wasm_smart(
            manager_addr,
            &croncat_manager::msg::QueryMsg::TaskBalance { task_hash },
        )
        .unwrap();
    assert_eq!(
        manager_task_balance.balance,
        Some(TaskBalance {
            native_balance: Uint128::new(30000),
            cw20_balance: None,
            ibc_balance: None,
        }),
    );
}

#[test]
fn create_tasks_with_queries_and_transforms() {
    let mut app = default_app();
    let factory_addr = init_factory(&mut app);

    let instantiate_msg: InstantiateMsg = default_instantiate_msg();
    let tasks_addr = init_tasks(&mut app, &instantiate_msg, &factory_addr);
    let manager_addr = init_manager(&mut app, &factory_addr);
    let _ = init_agents(&mut app, &factory_addr);

    let action = Action {
        msg: BankMsg::Send {
            to_address: "Bob".to_owned(),
            amount: coins(5, DENOM),
        }
        .into(),
        gas_limit: Some(50_000),
    };
    let queries = vec![
        CroncatQuery {
            contract_addr: "aloha123".to_owned(),
            msg: Binary::from([4, 2]),
            check_result: true,
        },
        CroncatQuery {
            contract_addr: "aloha321".to_owned(),
            msg: Binary::from([2, 4]),
            check_result: true,
        },
    ];
    let transforms = vec![Transform {
        action_idx: 1,
        query_idx: 2,
        action_path: vec![5u64.into()].into(),
        query_response_path: vec![5u64.into()].into(),
    }];

    let task = TaskRequest {
        interval: Interval::Once,
        boundary: Some(Boundary::Height(BoundaryHeight {
            start: Some((app.block_info().height).into()),
            end: Some((app.block_info().height + 10).into()),
        })),
        stop_on_fail: false,
        actions: vec![action.clone()],
        queries: Some(queries.clone()),
        transforms: Some(transforms.clone()),
        cw20: None,
    };
    let res = app
        .execute_contract(
            Addr::unchecked(ANYONE),
            tasks_addr.clone(),
            &ExecuteMsg::CreateTask {
                task: Box::new(task),
            },
            &coins(50000, DENOM),
        )
        .unwrap();
    let task_hash = String::from_vec(res.data.unwrap().0).unwrap();
    let tasks: Vec<TaskInfo> = app
        .wrap()
        .query_wasm_smart(
            tasks_addr.clone(),
            &QueryMsg::Tasks {
                from_index: None,
                limit: None,
            },
        )
        .unwrap();
    let task_response: TaskResponse = app
        .wrap()
        .query_wasm_smart(
            tasks_addr.clone(),
            &QueryMsg::Task {
                task_hash: task_hash.clone(),
            },
        )
        .unwrap();
    assert_eq!(task_response.task.clone().unwrap(), tasks[0]);

    let expected_block_task_response = TaskResponse {
        task: Some(TaskInfo {
            task_hash: task_hash.clone(),
            owner_addr: Addr::unchecked(ANYONE),
            interval: Interval::Once,
            boundary: Boundary::Height(BoundaryHeight {
                start: Some(app.block_info().height.into()),
                end: Some((app.block_info().height + 10).into()),
            }),
            stop_on_fail: false,
            amount_for_one_task: AmountForOneTask {
                gas: GAS_BASE_FEE + action.gas_limit.unwrap() + GAS_QUERY_FEE * 2,
                cw20: None,
                coin: [Some(coin(5, DENOM)), None],
            },
            actions: vec![action],
            queries: Some(queries),
            transforms,
            version: "0.1".to_owned(),
        }),
    };
    assert_eq!(task_response.task, expected_block_task_response.task);

    let total_tasks: Uint64 = app
        .wrap()
        .query_wasm_smart(tasks_addr.clone(), &QueryMsg::TasksTotal {})
        .unwrap();
    assert_eq!(total_tasks, Uint64::new(1));

    // check it created balance on the manager contract
    let manager_task_balance: TaskBalanceResponse = app
        .wrap()
        .query_wasm_smart(
            manager_addr.clone(),
            &croncat_manager::msg::QueryMsg::TaskBalance { task_hash },
        )
        .unwrap();
    assert_eq!(
        manager_task_balance.balance,
        Some(TaskBalance {
            native_balance: Uint128::new(50000),
            cw20_balance: None,
            ibc_balance: None,
        }),
    );

    // should not be scheduled
    app.update_block(add_little_time);
    let slot_total: SlotTasksTotalResponse = app
        .wrap()
        .query_wasm_smart(
            tasks_addr.clone(),
            &QueryMsg::SlotTasksTotal { offset: None },
        )
        .unwrap();
    assert_eq!(
        slot_total,
        SlotTasksTotalResponse {
            block_tasks: 0,
            cron_tasks: 0,
        }
    );

    let manager_balance = app.wrap().query_all_balances(manager_addr).unwrap();
    let tasks_balance = app.wrap().query_all_balances(tasks_addr).unwrap();
    assert_eq!(manager_balance, vec![coin(50000, DENOM)]);
    assert_eq!(tasks_balance, vec![]);
}

#[test]
fn remove_tasks_fail() {
    let mut app = default_app();
    let factory_addr = init_factory(&mut app);

    let instantiate_msg: InstantiateMsg = default_instantiate_msg();
    let tasks_addr = init_tasks(&mut app, &instantiate_msg, &factory_addr);
    let _ = init_manager(&mut app, &factory_addr);
    let _ = init_agents(&mut app, &factory_addr);

    // Try RemoveTask with wrong hash
    let err: ContractError = app
        .execute_contract(
            Addr::unchecked(ANYONE),
            tasks_addr.clone(),
            &ExecuteMsg::RemoveTask {
                task_hash: "hash".to_string(),
            },
            &[],
        )
        .unwrap_err()
        .downcast()
        .unwrap();
    assert_eq!(err, ContractError::NoTaskFound {});

    // Create two tasks, one with queries, another without queries
    // With query:
    let task_with_query = TaskRequest {
        interval: Interval::Once,
        boundary: None,
        stop_on_fail: false,
        actions: vec![Action {
            msg: BankMsg::Send {
                to_address: "Bob".to_owned(),
                amount: coins(5, DENOM),
            }
            .into(),
            gas_limit: Some(50_000),
        }],
        queries: Some(vec![
            CroncatQuery {
                contract_addr: "aloha123".to_owned(),
                msg: Binary::from([4, 2]),
                check_result: true,
            },
            CroncatQuery {
                contract_addr: "aloha321".to_owned(),
                msg: Binary::from([2, 4]),
                check_result: true,
            },
        ]),
        transforms: Some(vec![Transform {
            action_idx: 1,
            query_idx: 2,
            action_path: vec![5u64.into()].into(),
            query_response_path: vec![5u64.into()].into(),
        }]),
        cw20: None,
    };
    let res = app
        .execute_contract(
            Addr::unchecked(ANYONE),
            tasks_addr.clone(),
            &ExecuteMsg::CreateTask {
                task: Box::new(task_with_query),
            },
            &coins(50000, DENOM),
        )
        .unwrap();
    let task_hash_with_queries = String::from_vec(res.data.unwrap().0).unwrap();

    // Without queries
    let task_without_query = TaskRequest {
        interval: Interval::Once,
        boundary: None,
        stop_on_fail: false,
        actions: vec![Action {
            msg: BankMsg::Send {
                to_address: "Bob".to_owned(),
                amount: coins(5, DENOM),
            }
            .into(),
            gas_limit: Some(50_000),
        }],
        queries: None,
        transforms: None,
        cw20: None,
    };
    let res = app
        .execute_contract(
            Addr::unchecked(ANYONE),
            tasks_addr.clone(),
            &ExecuteMsg::CreateTask {
                task: Box::new(task_without_query),
            },
            &coins(50000, DENOM),
        )
        .unwrap();
    let task_hash_without_queries = String::from_vec(res.data.unwrap().0).unwrap();

    // Another user tries to remove the task
    // With queries:
    let err: ContractError = app
        .execute_contract(
            Addr::unchecked(ADMIN),
            tasks_addr.clone(),
            &ExecuteMsg::RemoveTask {
                task_hash: task_hash_with_queries.to_owned(),
            },
            &[],
        )
        .unwrap_err()
        .downcast()
        .unwrap();
    assert_eq!(err, ContractError::Unauthorized {});

    // Without queries
    let err: ContractError = app
        .execute_contract(
            Addr::unchecked(ADMIN),
            tasks_addr.clone(),
            &ExecuteMsg::RemoveTask {
                task_hash: task_hash_without_queries.to_owned(),
            },
            &[],
        )
        .unwrap_err()
        .downcast()
        .unwrap();
    assert_eq!(err, ContractError::Unauthorized {});

    app.execute_contract(
        Addr::unchecked(ADMIN),
        tasks_addr.clone(),
        &ExecuteMsg::UpdateConfig(UpdateConfigMsg {
            paused: Some(true),
            owner_addr: None,
            croncat_factory_addr: None,
            croncat_manager_key: None,
            croncat_agents_key: None,
            slot_granularity_time: None,
            gas_base_fee: None,
            gas_action_fee: None,
            gas_query_fee: None,
            gas_limit: None,
        }),
        &[],
    )
    .unwrap();

    // With queries:
    let err: ContractError = app
        .execute_contract(
            Addr::unchecked(ANYONE),
            tasks_addr.clone(),
            &ExecuteMsg::RemoveTask {
                task_hash: task_hash_with_queries,
            },
            &[],
        )
        .unwrap_err()
        .downcast()
        .unwrap();
    assert_eq!(err, ContractError::Paused {});

    // Without queries
    let err: ContractError = app
        .execute_contract(
            Addr::unchecked(ANYONE),
            tasks_addr,
            &ExecuteMsg::RemoveTask {
                task_hash: task_hash_without_queries,
            },
            &[],
        )
        .unwrap_err()
        .downcast()
        .unwrap();
    assert_eq!(err, ContractError::Paused {});
}

#[test]
fn remove_tasks_with_queries_success() {
    let mut app = default_app();
    let factory_addr = init_factory(&mut app);

    let instantiate_msg: InstantiateMsg = default_instantiate_msg();
    let tasks_addr = init_tasks(&mut app, &instantiate_msg, &factory_addr);
    let manager_addr = init_manager(&mut app, &factory_addr);
    let _ = init_agents(&mut app, &factory_addr);

    // Create one block and one cron with queries and then remove one by one
    let task = TaskRequest {
        interval: Interval::Once,
        boundary: Some(Boundary::Height(BoundaryHeight {
            start: Some((app.block_info().height).into()),
            end: Some((app.block_info().height + 10).into()),
        })),
        stop_on_fail: false,
        actions: vec![Action {
            msg: BankMsg::Send {
                to_address: "Bob".to_owned(),
                amount: coins(5, DENOM),
            }
            .into(),
            gas_limit: Some(50_000),
        }],
        queries: Some(vec![
            CroncatQuery {
                contract_addr: "aloha123".to_owned(),
                msg: Binary::from([4, 2]),
                check_result: true,
            },
            CroncatQuery {
                contract_addr: "aloha321".to_owned(),
                msg: Binary::from([2, 4]),
                check_result: true,
            },
        ]),
        transforms: Some(vec![Transform {
            action_idx: 1,
            query_idx: 2,
            action_path: vec![5u64.into()].into(),
            query_response_path: vec![5u64.into()].into(),
        }]),
        cw20: None,
    };

    let task_raw = Task {
        owner_addr: Addr::unchecked(ANYONE),
        interval: task.interval.clone(),
        boundary: BoundaryValidated {
            start: app.block_info().height,
            end: None,
            is_block_boundary: true,
        },
        stop_on_fail: task.stop_on_fail.clone(),
        actions: task.actions.clone(),
        queries: task.queries.clone().unwrap(),
        transforms: task.transforms.clone().unwrap(),
        version: "0.1".to_string(),
        amount_for_one_task: AmountForOneTask {
            gas: 50_000,
            cw20: None,
            coin: [Some(coin(5, DENOM)), None],
        },
    };
    assert_eq!(task_raw.is_evented(), true);
    // test how the index will find it
    assert_eq!(task_raw.is_evented() && task_raw.boundary.is_block_boundary, true);
    assert_eq!(task_raw.boundary.start, 12345);

    let res = app
        .execute_contract(
            Addr::unchecked(ANYONE),
            tasks_addr.clone(),
            &ExecuteMsg::CreateTask {
                task: Box::new(task),
            },
            &coins(50000, DENOM),
        )
        .unwrap();
    let task_hash_block_with_queries = String::from_vec(res.data.unwrap().0).unwrap();

    // check it created balance on the manager contract
    let manager_task_balance: TaskBalanceResponse = app
        .wrap()
        .query_wasm_smart(
            manager_addr.clone(),
            &croncat_manager::msg::QueryMsg::TaskBalance {
                task_hash: task_hash_block_with_queries.clone(),
            },
        )
        .unwrap();
    assert_eq!(
        manager_task_balance.balance,
        Some(TaskBalance {
            native_balance: Uint128::new(50000),
            cw20_balance: None,
            ibc_balance: None,
        }),
    );

    let task = TaskRequest {
        interval: Interval::Cron("* * * * * *".to_owned()),
        boundary: Some(Boundary::Time(BoundaryTime {
            start: Some(app.block_info().time),
            end: Some(app.block_info().time.plus_nanos(1000)),
        })),
        stop_on_fail: false,
        actions: vec![Action {
            msg: BankMsg::Send {
                to_address: "Bob".to_owned(),
                amount: coins(5, DENOM),
            }
            .into(),
            gas_limit: Some(50_000),
        }],
        queries: Some(vec![
            CroncatQuery {
                contract_addr: "aloha123".to_owned(),
                msg: Binary::from([4, 2]),
                check_result: true,
            },
            CroncatQuery {
                contract_addr: "aloha321".to_owned(),
                msg: Binary::from([2, 4]),
                check_result: true,
            },
        ]),
        transforms: Some(vec![Transform {
            action_idx: 1,
            query_idx: 2,
            action_path: vec![5u64.into()].into(),
            query_response_path: vec![5u64.into()].into(),
        }]),
        cw20: None,
    };

    let res = app
        .execute_contract(
            Addr::unchecked(ANYONE),
            tasks_addr.clone(),
            &ExecuteMsg::CreateTask {
                task: Box::new(task),
            },
            &coins(90000, DENOM),
        )
        .unwrap();
    let task_hash_cron_with_queries = String::from_vec(res.data.unwrap().0).unwrap();

    let evented_task_response: Vec<TaskInfo> = app
        .wrap()
        .query_wasm_smart(
            tasks_addr.clone(),
            &QueryMsg::EventedTasks {
                start: Some(12345),
                // start: None,
                from_index: None,
                limit: None,
            },
        )
        .unwrap();
    println!("{:?}", evented_task_response);
    // assert!(task_response.task.is_none());

    // check it created balance on the manager contract
    let manager_task_balance: TaskBalanceResponse = app
        .wrap()
        .query_wasm_smart(
            manager_addr.clone(),
            &croncat_manager::msg::QueryMsg::TaskBalance {
                task_hash: task_hash_cron_with_queries.clone(),
            },
        )
        .unwrap();
    assert_eq!(
        manager_task_balance.balance,
        Some(TaskBalance {
            native_balance: Uint128::new(90000),
            cw20_balance: None,
            ibc_balance: None,
        }),
    );

    // remove block task
    let res = app
        .execute_contract(
            Addr::unchecked(ANYONE),
            tasks_addr.clone(),
            &ExecuteMsg::RemoveTask {
                task_hash: task_hash_block_with_queries.clone(),
            },
            &[],
        )
        .unwrap();

    // Check attributes
    assert!(res.events.iter().any(|ev| {
        ev.attributes
            .iter()
            .any(|attr| attr.key == "action" && attr.value == "remove_task")
    }));

    let task_response: TaskResponse = app
        .wrap()
        .query_wasm_smart(
            tasks_addr.clone(),
            &QueryMsg::Task {
                task_hash: task_hash_block_with_queries.clone(),
            },
        )
        .unwrap();
    assert!(task_response.task.is_none());

    // check it removed balance on the manager contract
    let manager_task_balance: TaskBalanceResponse = app
        .wrap()
        .query_wasm_smart(
            manager_addr.clone(),
            &croncat_manager::msg::QueryMsg::TaskBalance {
                task_hash: task_hash_block_with_queries,
            },
        )
        .unwrap();
    assert!(manager_task_balance.balance.is_none());

    // remove cron task
    let res = app
        .execute_contract(
            Addr::unchecked(ANYONE),
            tasks_addr.clone(),
            &ExecuteMsg::RemoveTask {
                task_hash: task_hash_cron_with_queries.clone(),
            },
            &[],
        )
        .unwrap();

    // Check attributes
    assert!(res.events.iter().any(|ev| {
        ev.attributes
            .iter()
            .any(|attr| attr.key == "action" && attr.value == "remove_task")
    }));

    let task_response: TaskResponse = app
        .wrap()
        .query_wasm_smart(
            tasks_addr,
            &QueryMsg::Task {
                task_hash: task_hash_cron_with_queries.clone(),
            },
        )
        .unwrap();
    assert!(task_response.task.is_none());

    // check it removed balance on the manager contract
    let manager_task_balance: TaskBalanceResponse = app
        .wrap()
        .query_wasm_smart(
            manager_addr.clone(),
            &croncat_manager::msg::QueryMsg::TaskBalance {
                task_hash: task_hash_cron_with_queries,
            },
        )
        .unwrap();
    assert!(manager_task_balance.balance.is_none());

    // Check all balances moved from manager contract
    let manager_balance = app.wrap().query_all_balances(manager_addr).unwrap();
    assert!(manager_balance.is_empty());
}

#[test]
fn remove_tasks_without_queries_success() {
    let mut app = default_app();
    let factory_addr = init_factory(&mut app);

    let instantiate_msg: InstantiateMsg = default_instantiate_msg();
    let tasks_addr = init_tasks(&mut app, &instantiate_msg, &factory_addr);
    let manager_addr = init_manager(&mut app, &factory_addr);
    let _ = init_agents(&mut app, &factory_addr);

    // Create one block and one cron without queries and then remove one by one
    let task = TaskRequest {
        interval: Interval::Once,
        boundary: Some(Boundary::Height(BoundaryHeight {
            start: Some((app.block_info().height).into()),
            end: Some((app.block_info().height + 10).into()),
        })),
        stop_on_fail: false,
        actions: vec![Action {
            msg: BankMsg::Send {
                to_address: "Bob".to_owned(),
                amount: coins(5, DENOM),
            }
            .into(),
            gas_limit: Some(50_000),
        }],
        queries: None,
        transforms: None,
        cw20: None,
    };
    let res = app
        .execute_contract(
            Addr::unchecked(ANYONE),
            tasks_addr.clone(),
            &ExecuteMsg::CreateTask {
                task: Box::new(task),
            },
            &coins(50000, DENOM),
        )
        .unwrap();
    let task_hash_block_without_queries = String::from_vec(res.data.unwrap().0).unwrap();

    // check it created balance on the manager contract
    let manager_task_balance: TaskBalanceResponse = app
        .wrap()
        .query_wasm_smart(
            manager_addr.clone(),
            &croncat_manager::msg::QueryMsg::TaskBalance {
                task_hash: task_hash_block_without_queries.clone(),
            },
        )
        .unwrap();
    assert_eq!(
        manager_task_balance.balance,
        Some(TaskBalance {
            native_balance: Uint128::new(50000),
            cw20_balance: None,
            ibc_balance: None,
        }),
    );

    let task = TaskRequest {
        interval: Interval::Cron("* * * * * *".to_owned()),
        boundary: Some(Boundary::Time(BoundaryTime {
            start: Some(app.block_info().time),
            end: Some(app.block_info().time.plus_nanos(1000)),
        })),
        stop_on_fail: false,
        actions: vec![Action {
            msg: BankMsg::Send {
                to_address: "Bob".to_owned(),
                amount: coins(5, DENOM),
            }
            .into(),
            gas_limit: Some(50_000),
        }],
        queries: None,
        transforms: None,
        cw20: None,
    };

    let res = app
        .execute_contract(
            Addr::unchecked(ANYONE),
            tasks_addr.clone(),
            &ExecuteMsg::CreateTask {
                task: Box::new(task),
            },
            &coins(50000, DENOM),
        )
        .unwrap();
    let task_hash_cron_without_queries = String::from_vec(res.data.unwrap().0).unwrap();

    // check it created balance on the manager contract
    let manager_task_balance: TaskBalanceResponse = app
        .wrap()
        .query_wasm_smart(
            manager_addr.clone(),
            &croncat_manager::msg::QueryMsg::TaskBalance {
                task_hash: task_hash_cron_without_queries.clone(),
            },
        )
        .unwrap();
    assert_eq!(
        manager_task_balance.balance,
        Some(TaskBalance {
            native_balance: Uint128::new(50000),
            cw20_balance: None,
            ibc_balance: None,
        }),
    );

    // remove block task
    let res = app
        .execute_contract(
            Addr::unchecked(ANYONE),
            tasks_addr.clone(),
            &ExecuteMsg::RemoveTask {
                task_hash: task_hash_block_without_queries.clone(),
            },
            &[],
        )
        .unwrap();

    // Check attributes
    assert!(res.events.iter().any(|ev| {
        ev.attributes
            .iter()
            .any(|attr| attr.key == "action" && attr.value == "remove_task")
    }));

    let task_response: TaskResponse = app
        .wrap()
        .query_wasm_smart(
            tasks_addr.clone(),
            &QueryMsg::Task {
                task_hash: task_hash_block_without_queries.clone(),
            },
        )
        .unwrap();
    assert!(task_response.task.is_none());

    // check it removed balance on the manager contract
    let manager_task_balance: TaskBalanceResponse = app
        .wrap()
        .query_wasm_smart(
            manager_addr.clone(),
            &croncat_manager::msg::QueryMsg::TaskBalance {
                task_hash: task_hash_block_without_queries,
            },
        )
        .unwrap();
    assert!(manager_task_balance.balance.is_none());

    // remove cron task
    let res = app
        .execute_contract(
            Addr::unchecked(ANYONE),
            tasks_addr.clone(),
            &ExecuteMsg::RemoveTask {
                task_hash: task_hash_cron_without_queries.clone(),
            },
            &[],
        )
        .unwrap();

    // Check attributes
    assert!(res.events.iter().any(|ev| {
        ev.attributes
            .iter()
            .any(|attr| attr.key == "action" && attr.value == "remove_task")
    }));

    let task_response: TaskResponse = app
        .wrap()
        .query_wasm_smart(
            tasks_addr,
            &QueryMsg::Task {
                task_hash: task_hash_cron_without_queries.clone(),
            },
        )
        .unwrap();
    assert!(task_response.task.is_none());

    // check it removed balance on the manager contract
    let manager_task_balance: TaskBalanceResponse = app
        .wrap()
        .query_wasm_smart(
            manager_addr.clone(),
            &croncat_manager::msg::QueryMsg::TaskBalance {
                task_hash: task_hash_cron_without_queries,
            },
        )
        .unwrap();
    assert!(manager_task_balance.balance.is_none());

    // Check all balances moved from manager contract
    let manager_balance = app.wrap().query_all_balances(manager_addr).unwrap();
    assert!(manager_balance.is_empty());
}

#[test]
fn update_cfg() {
    let mut app = default_app();
    let factory_addr = init_factory(&mut app);

    let instantiate_msg: InstantiateMsg = default_instantiate_msg();
    let tasks_addr = init_tasks(&mut app, &instantiate_msg, &factory_addr);

    app.execute_contract(
        Addr::unchecked(ADMIN),
        tasks_addr.clone(),
        &ExecuteMsg::UpdateConfig(UpdateConfigMsg {
            paused: Some(true),
            owner_addr: Some(ANYONE.to_owned()),
            croncat_factory_addr: Some("fixed_croncat_factory_addr".to_owned()),
            croncat_manager_key: Some(("manager2".to_owned(), [2, 2])),
            croncat_agents_key: Some(("agents2".to_owned(), [2, 2])),
            slot_granularity_time: Some(54),
            gas_base_fee: Some(1),
            gas_action_fee: Some(2),
            gas_query_fee: Some(3),
            gas_limit: Some(4),
        }),
        &[],
    )
    .unwrap();
    let config: Config = app
        .wrap()
        .query_wasm_smart(tasks_addr.clone(), &QueryMsg::Config {})
        .unwrap();
    let expected_config = Config {
        paused: true,
        version: "0.1".to_owned(),
        owner_addr: Addr::unchecked(ANYONE),
        croncat_factory_addr: Addr::unchecked("fixed_croncat_factory_addr"),
        chain_name: "atom".to_owned(),
        croncat_manager_key: ("manager2".to_owned(), [2, 2]),
        croncat_agents_key: ("agents2".to_owned(), [2, 2]),
        slot_granularity_time: 54,
        gas_base_fee: 1,
        gas_action_fee: 2,
        gas_query_fee: 3,
        gas_limit: 4,
    };

    assert_eq!(config, expected_config);

    // None's shouldn't impact any of the fields
    app.execute_contract(
        Addr::unchecked(ADMIN),
        tasks_addr.clone(),
        &ExecuteMsg::UpdateConfig(UpdateConfigMsg {
            paused: None,
            owner_addr: None,
            croncat_factory_addr: None,
            croncat_manager_key: None,
            croncat_agents_key: None,
            slot_granularity_time: None,
            gas_base_fee: None,
            gas_action_fee: None,
            gas_query_fee: None,
            gas_limit: None,
        }),
        &[],
    )
    .unwrap();

    let not_updated_config: Config = app
        .wrap()
        .query_wasm_smart(tasks_addr, &QueryMsg::Config {})
        .unwrap();
    assert_eq!(not_updated_config, expected_config);
}

#[test]
fn negative_create_task() {
    let mut app = default_app();
    let factory_addr = init_factory(&mut app);

    let instantiate_msg: InstantiateMsg = default_instantiate_msg();
    let tasks_addr = init_tasks(&mut app, &instantiate_msg, &factory_addr);
    let _ = init_manager(&mut app, &factory_addr);
    let _ = init_agents(&mut app, &factory_addr);

    let action = Action {
        msg: BankMsg::Send {
            to_address: "Bob".to_owned(),
            amount: coins(5, DENOM),
        }
        .into(),
        gas_limit: Some(50_000),
    };

    let task = TaskRequest {
        interval: Interval::Cron("aloha".to_string()),
        boundary: None,
        stop_on_fail: false,
        actions: vec![action],
        transforms: None,
        cw20: None,
        queries: None,
    };
    let err: ContractError = app
        .execute_contract(
            Addr::unchecked(ANYONE),
            tasks_addr.clone(),
            &ExecuteMsg::CreateTask {
                task: Box::new(task),
            },
            &coins(30000, DENOM),
        )
        .unwrap_err()
        .downcast()
        .unwrap();

    assert_eq!(err, ContractError::InvalidInterval {});
    // invalid gas limit
    let action1 = Action {
        msg: BankMsg::Send {
            to_address: "Bob".to_owned(),
            amount: coins(5, DENOM),
        }
        .into(),
        gas_limit: Some(GAS_LIMIT / 2),
    };
    let action2 = Action {
        msg: BankMsg::Send {
            to_address: "Alice".to_owned(),
            amount: coins(5, DENOM),
        }
        .into(),
        gas_limit: Some(GAS_LIMIT / 2 + 1),
    };
    let task = TaskRequest {
        interval: Interval::Once,
        boundary: Some(Boundary::Height(BoundaryHeight {
            start: Some((app.block_info().height).into()),
            end: Some((app.block_info().height + 10).into()),
        })),
        stop_on_fail: false,
        actions: vec![action1, action2],
        queries: None,
        transforms: None,
        cw20: None,
    };
    let err: ContractError = app
        .execute_contract(
            Addr::unchecked(ANYONE),
            tasks_addr.clone(),
            &ExecuteMsg::CreateTask {
                task: Box::new(task),
            },
            &coins(30000, DENOM),
        )
        .unwrap_err()
        .downcast()
        .unwrap();
    assert_eq!(err, ContractError::InvalidGas {});

    // Invalid boundary
    let action = Action {
        msg: BankMsg::Send {
            to_address: "Bob".to_owned(),
            amount: coins(5, DENOM),
        }
        .into(),
        gas_limit: Some(25_000),
    };
    let task = TaskRequest {
        interval: Interval::Once,
        boundary: Some(Boundary::Height(BoundaryHeight {
            start: Some((app.block_info().height).into()),
            end: Some((app.block_info().height).into()),
        })),
        stop_on_fail: false,
        actions: vec![action],
        queries: None,
        transforms: None,
        cw20: None,
    };
    let err: ContractError = app
        .execute_contract(
            Addr::unchecked(ANYONE),
            tasks_addr.clone(),
            &ExecuteMsg::CreateTask {
                task: Box::new(task),
            },
            &coins(30000, DENOM),
        )
        .unwrap_err()
        .downcast()
        .unwrap();
    assert_eq!(err, ContractError::InvalidBoundary {});

    // Same task - can't repeat tasks
    let action = Action {
        msg: BankMsg::Send {
            to_address: "Bob".to_owned(),
            amount: coins(5, DENOM),
        }
        .into(),
        gas_limit: Some(25_000),
    };
    let task = TaskRequest {
        interval: Interval::Once,
        boundary: None,
        stop_on_fail: false,
        actions: vec![action],
        queries: None,
        transforms: None,
        cw20: None,
    };
    app.execute_contract(
        Addr::unchecked(ANYONE),
        tasks_addr.clone(),
        &ExecuteMsg::CreateTask {
            task: Box::new(task.clone()),
        },
        &coins(30000, DENOM),
    )
    .unwrap();
    let err: ContractError = app
        .execute_contract(
            Addr::unchecked(ANYONE),
            tasks_addr.clone(),
            &ExecuteMsg::CreateTask {
                task: Box::new(task),
            },
            &coins(30000, DENOM),
        )
        .unwrap_err()
        .downcast()
        .unwrap();

    assert_eq!(err, ContractError::TaskExists {});

    // Same task, but with queries - can't repeat tasks
    let action = Action {
        msg: BankMsg::Send {
            to_address: "Bob".to_owned(),
            amount: coins(5, DENOM),
        }
        .into(),
        gas_limit: Some(25_000),
    };
    let task = TaskRequest {
        interval: Interval::Once,
        boundary: None,
        stop_on_fail: false,
        actions: vec![action],
        queries: Some(vec![CroncatQuery {
            contract_addr: "aloha".to_owned(),
            msg: Default::default(),
            check_result: true,
        }]),
        transforms: None,
        cw20: None,
    };
    app.execute_contract(
        Addr::unchecked(ANYONE),
        tasks_addr.clone(),
        &ExecuteMsg::CreateTask {
            task: Box::new(task.clone()),
        },
        &coins(40000, DENOM),
    )
    .unwrap();
    let err: ContractError = app
        .execute_contract(
            Addr::unchecked(ANYONE),
            tasks_addr.clone(),
            &ExecuteMsg::CreateTask {
                task: Box::new(task),
            },
            &coins(40000, DENOM),
        )
        .unwrap_err()
        .downcast()
        .unwrap();

    assert_eq!(err, ContractError::TaskExists {});
    // contract paused

    app.execute_contract(
        Addr::unchecked(ADMIN),
        tasks_addr.clone(),
        &ExecuteMsg::UpdateConfig(UpdateConfigMsg {
            paused: Some(true),
            owner_addr: None,
            croncat_factory_addr: None,
            croncat_manager_key: None,
            croncat_agents_key: None,
            slot_granularity_time: None,
            gas_base_fee: None,
            gas_action_fee: None,
            gas_query_fee: None,
            gas_limit: None,
        }),
        &[],
    )
    .unwrap();

    let action = Action {
        msg: BankMsg::Send {
            to_address: "Bob".to_owned(),
            amount: coins(5, DENOM),
        }
        .into(),
        gas_limit: Some(25_000),
    };
    let task = TaskRequest {
        interval: Interval::Once,
        boundary: None,
        stop_on_fail: false,
        actions: vec![action],
        queries: None,
        transforms: None,
        cw20: None,
    };
    let err: ContractError = app
        .execute_contract(
            Addr::unchecked(ANYONE),
            tasks_addr,
            &ExecuteMsg::CreateTask {
                task: Box::new(task),
            },
            &coins(30000, DENOM),
        )
        .unwrap_err()
        .downcast()
        .unwrap();
    assert_eq!(err, ContractError::Paused {});
}

#[test]
fn remove_task_negative() {
    let mut app = default_app();
    let factory_addr = init_factory(&mut app);

    let instantiate_msg: InstantiateMsg = default_instantiate_msg();
    let tasks_addr = init_tasks(&mut app, &instantiate_msg, &factory_addr);
    let _manager_addr = init_manager(&mut app, &factory_addr);
    let _agent_addr = init_agents(&mut app, &factory_addr);

    let action = Action {
        msg: BankMsg::Send {
            to_address: "Bob".to_owned(),
            amount: coins(5, DENOM),
        }
        .into(),
        gas_limit: Some(25_000),
    };
    let task = TaskRequest {
        interval: Interval::Once,
        boundary: None,
        stop_on_fail: false,
        actions: vec![action.clone()],
        queries: None,
        transforms: None,
        cw20: None,
    };
    let res = app
        .execute_contract(
            Addr::unchecked(ANYONE),
            tasks_addr.clone(),
            &ExecuteMsg::CreateTask {
                task: Box::new(task),
            },
            &coins(40000, DENOM),
        )
        .unwrap();

    let task_hash = String::from_vec(res.data.unwrap().0).unwrap();

    // Not task owner tries to remove a task
    let err: ContractError = app
        .execute_contract(
            Addr::unchecked("wrong_person"),
            tasks_addr.clone(),
            &ExecuteMsg::RemoveTask { task_hash },
            &[],
        )
        .unwrap_err()
        .downcast()
        .unwrap();

    assert_eq!(err, ContractError::Unauthorized {});

    let task = TaskRequest {
        interval: Interval::Once,
        boundary: None,
        stop_on_fail: false,
        actions: vec![action],
        queries: Some(vec![CroncatQuery {
            contract_addr: "aloha".to_owned(),
            msg: Default::default(),
            check_result: true,
        }]),
        transforms: None,
        cw20: None,
    };
    let res = app
        .execute_contract(
            Addr::unchecked(ANYONE),
            tasks_addr.clone(),
            &ExecuteMsg::CreateTask {
                task: Box::new(task),
            },
            &coins(40000, DENOM),
        )
        .unwrap();

    let task_hash = String::from_vec(res.data.unwrap().0).unwrap();

    // Not a task owner tries to remove a task with queries
    let err: ContractError = app
        .execute_contract(
            Addr::unchecked("wrong_person"),
            tasks_addr.clone(),
            &ExecuteMsg::RemoveTask {
                task_hash: task_hash.clone(),
            },
            &[],
        )
        .unwrap_err()
        .downcast()
        .unwrap();

    assert_eq!(err, ContractError::Unauthorized {});

    // No task
    let err: ContractError = app
        .execute_contract(
            Addr::unchecked("wrong_person"),
            tasks_addr.clone(),
            &ExecuteMsg::RemoveTask {
                task_hash: "wrong_task_hash".to_owned(),
            },
            &[],
        )
        .unwrap_err()
        .downcast()
        .unwrap();

    assert_eq!(err, ContractError::NoTaskFound {});

    // contract is paused
    app.execute_contract(
        Addr::unchecked(ADMIN),
        tasks_addr.clone(),
        &ExecuteMsg::UpdateConfig(UpdateConfigMsg {
            paused: Some(true),
            owner_addr: None,
            croncat_factory_addr: None,
            croncat_manager_key: None,
            croncat_agents_key: None,
            slot_granularity_time: None,
            gas_base_fee: None,
            gas_action_fee: None,
            gas_query_fee: None,
            gas_limit: None,
        }),
        &[],
    )
    .unwrap();

    let err: ContractError = app
        .execute_contract(
            Addr::unchecked(ANYONE),
            tasks_addr,
            &ExecuteMsg::RemoveTask { task_hash },
            &[],
        )
        .unwrap_err()
        .downcast()
        .unwrap();

    assert_eq!(err, ContractError::Paused {});
}

#[test]
fn is_valid_msg_negative_tests() {
    let mut app = default_app();
    let factory_addr = init_factory(&mut app);

    let instantiate_msg: InstantiateMsg = default_instantiate_msg();
    let tasks_addr = init_tasks(&mut app, &instantiate_msg, &factory_addr);
    let _manager_addr = init_manager(&mut app, &factory_addr);
    let _agent_addr = init_agents(&mut app, &factory_addr);

    // no actions
    let task = TaskRequest {
        interval: Interval::Once,
        boundary: None,
        stop_on_fail: false,
        actions: vec![],
        queries: None,
        transforms: None,
        cw20: None,
    };
    let err: ContractError = app
        .execute_contract(
            Addr::unchecked(ANYONE),
            tasks_addr.clone(),
            &ExecuteMsg::CreateTask {
                task: Box::new(task),
            },
            &coins(30000, DENOM),
        )
        .unwrap_err()
        .downcast()
        .unwrap();

    assert_eq!(err, ContractError::InvalidAction {});

    // no gas limit for wasm action
    let wasm_action = Action {
        msg: WasmMsg::Execute {
            contract_addr: "contract".to_owned(),
            msg: to_binary("wasm message").unwrap(),
            funds: vec![],
        }
        .into(),
        gas_limit: None,
    };
    let task = TaskRequest {
        interval: Interval::Once,
        boundary: None,
        stop_on_fail: false,
        actions: vec![wasm_action],
        queries: None,
        transforms: None,
        cw20: None,
    };
    let err: ContractError = app
        .execute_contract(
            Addr::unchecked(ANYONE),
            tasks_addr.clone(),
            &ExecuteMsg::CreateTask {
                task: Box::new(task),
            },
            &coins(30000, DENOM),
        )
        .unwrap_err()
        .downcast()
        .unwrap();
    assert_eq!(err, ContractError::NoGasLimit {});

    // Too many coins bank transfer
    let action = Action {
        msg: BankMsg::Send {
            to_address: "alice".to_owned(),
            amount: vec![coin(5, "coin1"), coin(2, "coin2"), coin(45, "coin3")],
        }
        .into(),
        gas_limit: None,
    };
    let task = TaskRequest {
        interval: Interval::Once,
        boundary: None,
        stop_on_fail: false,
        actions: vec![action],
        queries: None,
        transforms: None,
        cw20: None,
    };
    let err: ContractError = app
        .execute_contract(
            Addr::unchecked(ANYONE),
            tasks_addr.clone(),
            &ExecuteMsg::CreateTask {
                task: Box::new(task),
            },
            &coins(30000, DENOM),
        )
        .unwrap_err()
        .downcast()
        .unwrap();

    assert_eq!(err, ContractError::InvalidAction {});

    // Zero coin bank transfer
    let action = Action {
        msg: BankMsg::Send {
            to_address: "alice".to_owned(),
            amount: vec![coin(0, "coin1")],
        }
        .into(),
        gas_limit: None,
    };
    let task = TaskRequest {
        interval: Interval::Once,
        boundary: None,
        stop_on_fail: false,
        actions: vec![action],
        queries: None,
        transforms: None,
        cw20: None,
    };
    let err: ContractError = app
        .execute_contract(
            Addr::unchecked(ANYONE),
            tasks_addr.clone(),
            &ExecuteMsg::CreateTask {
                task: Box::new(task),
            },
            &coins(30000, DENOM),
        )
        .unwrap_err()
        .downcast()
        .unwrap();

    assert_eq!(err, ContractError::InvalidAction {});

    // Zero coins bank transfer
    let action = Action {
        msg: BankMsg::Send {
            to_address: "alice".to_owned(),
            amount: vec![],
        }
        .into(),
        gas_limit: None,
    };
    let task = TaskRequest {
        interval: Interval::Once,
        boundary: None,
        stop_on_fail: false,
        actions: vec![action],
        queries: None,
        transforms: None,
        cw20: None,
    };
    let err: ContractError = app
        .execute_contract(
            Addr::unchecked(ANYONE),
            tasks_addr.clone(),
            &ExecuteMsg::CreateTask {
                task: Box::new(task),
            },
            &coins(30000, DENOM),
        )
        .unwrap_err()
        .downcast()
        .unwrap();

    assert_eq!(err, ContractError::InvalidAction {});

    // not supported message
    let action = Action {
        msg: BankMsg::Burn {
            amount: vec![coin(10, "coin1")],
        }
        .into(),
        gas_limit: None,
    };
    let task = TaskRequest {
        interval: Interval::Once,
        boundary: None,
        stop_on_fail: false,
        actions: vec![action],
        queries: None,
        transforms: None,
        cw20: None,
    };
    let err: ContractError = app
        .execute_contract(
            Addr::unchecked(ANYONE),
            tasks_addr.clone(),
            &ExecuteMsg::CreateTask {
                task: Box::new(task),
            },
            &coins(30000, DENOM),
        )
        .unwrap_err()
        .downcast()
        .unwrap();

    assert_eq!(err, ContractError::InvalidAction {});

    // not supported message
    let action = Action {
        msg: StakingMsg::Delegate {
            validator: "alice".to_owned(),
            amount: coin(10, "coin1"),
        }
        .into(),
        gas_limit: None,
    };
    let task = TaskRequest {
        interval: Interval::Once,
        boundary: None,
        stop_on_fail: false,
        actions: vec![action],
        queries: None,
        transforms: None,
        cw20: None,
    };
    let err: ContractError = app
        .execute_contract(
            Addr::unchecked(ANYONE),
            tasks_addr.clone(),
            &ExecuteMsg::CreateTask {
                task: Box::new(task),
            },
            &coins(30000, DENOM),
        )
        .unwrap_err()
        .downcast()
        .unwrap();

    assert_eq!(err, ContractError::InvalidAction {});

    // too many coins transfer inside wasm action
    let action = Action {
        msg: WasmMsg::Execute {
            contract_addr: "bestcontract".to_owned(),
            msg: Default::default(),
            funds: vec![coin(5, "coin1"), coin(2, "coin2"), coin(45, "coin3")],
        }
        .into(),
        gas_limit: Some(150_000),
    };
    let task = TaskRequest {
        interval: Interval::Once,
        boundary: None,
        stop_on_fail: false,
        actions: vec![action],
        queries: None,
        transforms: None,
        cw20: None,
    };
    let err: ContractError = app
        .execute_contract(
            Addr::unchecked(ANYONE),
            tasks_addr.clone(),
            &ExecuteMsg::CreateTask {
                task: Box::new(task),
            },
            &coins(30000, DENOM),
        )
        .unwrap_err()
        .downcast()
        .unwrap();

    assert_eq!(err, ContractError::InvalidAction {});

    // zero coins transfer inside wasm action
    let action = Action {
        msg: WasmMsg::Execute {
            contract_addr: "bestcontract".to_owned(),
            msg: Default::default(),
            funds: vec![coin(0, "coin1")],
        }
        .into(),
        gas_limit: Some(150_000),
    };
    let task = TaskRequest {
        interval: Interval::Once,
        boundary: None,
        stop_on_fail: false,
        actions: vec![action],
        queries: None,
        transforms: None,
        cw20: None,
    };
    let err: ContractError = app
        .execute_contract(
            Addr::unchecked(ANYONE),
            tasks_addr.clone(),
            &ExecuteMsg::CreateTask {
                task: Box::new(task),
            },
            &coins(30000, DENOM),
        )
        .unwrap_err()
        .downcast()
        .unwrap();

    assert_eq!(err, ContractError::InvalidAction {});

    // Zero cw20 transfer
    let action = Action {
        msg: WasmMsg::Execute {
            contract_addr: "bestcontract".to_owned(),
            msg: to_binary(&Cw20ExecuteMsg::Transfer {
                recipient: "bob".to_owned(),
                amount: Uint128::new(0),
            })
            .unwrap(),
            funds: vec![],
        }
        .into(),
        gas_limit: Some(150_000),
    };
    let task = TaskRequest {
        interval: Interval::Once,
        boundary: None,
        stop_on_fail: false,
        actions: vec![action],
        queries: None,
        transforms: None,
        cw20: None,
    };
    let err: ContractError = app
        .execute_contract(
            Addr::unchecked(ANYONE),
            tasks_addr.clone(),
            &ExecuteMsg::CreateTask {
                task: Box::new(task),
            },
            &coins(30000, DENOM),
        )
        .unwrap_err()
        .downcast()
        .unwrap();

    assert_eq!(err, ContractError::InvalidAction {});

    // Zero cw20 send
    let action = Action {
        msg: WasmMsg::Execute {
            contract_addr: "best_contract".to_owned(),
            msg: to_binary(&Cw20ExecuteMsg::Send {
                contract: "bob".to_owned(),
                msg: Default::default(),
                amount: Uint128::new(0),
            })
            .unwrap(),
            funds: vec![],
        }
        .into(),
        gas_limit: Some(150_000),
    };
    let task = TaskRequest {
        interval: Interval::Once,
        boundary: None,
        stop_on_fail: false,
        actions: vec![action],
        queries: None,
        transforms: None,
        cw20: None,
    };
    let err: ContractError = app
        .execute_contract(
            Addr::unchecked(ANYONE),
            tasks_addr.clone(),
            &ExecuteMsg::CreateTask {
                task: Box::new(task),
            },
            &coins(30000, DENOM),
        )
        .unwrap_err()
        .downcast()
        .unwrap();

    assert_eq!(err, ContractError::InvalidAction {});

    // Multiple cw20 send
    let action1 = Action {
        msg: WasmMsg::Execute {
            contract_addr: "best_contract".to_owned(),
            msg: to_binary(&Cw20ExecuteMsg::Send {
                contract: "bob".to_owned(),
                msg: Default::default(),
                amount: Uint128::new(45),
            })
            .unwrap(),
            funds: vec![],
        }
        .into(),
        gas_limit: Some(150_000),
    };
    let action2 = Action {
        msg: WasmMsg::Execute {
            contract_addr: "best_contract2".to_owned(),
            msg: to_binary(&Cw20ExecuteMsg::Send {
                contract: "bob".to_owned(),
                msg: Default::default(),
                amount: Uint128::new(45),
            })
            .unwrap(),
            funds: vec![],
        }
        .into(),
        gas_limit: Some(150_000),
    };
    let task = TaskRequest {
        interval: Interval::Once,
        boundary: None,
        stop_on_fail: false,
        actions: vec![action1, action2],
        queries: None,
        transforms: None,
        cw20: None,
    };
    let err: ContractError = app
        .execute_contract(
            Addr::unchecked(ANYONE),
            tasks_addr.clone(),
            &ExecuteMsg::CreateTask {
                task: Box::new(task),
            },
            &coins(30000, DENOM),
        )
        .unwrap_err()
        .downcast()
        .unwrap();

    assert_eq!(err, ContractError::InvalidAction {});

    // Multiple cw20 transfer
    let action1 = Action {
        msg: WasmMsg::Execute {
            contract_addr: "best_contract".to_owned(),
            msg: to_binary(&Cw20ExecuteMsg::Transfer {
                recipient: "bob".to_owned(),
                amount: Uint128::new(45),
            })
            .unwrap(),
            funds: vec![],
        }
        .into(),
        gas_limit: Some(150_000),
    };
    let action2 = Action {
        msg: WasmMsg::Execute {
            contract_addr: "best_contract2".to_owned(),
            msg: to_binary(&Cw20ExecuteMsg::Transfer {
                recipient: "bob".to_owned(),
                amount: Uint128::new(45),
            })
            .unwrap(),
            funds: vec![],
        }
        .into(),
        gas_limit: Some(150_000),
    };
    let task = TaskRequest {
        interval: Interval::Once,
        boundary: None,
        stop_on_fail: false,
        actions: vec![action1, action2],
        queries: None,
        transforms: None,
        cw20: None,
    };
    let err: ContractError = app
        .execute_contract(
            Addr::unchecked(ANYONE),
            tasks_addr,
            &ExecuteMsg::CreateTask {
                task: Box::new(task),
            },
            &coins(30000, DENOM),
        )
        .unwrap_err()
        .downcast()
        .unwrap();

    assert_eq!(err, ContractError::InvalidAction {});
}

#[test]
fn query_slot_hashes_test() {
    let mut app = default_app();
    let factory_addr = init_factory(&mut app);

    let instantiate_msg: InstantiateMsg = default_instantiate_msg();
    let tasks_addr = init_tasks(&mut app, &instantiate_msg, &factory_addr);
    let _ = init_manager(&mut app, &factory_addr);
    let _ = init_agents(&mut app, &factory_addr);

    // Test SlotHashes without tasks
    let hashes: SlotHashesResponse = app
        .wrap()
        .query_wasm_smart(tasks_addr.clone(), &QueryMsg::SlotHashes { slot: None })
        .unwrap();
    assert_eq!(
        hashes,
        SlotHashesResponse {
            block_id: 0,
            block_task_hash: vec![],
            time_id: 0,
            time_task_hash: vec![]
        }
    );

    let hashes: SlotHashesResponse = app
        .wrap()
        .query_wasm_smart(
            tasks_addr.clone(),
            &QueryMsg::SlotHashes { slot: Some(12350) },
        )
        .unwrap();
    assert_eq!(
        hashes,
        SlotHashesResponse {
            block_id: 0,
            block_task_hash: vec![],
            time_id: 0,
            time_task_hash: vec![]
        }
    );

    let action = Action {
        msg: BankMsg::Send {
            to_address: "Alice".to_owned(),
            amount: coins(10, DENOM),
        }
        .into(),
        gas_limit: Some(100_000),
    };
    let current_block: Uint64 = app.block_info().height.into(); // 12_345

    // Create several tasks
    let task1 = TaskRequest {
        interval: Interval::Once,
        boundary: Some(Boundary::Height(BoundaryHeight {
            start: Some(current_block),
            end: None,
        })),
        stop_on_fail: false,
        actions: vec![action.clone()],
        queries: None,
        transforms: None,
        cw20: None,
    };
    let res = app
        .execute_contract(
            Addr::unchecked(ANYONE),
            tasks_addr.clone(),
            &ExecuteMsg::CreateTask {
                task: Box::new(task1),
            },
            &coins(30000, DENOM),
        )
        .unwrap();
    let block_task_hash1 = String::from_vec(res.data.unwrap().0).unwrap();

    let task2 = TaskRequest {
        interval: Interval::Immediate,
        boundary: Some(Boundary::Height(BoundaryHeight {
            start: Some(current_block),
            end: None,
        })),
        stop_on_fail: false,
        actions: vec![action.clone()],
        queries: None,
        transforms: None,
        cw20: None,
    };
    let res = app
        .execute_contract(
            Addr::unchecked(ANYONE),
            tasks_addr.clone(),
            &ExecuteMsg::CreateTask {
                task: Box::new(task2),
            },
            &coins(53000, DENOM),
        )
        .unwrap();
    let block_task_hash2 = String::from_vec(res.data.unwrap().0).unwrap();

    let task3 = TaskRequest {
        interval: Interval::Immediate,
        boundary: Some(Boundary::Height(BoundaryHeight {
            start: Some(current_block.saturating_add(5u64.into())),
            end: None,
        })),
        stop_on_fail: false,
        actions: vec![action.clone()],
        queries: None,
        transforms: None,
        cw20: None,
    };
    let res = app
        .execute_contract(
            Addr::unchecked(ANYONE),
            tasks_addr.clone(),
            &ExecuteMsg::CreateTask {
                task: Box::new(task3),
            },
            &coins(53000, DENOM),
        )
        .unwrap();
    let block_task_hash3 = String::from_vec(res.data.unwrap().0).unwrap();

    let task4 = TaskRequest {
        interval: Interval::Block(5),
        boundary: Some(Boundary::Height(BoundaryHeight {
            start: Some(current_block),
            end: None,
        })),
        stop_on_fail: false,
        actions: vec![action.clone()],
        queries: None,
        transforms: None,
        cw20: None,
    };
    let res = app
        .execute_contract(
            Addr::unchecked(ANYONE),
            tasks_addr.clone(),
            &ExecuteMsg::CreateTask {
                task: Box::new(task4),
            },
            &coins(53000, DENOM),
        )
        .unwrap();
    let block_task_hash4 = String::from_vec(res.data.unwrap().0).unwrap();

    let task5 = TaskRequest {
        interval: Interval::Cron("* * * * * *".to_string()),
        boundary: None,
        stop_on_fail: false,
        actions: vec![action.clone()],
        queries: None,
        transforms: None,
        cw20: None,
    };
    let res = app
        .execute_contract(
            Addr::unchecked(ANYONE),
            tasks_addr.clone(),
            &ExecuteMsg::CreateTask {
                task: Box::new(task5),
            },
            &coins(53000, DENOM),
        )
        .unwrap();
    let time_task_hash1 = String::from_vec(res.data.unwrap().0).unwrap();

    let task6 = TaskRequest {
        interval: Interval::Cron("0 * * * * *".to_string()),
        boundary: None,
        stop_on_fail: false,
        actions: vec![action],
        queries: None,
        transforms: None,
        cw20: None,
    };
    let res = app
        .execute_contract(
            Addr::unchecked(ANYONE),
            tasks_addr.clone(),
            &ExecuteMsg::CreateTask {
                task: Box::new(task6),
            },
            &coins(53000, DENOM),
        )
        .unwrap();
    let time_task_hash2 = String::from_vec(res.data.unwrap().0).unwrap();

    let hashes: SlotHashesResponse = app
        .wrap()
        .query_wasm_smart(tasks_addr.clone(), &QueryMsg::SlotHashes { slot: None })
        .unwrap();
    assert_eq!(
        hashes,
        SlotHashesResponse {
            block_id: current_block.u64() + 1,
            block_task_hash: vec![block_task_hash1, block_task_hash2],
            time_id: 1_571_797_420_000_000_000,
            time_task_hash: vec![time_task_hash1]
        }
    );

    let hashes: SlotHashesResponse = app
        .wrap()
        .query_wasm_smart(
            tasks_addr.clone(),
            &QueryMsg::SlotHashes {
                slot: Some(current_block.u64() + 5),
            },
        )
        .unwrap();
    assert_eq!(
        hashes,
        SlotHashesResponse {
            block_id: current_block.u64() + 5,
            block_task_hash: vec![block_task_hash3, block_task_hash4],
            time_id: 0,
            time_task_hash: vec![]
        }
    );

    // Current time is 1_571_797_419_879_305_533
    // Take the earliest timestamp with 00 seconds in it
    let hashes: SlotHashesResponse = app
        .wrap()
        .query_wasm_smart(
            tasks_addr,
            &QueryMsg::SlotHashes {
                slot: Some(1_571_797_440_000_000_000),
            },
        )
        .unwrap();

    assert_eq!(
        hashes,
        SlotHashesResponse {
            block_id: 0,
            block_task_hash: vec![],
            time_id: 1_571_797_440_000_000_000,
            time_task_hash: vec![time_task_hash2]
        }
    );
}

#[test]
fn query_slot_tasks_total_test() {
    let mut app = default_app();
    let factory_addr = init_factory(&mut app);

    let instantiate_msg: InstantiateMsg = default_instantiate_msg();
    let tasks_addr = init_tasks(&mut app, &instantiate_msg, &factory_addr);
    let _ = init_manager(&mut app, &factory_addr);
    let _ = init_agents(&mut app, &factory_addr);

    // Test SlotTasksTotal without tasks
    let slots: SlotTasksTotalResponse = app
        .wrap()
        .query_wasm_smart(
            tasks_addr.clone(),
            &QueryMsg::SlotTasksTotal { offset: None },
        )
        .unwrap();
    assert_eq!(
        slots,
        SlotTasksTotalResponse {
            block_tasks: 0,
            cron_tasks: 0
        }
    );

    let slots: SlotTasksTotalResponse = app
        .wrap()
        .query_wasm_smart(
            tasks_addr.clone(),
            &QueryMsg::SlotTasksTotal { offset: Some(5) },
        )
        .unwrap();
    assert_eq!(
        slots,
        SlotTasksTotalResponse {
            block_tasks: 0,
            cron_tasks: 0
        }
    );

    let action = Action {
        msg: BankMsg::Send {
            to_address: "Alice".to_owned(),
            amount: coins(10, DENOM),
        }
        .into(),
        gas_limit: Some(100_000),
    };
    let current_block: Uint64 = app.block_info().height.into(); // 12_345

    // Create several tasks
    let task1 = TaskRequest {
        interval: Interval::Once,
        boundary: Some(Boundary::Height(BoundaryHeight {
            start: Some(current_block),
            end: None,
        })),
        stop_on_fail: false,
        actions: vec![action.clone()],
        queries: None,
        transforms: None,
        cw20: None,
    };
    app.execute_contract(
        Addr::unchecked(ANYONE),
        tasks_addr.clone(),
        &ExecuteMsg::CreateTask {
            task: Box::new(task1),
        },
        &coins(30000, DENOM),
    )
    .unwrap();

    let task2 = TaskRequest {
        interval: Interval::Immediate,
        boundary: Some(Boundary::Height(BoundaryHeight {
            start: Some(current_block),
            end: None,
        })),
        stop_on_fail: false,
        actions: vec![action.clone()],
        queries: None,
        transforms: None,
        cw20: None,
    };
    app.execute_contract(
        Addr::unchecked(ANYONE),
        tasks_addr.clone(),
        &ExecuteMsg::CreateTask {
            task: Box::new(task2),
        },
        &coins(53000, DENOM),
    )
    .unwrap();

    let task3 = TaskRequest {
        interval: Interval::Immediate,
        boundary: Some(Boundary::Height(BoundaryHeight {
            start: Some(current_block.saturating_add(5u64.into())),
            end: None,
        })),
        stop_on_fail: false,
        actions: vec![action.clone()],
        queries: None,
        transforms: None,
        cw20: None,
    };
    app.execute_contract(
        Addr::unchecked(ANYONE),
        tasks_addr.clone(),
        &ExecuteMsg::CreateTask {
            task: Box::new(task3),
        },
        &coins(53000, DENOM),
    )
    .unwrap();

    let task4 = TaskRequest {
        interval: Interval::Block(5),
        boundary: Some(Boundary::Height(BoundaryHeight {
            start: Some(current_block),
            end: None,
        })),
        stop_on_fail: false,
        actions: vec![action.clone()],
        queries: None,
        transforms: None,
        cw20: None,
    };
    app.execute_contract(
        Addr::unchecked(ANYONE),
        tasks_addr.clone(),
        &ExecuteMsg::CreateTask {
            task: Box::new(task4),
        },
        &coins(53000, DENOM),
    )
    .unwrap();

    // Cron task
    // Scheduled for 1_571_797_420_000_000_000
    let task5 = TaskRequest {
        interval: Interval::Cron("* * * * * *".to_string()),
        boundary: None,
        stop_on_fail: false,
        actions: vec![action],
        queries: None,
        transforms: None,
        cw20: None,
    };
    app.execute_contract(
        Addr::unchecked(ANYONE),
        tasks_addr.clone(),
        &ExecuteMsg::CreateTask {
            task: Box::new(task5),
        },
        &coins(53000, DENOM),
    )
    .unwrap();

    // Takes block 12345 and timestamp 1571797410000000000
    // No task scheduled for these slots
    let slots: SlotTasksTotalResponse = app
        .wrap()
        .query_wasm_smart(
            tasks_addr.clone(),
            &QueryMsg::SlotTasksTotal { offset: None },
        )
        .unwrap();
    assert_eq!(
        slots,
        SlotTasksTotalResponse {
            block_tasks: 0,
            cron_tasks: 0
        }
    );

    // Takes block 12346 and timestamp 1571797420000000000
    // Tasks 1, 2 (block) and 5(time) are scheduled
    let slots: SlotTasksTotalResponse = app
        .wrap()
        .query_wasm_smart(
            tasks_addr.clone(),
            &QueryMsg::SlotTasksTotal { offset: Some(1) },
        )
        .unwrap();
    assert_eq!(
        slots,
        SlotTasksTotalResponse {
            block_tasks: 2,
            cron_tasks: 1
        }
    );

    // Takes block 12350 and timestamp 1571797460000000000
    // Tasks 3 and 4 (block) are scheduled
    let slots: SlotTasksTotalResponse = app
        .wrap()
        .query_wasm_smart(
            tasks_addr.clone(),
            &QueryMsg::SlotTasksTotal { offset: Some(5) },
        )
        .unwrap();
    assert_eq!(
        slots,
        SlotTasksTotalResponse {
            block_tasks: 2,
            cron_tasks: 0
        }
    );

    // Add 5 blocks
    app.update_block(add_little_time);
    app.update_block(add_little_time);
    app.update_block(add_little_time);
    app.update_block(add_little_time);
    app.update_block(add_little_time);

    let slots: SlotTasksTotalResponse = app
        .wrap()
        .query_wasm_smart(tasks_addr, &QueryMsg::SlotTasksTotal { offset: None })
        .unwrap();
    assert_eq!(
        slots,
        SlotTasksTotalResponse {
            block_tasks: 4,
            cron_tasks: 1
        }
    );
}<|MERGE_RESOLUTION|>--- conflicted
+++ resolved
@@ -8,14 +8,9 @@
 use croncat_sdk_tasks::{
     msg::UpdateConfigMsg,
     types::{
-<<<<<<< HEAD
-        Action, Boundary, BoundaryValidated, Config, CroncatQuery, CurrentTaskInfoResponse, Interval,
-        SlotHashesResponse, SlotTasksTotalResponse, TaskInfo, TaskRequest, TaskResponse, Transform, Task,
-=======
         Action, Boundary, BoundaryHeight, BoundaryTime, Config, CroncatQuery,
-        CurrentTaskInfoResponse, Interval, SlotHashesResponse, SlotTasksTotalResponse, TaskInfo,
-        TaskRequest, TaskResponse, Transform,
->>>>>>> 4d97ee9b
+        CurrentTaskInfoResponse, Interval, SlotHashesResponse, SlotTasksTotalResponse, Task,
+        TaskInfo, TaskRequest, TaskResponse, Transform,
     },
 };
 use cw20::Cw20ExecuteMsg;
@@ -983,12 +978,11 @@
     let task_raw = Task {
         owner_addr: Addr::unchecked(ANYONE),
         interval: task.interval.clone(),
-        boundary: BoundaryValidated {
-            start: app.block_info().height,
+        boundary: Boundary::Height(BoundaryHeight {
+            start: Some(Uint64::new(app.block_info().height)),
             end: None,
-            is_block_boundary: true,
-        },
-        stop_on_fail: task.stop_on_fail.clone(),
+        }),
+        stop_on_fail: task.stop_on_fail,
         actions: task.actions.clone(),
         queries: task.queries.clone().unwrap(),
         transforms: task.transforms.clone().unwrap(),
@@ -999,10 +993,11 @@
             coin: [Some(coin(5, DENOM)), None],
         },
     };
-    assert_eq!(task_raw.is_evented(), true);
+    assert!(task_raw.is_evented());
     // test how the index will find it
-    assert_eq!(task_raw.is_evented() && task_raw.boundary.is_block_boundary, true);
-    assert_eq!(task_raw.boundary.start, 12345);
+    assert!(task_raw.is_evented() && task_raw.boundary.is_block());
+    // TODO: Change!!!!
+    // assert_eq!(task_raw.boundary.start, 12345);
 
     let res = app
         .execute_contract(
