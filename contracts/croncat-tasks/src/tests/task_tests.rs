use cosmwasm_std::{
    coin, coins, to_binary, Addr, BankMsg, Binary, StakingMsg, StdError, Uint128, Uint64, WasmMsg,
};
use croncat_sdk_core::types::AmountForOneTask;
use croncat_sdk_manager::types::TaskBalance;
use croncat_sdk_tasks::{
    msg::UpdateConfigMsg,
    types::{
        Action, Boundary, Config, CroncatQuery, Interval, SlotHashesResponse,
        SlotTasksTotalResponse, TaskInfo, TaskRequest, TaskResponse, Transform,
    },
};
use cw20::Cw20ExecuteMsg;
use cw_multi_test::{BankSudo, Executor};
use cw_storage_plus::KeyDeserialize;

use super::{
    contracts,
    helpers::{
        default_app, default_instantiate_msg, init_agents, init_factory, init_manager, init_tasks,
    },
    ADMIN, DENOM,
};
use crate::{
    contract::{GAS_ACTION_FEE, GAS_BASE_FEE, GAS_LIMIT, GAS_QUERY_FEE, SLOT_GRANULARITY_TIME},
    msg::{ExecuteMsg, InstantiateMsg, QueryMsg},
    state::{BLOCK_MAP_QUERIES, TASKS_TOTAL, TASKS_WITH_QUERIES_TOTAL, TIME_MAP_QUERIES},
    tests::{helpers::add_little_time, ANYONE},
    ContractError,
};

mod instantiate_tests {
    use super::*;

    #[test]
    fn default_init() {
        let mut app = default_app();
        let factory_addr = init_factory(&mut app);

        let instantiate_msg: InstantiateMsg = default_instantiate_msg();
        let tasks_addr = init_tasks(&mut app, &instantiate_msg, &factory_addr);
        let config: Config = app
            .wrap()
            .query_wasm_smart(tasks_addr, &QueryMsg::Config {})
            .unwrap();
        let expected_config = Config {
            paused: false,
            version: "0.1".to_owned(),
            owner_addr: factory_addr.clone(),
            croncat_factory_addr: factory_addr,
            chain_name: "atom".to_owned(),
            croncat_manager_key: ("manager".to_owned(), [0, 1]),
            croncat_agents_key: ("agents".to_owned(), [0, 1]),
            slot_granularity_time: SLOT_GRANULARITY_TIME,
            gas_base_fee: GAS_BASE_FEE,
            gas_action_fee: GAS_ACTION_FEE,
            gas_query_fee: GAS_QUERY_FEE,
            gas_limit: GAS_LIMIT,
        };

        assert_eq!(config, expected_config);
    }

    #[test]
    fn custom_init() {
        let mut app = default_app();
        let factory_addr = init_factory(&mut app);

        let instantiate_msg: InstantiateMsg = InstantiateMsg {
            chain_name: "cron".to_owned(),
            version: Some("0.1".to_owned()),
            owner_addr: Some(ANYONE.to_owned()),
            croncat_manager_key: ("definitely_not_manager".to_owned(), [4, 2]),
            croncat_agents_key: ("definitely_not_agents".to_owned(), [42, 0]),
            slot_granularity_time: Some(10),
            gas_base_fee: Some(1),
            gas_action_fee: Some(2),
            gas_query_fee: Some(3),
            gas_limit: Some(10),
        };
        let tasks_addr = init_tasks(&mut app, &instantiate_msg, &factory_addr);
        let config: Config = app
            .wrap()
            .query_wasm_smart(tasks_addr, &QueryMsg::Config {})
            .unwrap();

        let expected_config = Config {
            paused: false,
            version: "0.1".to_owned(),
            owner_addr: Addr::unchecked(ANYONE),
            croncat_factory_addr: factory_addr,
            chain_name: "cron".to_owned(),
            croncat_manager_key: ("definitely_not_manager".to_owned(), [4, 2]),
            croncat_agents_key: ("definitely_not_agents".to_owned(), [42, 0]),
            slot_granularity_time: 10,
            gas_base_fee: 1,
            gas_action_fee: 2,
            gas_query_fee: 3,
            gas_limit: 10,
        };
        assert_eq!(config, expected_config);
    }

    #[test]
    fn failed_inits() {
        let mut app = default_app();
        let code_id = app.store_code(contracts::croncat_tasks_contract());

        let instantiate_msg: InstantiateMsg = InstantiateMsg {
            owner_addr: Some("InVA$LID_ADDR".to_owned()),
            ..default_instantiate_msg()
        };
        let contract_err: ContractError = app
            .instantiate_contract(
                code_id,
                Addr::unchecked(ADMIN),
                &instantiate_msg,
                &[],
                "tasks",
                None,
            )
            .unwrap_err()
            .downcast()
            .unwrap();

        assert_eq!(
            contract_err,
            ContractError::Std(StdError::generic_err(
                "Invalid input: address not normalized"
            ))
        );
    }
}

#[test]
fn create_task_without_query() {
    let mut app = default_app();
    let factory_addr = init_factory(&mut app);

    let instantiate_msg: InstantiateMsg = default_instantiate_msg();
    let tasks_addr = init_tasks(&mut app, &instantiate_msg, &factory_addr);
    let manager_addr = init_manager(&mut app, &factory_addr);
    let _ = init_agents(&mut app, &factory_addr);

    let action1 = Action {
        msg: BankMsg::Send {
            to_address: "Bob".to_owned(),
            amount: coins(5, DENOM),
        }
        .into(),
        gas_limit: Some(50_000),
    };

    let action2 = Action {
        msg: BankMsg::Send {
            to_address: "Alice".to_owned(),
            amount: coins(10, DENOM),
        }
        .into(),
        gas_limit: Some(100_000),
    };

    let task = TaskRequest {
        interval: Interval::Once,
        boundary: Some(Boundary::Height {
            start: Some((app.block_info().height).into()),
            end: Some((app.block_info().height + 10).into()),
        }),
        stop_on_fail: false,
        actions: vec![action1.clone(), action2.clone()],
        queries: None,
        transforms: None,
        cw20: None,
    };
    let res = app
        .execute_contract(
            Addr::unchecked(ANYONE),
            tasks_addr.clone(),
            &ExecuteMsg::CreateTask {
                task: Box::new(task),
            },
            &coins(30000, DENOM),
        )
        .unwrap();

    // check it created task with responded task hash and can be queried from anywhere
    let task_hash = String::from_vec(res.data.unwrap().0).unwrap();
    assert!(task_hash.starts_with("atom:"));
    let tasks: Vec<TaskInfo> = app
        .wrap()
        .query_wasm_smart(
            tasks_addr.clone(),
            &QueryMsg::Tasks {
                from_index: None,
                limit: None,
            },
        )
        .unwrap();
    let task_response: TaskResponse = app
        .wrap()
        .query_wasm_smart(
            tasks_addr.clone(),
            &QueryMsg::Task {
                task_hash: task_hash.clone(),
            },
        )
        .unwrap();
    assert_eq!(task_response.task.clone().unwrap(), tasks[0]);
    let expected_block_task_response = TaskResponse {
        task: Some(TaskInfo {
            task_hash: task_hash.clone(),
            owner_addr: Addr::unchecked(ANYONE),
            interval: Interval::Once,
            boundary: Boundary::Height {
                start: Some(app.block_info().height.into()),
                end: Some((app.block_info().height + 10).into()),
            },
            stop_on_fail: false,
            amount_for_one_task: AmountForOneTask {
                gas: GAS_BASE_FEE + action1.gas_limit.unwrap() + action2.gas_limit.unwrap(),
                cw20: None,
                coin: [Some(coin(15, DENOM)), None],
            },
            actions: vec![action1, action2],
            queries: None,
            transforms: vec![],
            version: "0.1".to_owned(),
        }),
    };
    assert_eq!(task_response.task, expected_block_task_response.task);

    // check total tasks
    let total_tasks: Uint64 = app
        .wrap()
        .query_wasm_smart(tasks_addr.clone(), &QueryMsg::TasksTotal {})
        .unwrap();
    assert_eq!(total_tasks, Uint64::new(1));

    // check it created balance on the manager contract
    let manager_task_balance: Option<TaskBalance> = app
        .wrap()
        .query_wasm_smart(
            manager_addr.clone(),
            &croncat_manager::msg::QueryMsg::TaskBalance { task_hash },
        )
        .unwrap();
    assert_eq!(
        manager_task_balance,
        Some(TaskBalance {
            native_balance: Uint128::new(30000),
            cw20_balance: None,
            ibc_balance: None,
        }),
    );

    // Check it's next item
    let current_slot: TaskResponse = app
        .wrap()
        .query_wasm_smart(tasks_addr.clone(), &QueryMsg::CurrentTask {})
        .unwrap();
    assert!(current_slot.task.is_none());
    app.update_block(add_little_time);
    let slot_total: SlotTasksTotalResponse = app
        .wrap()
        .query_wasm_smart(
            tasks_addr.clone(),
            &QueryMsg::SlotTasksTotal { offset: None },
        )
        .unwrap();
    assert_eq!(
        slot_total,
        SlotTasksTotalResponse {
            block_tasks: 1,
            cron_tasks: 0,
        }
    );
    let current_slot: TaskResponse = app
        .wrap()
        .query_wasm_smart(tasks_addr.clone(), &QueryMsg::CurrentTask {})
        .unwrap();

    assert_eq!(current_slot.task, expected_block_task_response.task);

    // check it all transferred out of tasks
    let manager_balance = app
        .wrap()
        .query_balance(manager_addr.clone(), DENOM)
        .unwrap();
    let tasks_balance = app.wrap().query_balance(tasks_addr.clone(), DENOM).unwrap();
    assert_eq!(manager_balance, coin(30000, DENOM));
    assert_eq!(tasks_balance, coin(0, DENOM));

    // Create second task do same checks, but add second coin
    app.sudo(
        BankSudo::Mint {
            to_address: ANYONE.to_owned(),
            amount: coins(10, "test_coins"),
        }
        .into(),
    )
    .unwrap();
    let action = Action {
        msg: BankMsg::Send {
            to_address: "Bob".to_owned(),
            amount: vec![coin(10, DENOM), coin(5, "test_coins")],
        }
        .into(),
        gas_limit: Some(60_000),
    };
    let task = TaskRequest {
        interval: Interval::Immediate,
        boundary: Some(Boundary::Time {
            start: Some(app.block_info().time),
            end: Some(app.block_info().time.plus_nanos(100)),
        }),
        stop_on_fail: false,
        actions: vec![action.clone()],
        queries: None,
        transforms: None,
        cw20: None,
    };
    let res = app
        .execute_contract(
            Addr::unchecked(ANYONE),
            tasks_addr.clone(),
            &ExecuteMsg::CreateTask {
                task: Box::new(task),
            },
            &[coin(60000, DENOM), coin(10, "test_coins")],
        )
        .unwrap();

    let task_hash = String::from_vec(res.data.unwrap().0).unwrap();
    assert!(task_hash.starts_with("atom:"));
    let responses: Vec<TaskInfo> = app
        .wrap()
        .query_wasm_smart(
            tasks_addr.clone(),
            &QueryMsg::TasksByOwner {
                owner_addr: ANYONE.to_owned(),
                from_index: None,
                limit: None,
            },
        )
        .unwrap();
    let task_from_task_list = responses
        .into_iter()
        .find(|task_res| task_res.clone().task_hash == task_hash)
        .unwrap();
    let task_response: TaskResponse = app
        .wrap()
        .query_wasm_smart(
            tasks_addr.clone(),
            &QueryMsg::Task {
                task_hash: task_hash.clone(),
            },
        )
        .unwrap();
    assert_eq!(task_response.task.clone().unwrap(), task_from_task_list);

    let expected_cron_task_response = TaskResponse {
        task: Some(TaskInfo {
            task_hash: task_hash.clone(),
            owner_addr: Addr::unchecked(ANYONE),
            interval: Interval::Immediate,
            boundary: Boundary::Time {
                start: Some(app.block_info().time),
                end: Some(app.block_info().time.plus_nanos(100)),
            },
            stop_on_fail: false,
            amount_for_one_task: AmountForOneTask {
                gas: GAS_BASE_FEE + action.gas_limit.unwrap(),
                cw20: None,
                coin: [Some(coin(10, DENOM)), Some(coin(5, "test_coins"))],
            },
            actions: vec![action],
            queries: None,
            transforms: vec![],
            version: "0.1".to_owned(),
        }),
    };
    assert_eq!(task_response.task, expected_cron_task_response.task);

    let total_tasks: Uint64 = app
        .wrap()
        .query_wasm_smart(tasks_addr.clone(), &QueryMsg::TasksTotal {})
        .unwrap();
    assert_eq!(total_tasks, Uint64::new(2));
    // Check that tasks doesn't overlap with tasks_with_queries
    let total_without_q = TASKS_TOTAL.query(&app.wrap(), tasks_addr.clone()).unwrap();
    assert_eq!(total_without_q, 2);
    let total_with_q = TASKS_WITH_QUERIES_TOTAL
        .query(&app.wrap(), tasks_addr.clone())
        .unwrap();
    assert_eq!(total_with_q, 0);

    // Check it got queued into correct slot
    app.update_block(add_little_time);
    let slot_total: SlotTasksTotalResponse = app
        .wrap()
        .query_wasm_smart(
            tasks_addr.clone(),
            &QueryMsg::SlotTasksTotal { offset: None },
        )
        .unwrap();
    assert_eq!(
        slot_total,
        SlotTasksTotalResponse {
            block_tasks: 1,
            cron_tasks: 1,
        }
    );

    // Check it prefers block over cron
    let current_slot: TaskResponse = app
        .wrap()
        .query_wasm_smart(tasks_addr.clone(), &QueryMsg::CurrentTask {})
        .unwrap();
    assert_eq!(current_slot.task, expected_block_task_response.task);

    let manager_task_balance: Option<TaskBalance> = app
        .wrap()
        .query_wasm_smart(
            manager_addr.clone(),
            &croncat_manager::msg::QueryMsg::TaskBalance { task_hash },
        )
        .unwrap();
    assert_eq!(
        manager_task_balance,
        Some(TaskBalance {
            native_balance: Uint128::new(60000),
            cw20_balance: None,
            ibc_balance: Some(coin(10, "test_coins")),
        }),
    );

    let manager_balance = app.wrap().query_all_balances(manager_addr).unwrap();
    let tasks_balance = app.wrap().query_all_balances(tasks_addr).unwrap();
    assert_eq!(
        manager_balance,
        vec![coin(30000 + 60000, DENOM), coin(10, "test_coins")]
    );
    assert_eq!(tasks_balance, vec![]);
}

#[test]
fn create_task_with_wasm() {
    let mut app = default_app();
    let factory_addr = init_factory(&mut app);

    let instantiate_msg: InstantiateMsg = default_instantiate_msg();
    let tasks_addr = init_tasks(&mut app, &instantiate_msg, &factory_addr);
    let manager_addr = init_manager(&mut app, &factory_addr);
    let _ = init_agents(&mut app, &factory_addr);

    let action = Action {
        msg: WasmMsg::Execute {
            contract_addr: manager_addr.to_string(),
            msg: to_binary(&croncat_manager::msg::ExecuteMsg::Tick {}).unwrap(),
            funds: vec![],
        }
        .into(),
        gas_limit: Some(150_000),
    };

    let task = TaskRequest {
        interval: Interval::Once,
        boundary: Some(Boundary::Height {
            start: Some((app.block_info().height).into()),
            end: Some((app.block_info().height + 10).into()),
        }),
        stop_on_fail: false,
        actions: vec![action],
        queries: None,
        transforms: None,
        cw20: None,
    };
    let res = app
        .execute_contract(
            Addr::unchecked(ADMIN),
            tasks_addr.clone(),
            &ExecuteMsg::CreateTask {
                task: Box::new(task),
            },
            &coins(30000, DENOM),
        )
        .unwrap();
    let task_hash = String::from_vec(res.data.unwrap().0).unwrap();

    // check total tasks
    let total_tasks: Uint64 = app
        .wrap()
        .query_wasm_smart(tasks_addr, &QueryMsg::TasksTotal {})
        .unwrap();
    assert_eq!(total_tasks, Uint64::new(1));

    // check it created balance on the manager contract
    let manager_task_balance: Option<TaskBalance> = app
        .wrap()
        .query_wasm_smart(
            manager_addr,
            &croncat_manager::msg::QueryMsg::TaskBalance { task_hash },
        )
        .unwrap();
    assert_eq!(
        manager_task_balance,
        Some(TaskBalance {
            native_balance: Uint128::new(30000),
            cw20_balance: None,
            ibc_balance: None,
        }),
    );
}

#[test]
fn create_tasks_with_queries_and_transforms() {
    let mut app = default_app();
    let factory_addr = init_factory(&mut app);

    let instantiate_msg: InstantiateMsg = default_instantiate_msg();
    let tasks_addr = init_tasks(&mut app, &instantiate_msg, &factory_addr);
    let manager_addr = init_manager(&mut app, &factory_addr);
    let _ = init_agents(&mut app, &factory_addr);

    let action = Action {
        msg: BankMsg::Send {
            to_address: "Bob".to_owned(),
            amount: coins(5, DENOM),
        }
        .into(),
        gas_limit: Some(50_000),
    };
    let queries = vec![
        CroncatQuery {
            contract_addr: "aloha123".to_owned(),
            msg: Binary::from([4, 2]),
            check_result: true,
        },
        CroncatQuery {
            contract_addr: "aloha321".to_owned(),
            msg: Binary::from([2, 4]),
            check_result: true,
        },
    ];
    let transforms = vec![Transform {
        action_idx: 1,
        query_idx: 2,
        action_path: vec![5u64.into()].into(),
        query_response_path: vec![5u64.into()].into(),
    }];

    let task = TaskRequest {
        interval: Interval::Once,
        boundary: Some(Boundary::Height {
            start: Some((app.block_info().height).into()),
            end: Some((app.block_info().height + 10).into()),
        }),
        stop_on_fail: false,
        actions: vec![action.clone()],
        queries: Some(queries.clone()),
        transforms: Some(transforms.clone()),
        cw20: None,
    };
    let res = app
        .execute_contract(
            Addr::unchecked(ANYONE),
            tasks_addr.clone(),
            &ExecuteMsg::CreateTask {
                task: Box::new(task),
            },
            &coins(50000, DENOM),
        )
        .unwrap();
    let task_hash = String::from_vec(res.data.unwrap().0).unwrap();
    let tasks: Vec<TaskInfo> = app
        .wrap()
        .query_wasm_smart(
            tasks_addr.clone(),
            &QueryMsg::TasksWithQueries {
                from_index: None,
                limit: None,
            },
        )
        .unwrap();
    let task_response: TaskResponse = app
        .wrap()
        .query_wasm_smart(
            tasks_addr.clone(),
            &QueryMsg::Task {
                task_hash: task_hash.clone(),
            },
        )
        .unwrap();
    assert_eq!(task_response.task.clone().unwrap(), tasks[0]);

    let expected_block_task_response = TaskResponse {
        task: Some(TaskInfo {
            task_hash: task_hash.clone(),
            owner_addr: Addr::unchecked(ANYONE),
            interval: Interval::Once,
            boundary: Boundary::Height {
                start: Some(app.block_info().height.into()),
                end: Some((app.block_info().height + 10).into()),
            },
            stop_on_fail: false,
            amount_for_one_task: AmountForOneTask {
                gas: GAS_BASE_FEE + action.gas_limit.unwrap() + GAS_QUERY_FEE * 2,
                cw20: None,
                coin: [Some(coin(5, DENOM)), None],
            },
            actions: vec![action],
            queries: Some(queries),
            transforms,
            version: "0.1".to_owned(),
        }),
    };
    assert_eq!(task_response.task, expected_block_task_response.task);

    let total_tasks: Uint64 = app
        .wrap()
        .query_wasm_smart(tasks_addr.clone(), &QueryMsg::TasksTotal {})
        .unwrap();
    assert_eq!(total_tasks, Uint64::new(1));
    let total_tasks_with_queries: Uint64 = app
        .wrap()
        .query_wasm_smart(tasks_addr.clone(), &QueryMsg::TasksWithQueriesTotal {})
        .unwrap();
    assert_eq!(total_tasks_with_queries, Uint64::new(1));

    // Check that tasks doesn't overlap with tasks_with_queries
    let total_without_q = TASKS_TOTAL.query(&app.wrap(), tasks_addr.clone()).unwrap();
    assert_eq!(total_without_q, 0);
    let total_with_q = TASKS_WITH_QUERIES_TOTAL
        .query(&app.wrap(), tasks_addr.clone())
        .unwrap();
    assert_eq!(total_with_q, 1);

    // check it created balance on the manager contract
    let manager_task_balance: Option<TaskBalance> = app
        .wrap()
        .query_wasm_smart(
            manager_addr.clone(),
            &croncat_manager::msg::QueryMsg::TaskBalance { task_hash },
        )
        .unwrap();
    assert_eq!(
        manager_task_balance,
        Some(TaskBalance {
            native_balance: Uint128::new(50000),
            cw20_balance: None,
            ibc_balance: None,
        }),
    );

    // should not be scheduled
    app.update_block(add_little_time);
    let slot_total: SlotTasksTotalResponse = app
        .wrap()
        .query_wasm_smart(
            tasks_addr.clone(),
            &QueryMsg::SlotTasksTotal { offset: None },
        )
        .unwrap();
    assert_eq!(
        slot_total,
        SlotTasksTotalResponse {
            block_tasks: 0,
            cron_tasks: 0,
        }
    );

    let manager_balance = app.wrap().query_all_balances(manager_addr).unwrap();
    let tasks_balance = app.wrap().query_all_balances(tasks_addr).unwrap();
    assert_eq!(manager_balance, vec![coin(50000, DENOM)]);
    assert_eq!(tasks_balance, vec![]);
}

#[test]
fn remove_tasks_fail() {
    let mut app = default_app();
    let factory_addr = init_factory(&mut app);

    let instantiate_msg: InstantiateMsg = default_instantiate_msg();
    let tasks_addr = init_tasks(&mut app, &instantiate_msg, &factory_addr);
    let _ = init_manager(&mut app, &factory_addr);
    let _ = init_agents(&mut app, &factory_addr);

    // Try RemoveTask with wrong hash
    let err: ContractError = app
        .execute_contract(
            Addr::unchecked(ANYONE),
            tasks_addr.clone(),
            &ExecuteMsg::RemoveTask {
                task_hash: "hash".to_string(),
            },
            &[],
        )
        .unwrap_err()
        .downcast()
        .unwrap();
    assert_eq!(err, ContractError::NoTaskFound {});

    // Create two tasks, one with queries, another without queries
    // With query:
    let task_with_query = TaskRequest {
        interval: Interval::Once,
        boundary: None,
        stop_on_fail: false,
        actions: vec![Action {
            msg: BankMsg::Send {
                to_address: "Bob".to_owned(),
                amount: coins(5, DENOM),
            }
            .into(),
            gas_limit: Some(50_000),
        }],
        queries: Some(vec![
            CroncatQuery {
                contract_addr: "aloha123".to_owned(),
                msg: Binary::from([4, 2]),
                check_result: true,
            },
            CroncatQuery {
                contract_addr: "aloha321".to_owned(),
                msg: Binary::from([2, 4]),
                check_result: true,
            },
        ]),
        transforms: Some(vec![Transform {
            action_idx: 1,
            query_idx: 2,
            action_path: vec![5u64.into()].into(),
            query_response_path: vec![5u64.into()].into(),
        }]),
        cw20: None,
    };
    let res = app
        .execute_contract(
            Addr::unchecked(ANYONE),
            tasks_addr.clone(),
            &ExecuteMsg::CreateTask {
                task: Box::new(task_with_query),
            },
            &coins(50000, DENOM),
        )
        .unwrap();
    let task_hash_with_queries = String::from_vec(res.data.unwrap().0).unwrap();

    // Without queries
    let task_without_query = TaskRequest {
        interval: Interval::Once,
        boundary: None,
        stop_on_fail: false,
        actions: vec![Action {
            msg: BankMsg::Send {
                to_address: "Bob".to_owned(),
                amount: coins(5, DENOM),
            }
            .into(),
            gas_limit: Some(50_000),
        }],
        queries: None,
        transforms: None,
        cw20: None,
    };
    let res = app
        .execute_contract(
            Addr::unchecked(ANYONE),
            tasks_addr.clone(),
            &ExecuteMsg::CreateTask {
                task: Box::new(task_without_query),
            },
            &coins(50000, DENOM),
        )
        .unwrap();
    let task_hash_without_queries = String::from_vec(res.data.unwrap().0).unwrap();

    // Another user tries to remove the task
    // With queries:
    let err: ContractError = app
        .execute_contract(
            Addr::unchecked(ADMIN),
            tasks_addr.clone(),
            &ExecuteMsg::RemoveTask {
                task_hash: task_hash_with_queries.to_owned(),
            },
            &[],
        )
        .unwrap_err()
        .downcast()
        .unwrap();
    assert_eq!(err, ContractError::Unauthorized {});

    // Without queries
    let err: ContractError = app
        .execute_contract(
            Addr::unchecked(ADMIN),
            tasks_addr.clone(),
            &ExecuteMsg::RemoveTask {
                task_hash: task_hash_without_queries.to_owned(),
            },
            &[],
        )
        .unwrap_err()
        .downcast()
        .unwrap();
    assert_eq!(err, ContractError::Unauthorized {});

    app.execute_contract(
        Addr::unchecked(ADMIN),
        tasks_addr.clone(),
        &ExecuteMsg::UpdateConfig(UpdateConfigMsg {
            paused: Some(true),
            owner_addr: None,
            croncat_factory_addr: None,
            croncat_manager_key: None,
            croncat_agents_key: None,
            slot_granularity_time: None,
            gas_base_fee: None,
            gas_action_fee: None,
            gas_query_fee: None,
            gas_limit: None,
        }),
        &[],
    )
    .unwrap();

    // With queries:
    let err: ContractError = app
        .execute_contract(
            Addr::unchecked(ANYONE),
            tasks_addr.clone(),
            &ExecuteMsg::RemoveTask {
                task_hash: task_hash_with_queries,
            },
            &[],
        )
        .unwrap_err()
        .downcast()
        .unwrap();
    assert_eq!(err, ContractError::Paused {});

    // Without queries
    let err: ContractError = app
        .execute_contract(
            Addr::unchecked(ANYONE),
            tasks_addr,
            &ExecuteMsg::RemoveTask {
                task_hash: task_hash_without_queries,
            },
            &[],
        )
        .unwrap_err()
        .downcast()
        .unwrap();
    assert_eq!(err, ContractError::Paused {});
}

#[test]
fn remove_tasks_with_queries_success() {
    let mut app = default_app();
    let factory_addr = init_factory(&mut app);

    let instantiate_msg: InstantiateMsg = default_instantiate_msg();
    let tasks_addr = init_tasks(&mut app, &instantiate_msg, &factory_addr);
    let manager_addr = init_manager(&mut app, &factory_addr);
    let _ = init_agents(&mut app, &factory_addr);

    // Create one block and one cron with queries and then remove one by one
    let task = TaskRequest {
        interval: Interval::Once,
        boundary: Some(Boundary::Height {
            start: Some((app.block_info().height).into()),
            end: Some((app.block_info().height + 10).into()),
        }),
        stop_on_fail: false,
        actions: vec![Action {
            msg: BankMsg::Send {
                to_address: "Bob".to_owned(),
                amount: coins(5, DENOM),
            }
            .into(),
            gas_limit: Some(50_000),
        }],
        queries: Some(vec![
            CroncatQuery {
                contract_addr: "aloha123".to_owned(),
                msg: Binary::from([4, 2]),
                check_result: true,
            },
            CroncatQuery {
                contract_addr: "aloha321".to_owned(),
                msg: Binary::from([2, 4]),
                check_result: true,
            },
        ]),
        transforms: Some(vec![Transform {
            action_idx: 1,
            query_idx: 2,
            action_path: vec![5u64.into()].into(),
            query_response_path: vec![5u64.into()].into(),
        }]),
        cw20: None,
    };
    let res = app
        .execute_contract(
            Addr::unchecked(ANYONE),
            tasks_addr.clone(),
            &ExecuteMsg::CreateTask {
                task: Box::new(task),
            },
            &coins(50000, DENOM),
        )
        .unwrap();
    let task_hash_block_with_queries = String::from_vec(res.data.unwrap().0).unwrap();
    // Scheduled exactly for block
    let min_block_scheduled = BLOCK_MAP_QUERIES
        .query(
            &app.wrap(),
            tasks_addr.clone(),
            task_hash_block_with_queries.as_bytes(),
        )
        .unwrap();
    assert_eq!(min_block_scheduled, Some(app.block_info().height + 1));
    assert!(TIME_MAP_QUERIES
        .query(
            &app.wrap(),
            tasks_addr.clone(),
            task_hash_block_with_queries.as_bytes(),
        )
        .unwrap()
        .is_none());

    // check it created balance on the manager contract
    let manager_task_balance: Option<TaskBalance> = app
        .wrap()
        .query_wasm_smart(
            manager_addr.clone(),
            &croncat_manager::msg::QueryMsg::TaskBalance {
                task_hash: task_hash_block_with_queries.clone(),
            },
        )
        .unwrap();
    assert_eq!(
        manager_task_balance,
        Some(TaskBalance {
            native_balance: Uint128::new(50000),
            cw20_balance: None,
            ibc_balance: None,
        }),
    );

    let task = TaskRequest {
        interval: Interval::Once,
        boundary: Some(Boundary::Time {
            start: Some(app.block_info().time),
            end: Some(app.block_info().time.plus_nanos(1000)),
        }),
        stop_on_fail: false,
        actions: vec![Action {
            msg: BankMsg::Send {
                to_address: "Bob".to_owned(),
                amount: coins(5, DENOM),
            }
            .into(),
            gas_limit: Some(50_000),
        }],
        queries: Some(vec![
            CroncatQuery {
                contract_addr: "aloha123".to_owned(),
                msg: Binary::from([4, 2]),
                check_result: true,
            },
            CroncatQuery {
                contract_addr: "aloha321".to_owned(),
                msg: Binary::from([2, 4]),
                check_result: true,
            },
        ]),
        transforms: Some(vec![Transform {
            action_idx: 1,
            query_idx: 2,
            action_path: vec![5u64.into()].into(),
            query_response_path: vec![5u64.into()].into(),
        }]),
        cw20: None,
    };

    let res = app
        .execute_contract(
            Addr::unchecked(ANYONE),
            tasks_addr.clone(),
            &ExecuteMsg::CreateTask {
                task: Box::new(task),
            },
            &coins(50000, DENOM),
        )
        .unwrap();
    let task_hash_cron_with_queries = String::from_vec(res.data.unwrap().0).unwrap();

    // Scheduled exactly for cron
    let min_cron_scheduled = TIME_MAP_QUERIES
        .query(
            &app.wrap(),
            tasks_addr.clone(),
            task_hash_cron_with_queries.as_bytes(),
        )
        .unwrap();
    assert!(min_cron_scheduled.is_some());
    assert!(BLOCK_MAP_QUERIES
        .query(
            &app.wrap(),
            tasks_addr.clone(),
            task_hash_cron_with_queries.as_bytes(),
        )
        .unwrap()
        .is_none());

    // check it created balance on the manager contract
    let manager_task_balance: Option<TaskBalance> = app
        .wrap()
        .query_wasm_smart(
            manager_addr.clone(),
            &croncat_manager::msg::QueryMsg::TaskBalance {
                task_hash: task_hash_cron_with_queries.clone(),
            },
        )
        .unwrap();
    assert_eq!(
        manager_task_balance,
        Some(TaskBalance {
            native_balance: Uint128::new(50000),
            cw20_balance: None,
            ibc_balance: None,
        }),
    );

    // remove block task
    let res = app
        .execute_contract(
            Addr::unchecked(ANYONE),
            tasks_addr.clone(),
            &ExecuteMsg::RemoveTask {
                task_hash: task_hash_block_with_queries.clone(),
            },
            &[],
        )
        .unwrap();

    // Check attributes
    assert!(res.events.iter().any(|ev| {
        ev.attributes
            .iter()
            .any(|attr| attr.key == "action" && attr.value == "remove_task")
    }));

    let task_response: TaskResponse = app
        .wrap()
        .query_wasm_smart(
            tasks_addr.clone(),
            &QueryMsg::Task {
                task_hash: task_hash_block_with_queries.clone(),
            },
        )
        .unwrap();
    assert!(task_response.task.is_none());

    assert!(BLOCK_MAP_QUERIES
        .query(
            &app.wrap(),
            tasks_addr.clone(),
            task_hash_block_with_queries.as_bytes(),
        )
        .unwrap()
        .is_none());
    // check it removed balance on the manager contract
    let manager_task_balance: Option<TaskBalance> = app
        .wrap()
        .query_wasm_smart(
            manager_addr.clone(),
            &croncat_manager::msg::QueryMsg::TaskBalance {
                task_hash: task_hash_block_with_queries,
            },
        )
        .unwrap();
    assert!(manager_task_balance.is_none());

    // remove cron task
    let res = app
        .execute_contract(
            Addr::unchecked(ANYONE),
            tasks_addr.clone(),
            &ExecuteMsg::RemoveTask {
                task_hash: task_hash_cron_with_queries.clone(),
            },
            &[],
        )
        .unwrap();

    // Check attributes
    assert!(res.events.iter().any(|ev| {
        ev.attributes
            .iter()
            .any(|attr| attr.key == "action" && attr.value == "remove_task")
    }));

    let task_response: TaskResponse = app
        .wrap()
        .query_wasm_smart(
            tasks_addr.clone(),
            &QueryMsg::Task {
                task_hash: task_hash_cron_with_queries.clone(),
            },
        )
        .unwrap();
    assert!(task_response.task.is_none());

    assert!(TIME_MAP_QUERIES
        .query(
            &app.wrap(),
            tasks_addr,
            task_hash_cron_with_queries.as_bytes(),
        )
        .unwrap()
        .is_none());
    // check it removed balance on the manager contract
    let manager_task_balance: Option<TaskBalance> = app
        .wrap()
        .query_wasm_smart(
            manager_addr.clone(),
            &croncat_manager::msg::QueryMsg::TaskBalance {
                task_hash: task_hash_cron_with_queries,
            },
        )
        .unwrap();
    assert!(manager_task_balance.is_none());

    // Check all balances moved from manager contract
    let manager_balance = app.wrap().query_all_balances(manager_addr).unwrap();
    assert!(manager_balance.is_empty());
}

#[test]
fn remove_tasks_without_queries_success() {
    let mut app = default_app();
    let factory_addr = init_factory(&mut app);

    let instantiate_msg: InstantiateMsg = default_instantiate_msg();
    let tasks_addr = init_tasks(&mut app, &instantiate_msg, &factory_addr);
    let manager_addr = init_manager(&mut app, &factory_addr);
    let _ = init_agents(&mut app, &factory_addr);

    // Create one block and one cron without queries and then remove one by one
    let task = TaskRequest {
        interval: Interval::Once,
        boundary: Some(Boundary::Height {
            start: Some((app.block_info().height).into()),
            end: Some((app.block_info().height + 10).into()),
        }),
        stop_on_fail: false,
        actions: vec![Action {
            msg: BankMsg::Send {
                to_address: "Bob".to_owned(),
                amount: coins(5, DENOM),
            }
            .into(),
            gas_limit: Some(50_000),
        }],
        queries: None,
        transforms: None,
        cw20: None,
    };
    let res = app
        .execute_contract(
            Addr::unchecked(ANYONE),
            tasks_addr.clone(),
            &ExecuteMsg::CreateTask {
                task: Box::new(task),
            },
            &coins(50000, DENOM),
        )
        .unwrap();
    let task_hash_block_without_queries = String::from_vec(res.data.unwrap().0).unwrap();

    // check it created balance on the manager contract
    let manager_task_balance: Option<TaskBalance> = app
        .wrap()
        .query_wasm_smart(
            manager_addr.clone(),
            &croncat_manager::msg::QueryMsg::TaskBalance {
                task_hash: task_hash_block_without_queries.clone(),
            },
        )
        .unwrap();
    assert_eq!(
        manager_task_balance,
        Some(TaskBalance {
            native_balance: Uint128::new(50000),
            cw20_balance: None,
            ibc_balance: None,
        }),
    );

    let task = TaskRequest {
        interval: Interval::Once,
        boundary: Some(Boundary::Time {
            start: Some(app.block_info().time),
            end: Some(app.block_info().time.plus_nanos(1000)),
        }),
        stop_on_fail: false,
        actions: vec![Action {
            msg: BankMsg::Send {
                to_address: "Bob".to_owned(),
                amount: coins(5, DENOM),
            }
            .into(),
            gas_limit: Some(50_000),
        }],
        queries: None,
        transforms: None,
        cw20: None,
    };

    let res = app
        .execute_contract(
            Addr::unchecked(ANYONE),
            tasks_addr.clone(),
            &ExecuteMsg::CreateTask {
                task: Box::new(task),
            },
            &coins(50000, DENOM),
        )
        .unwrap();
    let task_hash_cron_without_queries = String::from_vec(res.data.unwrap().0).unwrap();

    // check it created balance on the manager contract
    let manager_task_balance: Option<TaskBalance> = app
        .wrap()
        .query_wasm_smart(
            manager_addr.clone(),
            &croncat_manager::msg::QueryMsg::TaskBalance {
                task_hash: task_hash_cron_without_queries.clone(),
            },
        )
        .unwrap();
    assert_eq!(
        manager_task_balance,
        Some(TaskBalance {
            native_balance: Uint128::new(50000),
            cw20_balance: None,
            ibc_balance: None,
        }),
    );

    // remove block task
    let res = app
        .execute_contract(
            Addr::unchecked(ANYONE),
            tasks_addr.clone(),
            &ExecuteMsg::RemoveTask {
                task_hash: task_hash_block_without_queries.clone(),
            },
            &[],
        )
        .unwrap();

    // Check attributes
    assert!(res.events.iter().any(|ev| {
        ev.attributes
            .iter()
            .any(|attr| attr.key == "action" && attr.value == "remove_task")
    }));

    let task_response: TaskResponse = app
        .wrap()
        .query_wasm_smart(
            tasks_addr.clone(),
            &QueryMsg::Task {
                task_hash: task_hash_block_without_queries.clone(),
            },
        )
        .unwrap();
    assert!(task_response.task.is_none());

    // check it removed balance on the manager contract
    let manager_task_balance: Option<TaskBalance> = app
        .wrap()
        .query_wasm_smart(
            manager_addr.clone(),
            &croncat_manager::msg::QueryMsg::TaskBalance {
                task_hash: task_hash_block_without_queries,
            },
        )
        .unwrap();
    assert!(manager_task_balance.is_none());

    // remove cron task
    let res = app
        .execute_contract(
            Addr::unchecked(ANYONE),
            tasks_addr.clone(),
            &ExecuteMsg::RemoveTask {
                task_hash: task_hash_cron_without_queries.clone(),
            },
            &[],
        )
        .unwrap();

    // Check attributes
    assert!(res.events.iter().any(|ev| {
        ev.attributes
            .iter()
            .any(|attr| attr.key == "action" && attr.value == "remove_task")
    }));

    let task_response: TaskResponse = app
        .wrap()
        .query_wasm_smart(
            tasks_addr,
            &QueryMsg::Task {
                task_hash: task_hash_cron_without_queries.clone(),
            },
        )
        .unwrap();
    assert!(task_response.task.is_none());

    // check it removed balance on the manager contract
    let manager_task_balance: Option<TaskBalance> = app
        .wrap()
        .query_wasm_smart(
            manager_addr.clone(),
            &croncat_manager::msg::QueryMsg::TaskBalance {
                task_hash: task_hash_cron_without_queries,
            },
        )
        .unwrap();
    assert!(manager_task_balance.is_none());

    // Check all balances moved from manager contract
    let manager_balance = app.wrap().query_all_balances(manager_addr).unwrap();
    assert!(manager_balance.is_empty());
}

#[test]
fn update_cfg() {
    let mut app = default_app();
    let factory_addr = init_factory(&mut app);

    let instantiate_msg: InstantiateMsg = default_instantiate_msg();
    let tasks_addr = init_tasks(&mut app, &instantiate_msg, &factory_addr);

    app.execute_contract(
        Addr::unchecked(ADMIN),
        tasks_addr.clone(),
        &ExecuteMsg::UpdateConfig(UpdateConfigMsg {
            paused: Some(true),
            owner_addr: Some(ANYONE.to_owned()),
            croncat_factory_addr: Some("fixed_croncat_factory_addr".to_owned()),
            croncat_manager_key: Some(("manager2".to_owned(), [2, 2])),
            croncat_agents_key: Some(("agents2".to_owned(), [2, 2])),
            slot_granularity_time: Some(54),
            gas_base_fee: Some(1),
            gas_action_fee: Some(2),
            gas_query_fee: Some(3),
            gas_limit: Some(4),
        }),
        &[],
    )
    .unwrap();
    let config: Config = app
        .wrap()
        .query_wasm_smart(tasks_addr.clone(), &QueryMsg::Config {})
        .unwrap();
    let expected_config = Config {
        paused: true,
        version: "0.1".to_owned(),
        owner_addr: Addr::unchecked(ANYONE),
        croncat_factory_addr: Addr::unchecked("fixed_croncat_factory_addr"),
        chain_name: "atom".to_owned(),
        croncat_manager_key: ("manager2".to_owned(), [2, 2]),
        croncat_agents_key: ("agents2".to_owned(), [2, 2]),
        slot_granularity_time: 54,
        gas_base_fee: 1,
        gas_action_fee: 2,
        gas_query_fee: 3,
        gas_limit: 4,
    };

    assert_eq!(config, expected_config);

    // None's shouldn't impact any of the fields
    app.execute_contract(
        Addr::unchecked(ADMIN),
        tasks_addr.clone(),
        &ExecuteMsg::UpdateConfig(UpdateConfigMsg {
            paused: None,
            owner_addr: None,
            croncat_factory_addr: None,
            croncat_manager_key: None,
            croncat_agents_key: None,
            slot_granularity_time: None,
            gas_base_fee: None,
            gas_action_fee: None,
            gas_query_fee: None,
            gas_limit: None,
        }),
        &[],
    )
    .unwrap();

    let not_updated_config: Config = app
        .wrap()
        .query_wasm_smart(tasks_addr, &QueryMsg::Config {})
        .unwrap();
    assert_eq!(not_updated_config, expected_config);
}

#[test]
<<<<<<< HEAD
fn query_slot_hashes_test() {
=======
fn negative_create_task() {
>>>>>>> e3e10f61
    let mut app = default_app();
    let factory_addr = init_factory(&mut app);

    let instantiate_msg: InstantiateMsg = default_instantiate_msg();
    let tasks_addr = init_tasks(&mut app, &instantiate_msg, &factory_addr);
<<<<<<< HEAD
    let _ = init_manager(&mut app, &factory_addr);
    let _ = init_agents(&mut app, &factory_addr);

    // Test SlotHashesResponse without tasks
    let hashes: SlotHashesResponse = app
        .wrap()
        .query_wasm_smart(tasks_addr.clone(), &QueryMsg::SlotHashes { slot: None })
        .unwrap();
    assert_eq!(
        hashes,
        SlotHashesResponse {
            block_id: 0,
            block_task_hash: vec![],
            time_id: 0,
            time_task_hash: vec![]
        }
    );

    let hashes: SlotHashesResponse = app
        .wrap()
        .query_wasm_smart(
            tasks_addr.clone(),
            &QueryMsg::SlotHashes { slot: Some(12350) },
        )
        .unwrap();
    assert_eq!(
        hashes,
        SlotHashesResponse {
            block_id: 0,
            block_task_hash: vec![],
            time_id: 0,
            time_task_hash: vec![]
        }
    );

    let action = Action {
        msg: BankMsg::Send {
            to_address: "Alice".to_owned(),
            amount: coins(10, DENOM),
        }
        .into(),
        gas_limit: Some(100_000),
    };
    let current_block: Uint64 = app.block_info().height.into(); // 12_345

    // Create several tasks
    let task1 = TaskRequest {
        interval: Interval::Once,
        boundary: Some(Boundary::Height {
            start: Some(current_block),
            end: None,
        }),
        stop_on_fail: false,
        actions: vec![action.clone()],
=======
    let _manager_addr = init_manager(&mut app, &factory_addr);
    let _agent_addr = init_agents(&mut app, &factory_addr);

    // invalid interval
    let action = Action {
        msg: BankMsg::Send {
            to_address: "Bob".to_owned(),
            amount: coins(5, DENOM),
        }
        .into(),
        gas_limit: Some(50_000),
    };

    let task = TaskRequest {
        interval: Interval::Cron("aloha".to_string()),
        boundary: None,
        stop_on_fail: false,
        actions: vec![action],
        queries: None,
        transforms: None,
        cw20: None,
    };
    let err: ContractError = app
        .execute_contract(
            Addr::unchecked(ANYONE),
            tasks_addr.clone(),
            &ExecuteMsg::CreateTask {
                task: Box::new(task),
            },
            &coins(30000, DENOM),
        )
        .unwrap_err()
        .downcast()
        .unwrap();

    assert_eq!(err, ContractError::InvalidInterval {});
    // invalid gas limit
    let action1 = Action {
        msg: BankMsg::Send {
            to_address: "Bob".to_owned(),
            amount: coins(5, DENOM),
        }
        .into(),
        gas_limit: Some(GAS_LIMIT / 2),
    };
    let action2 = Action {
        msg: BankMsg::Send {
            to_address: "Alice".to_owned(),
            amount: coins(5, DENOM),
        }
        .into(),
        gas_limit: Some(GAS_LIMIT / 2 + 1),
    };
    let task = TaskRequest {
        interval: Interval::Once,
        boundary: Some(Boundary::Height {
            start: Some((app.block_info().height).into()),
            end: Some((app.block_info().height + 10).into()),
        }),
        stop_on_fail: false,
        actions: vec![action1, action2],
>>>>>>> e3e10f61
        queries: None,
        transforms: None,
        cw20: None,
    };
<<<<<<< HEAD
    let res = app
=======
    let err: ContractError = app
>>>>>>> e3e10f61
        .execute_contract(
            Addr::unchecked(ANYONE),
            tasks_addr.clone(),
            &ExecuteMsg::CreateTask {
<<<<<<< HEAD
                task: Box::new(task1),
            },
            &coins(30000, DENOM),
        )
        .unwrap();
    let block_task_hash1 = String::from_vec(res.data.unwrap().0).unwrap();

    let task2 = TaskRequest {
        interval: Interval::Immediate,
        boundary: Some(Boundary::Height {
            start: Some(current_block),
            end: None,
        }),
        stop_on_fail: false,
        actions: vec![action.clone()],
=======
                task: Box::new(task),
            },
            &coins(30000, DENOM),
        )
        .unwrap_err()
        .downcast()
        .unwrap();
    assert_eq!(err, ContractError::InvalidGas {});

    // Invalid boundary
    let action = Action {
        msg: BankMsg::Send {
            to_address: "Bob".to_owned(),
            amount: coins(5, DENOM),
        }
        .into(),
        gas_limit: Some(25_000),
    };
    let task = TaskRequest {
        interval: Interval::Once,
        boundary: Some(Boundary::Height {
            start: Some((app.block_info().height).into()),
            end: Some((app.block_info().height).into()),
        }),
        stop_on_fail: false,
        actions: vec![action],
>>>>>>> e3e10f61
        queries: None,
        transforms: None,
        cw20: None,
    };
<<<<<<< HEAD
    let res = app
=======
    let err: ContractError = app
>>>>>>> e3e10f61
        .execute_contract(
            Addr::unchecked(ANYONE),
            tasks_addr.clone(),
            &ExecuteMsg::CreateTask {
<<<<<<< HEAD
                task: Box::new(task2),
            },
            &coins(53000, DENOM),
        )
        .unwrap();
    let block_task_hash2 = String::from_vec(res.data.unwrap().0).unwrap();

    let task3 = TaskRequest {
        interval: Interval::Immediate,
        boundary: Some(Boundary::Height {
            start: Some(current_block.saturating_add(5u64.into())),
            end: None,
        }),
=======
                task: Box::new(task),
            },
            &coins(30000, DENOM),
        )
        .unwrap_err()
        .downcast()
        .unwrap();
    assert_eq!(err, ContractError::InvalidBoundary {});

    // Same task - can't repeat tasks
    let action = Action {
        msg: BankMsg::Send {
            to_address: "Bob".to_owned(),
            amount: coins(5, DENOM),
        }
        .into(),
        gas_limit: Some(25_000),
    };
    let task = TaskRequest {
        interval: Interval::Once,
        boundary: None,
        stop_on_fail: false,
        actions: vec![action],
        queries: None,
        transforms: None,
        cw20: None,
    };
    app.execute_contract(
        Addr::unchecked(ANYONE),
        tasks_addr.clone(),
        &ExecuteMsg::CreateTask {
            task: Box::new(task.clone()),
        },
        &coins(30000, DENOM),
    )
    .unwrap();
    let err: ContractError = app
        .execute_contract(
            Addr::unchecked(ANYONE),
            tasks_addr.clone(),
            &ExecuteMsg::CreateTask {
                task: Box::new(task),
            },
            &coins(30000, DENOM),
        )
        .unwrap_err()
        .downcast()
        .unwrap();

    assert_eq!(err, ContractError::TaskExists {});

    // Same task, but with queries - can't repeat tasks
    let action = Action {
        msg: BankMsg::Send {
            to_address: "Bob".to_owned(),
            amount: coins(5, DENOM),
        }
        .into(),
        gas_limit: Some(25_000),
    };
    let task = TaskRequest {
        interval: Interval::Once,
        boundary: None,
        stop_on_fail: false,
        actions: vec![action],
        queries: Some(vec![CroncatQuery {
            contract_addr: "aloha".to_owned(),
            msg: Default::default(),
            check_result: true,
        }]),
        transforms: None,
        cw20: None,
    };
    app.execute_contract(
        Addr::unchecked(ANYONE),
        tasks_addr.clone(),
        &ExecuteMsg::CreateTask {
            task: Box::new(task.clone()),
        },
        &coins(40000, DENOM),
    )
    .unwrap();
    let err: ContractError = app
        .execute_contract(
            Addr::unchecked(ANYONE),
            tasks_addr.clone(),
            &ExecuteMsg::CreateTask {
                task: Box::new(task),
            },
            &coins(40000, DENOM),
        )
        .unwrap_err()
        .downcast()
        .unwrap();

    assert_eq!(err, ContractError::TaskExists {});
    // contract paused

    app.execute_contract(
        Addr::unchecked(ADMIN),
        tasks_addr.clone(),
        &ExecuteMsg::UpdateConfig(UpdateConfigMsg {
            paused: Some(true),
            owner_addr: None,
            croncat_factory_addr: None,
            croncat_manager_key: None,
            croncat_agents_key: None,
            slot_granularity_time: None,
            gas_base_fee: None,
            gas_action_fee: None,
            gas_query_fee: None,
            gas_limit: None,
        }),
        &[],
    )
    .unwrap();

    let action = Action {
        msg: BankMsg::Send {
            to_address: "Bob".to_owned(),
            amount: coins(5, DENOM),
        }
        .into(),
        gas_limit: Some(25_000),
    };
    let task = TaskRequest {
        interval: Interval::Once,
        boundary: None,
        stop_on_fail: false,
        actions: vec![action],
        queries: None,
        transforms: None,
        cw20: None,
    };
    let err: ContractError = app
        .execute_contract(
            Addr::unchecked(ANYONE),
            tasks_addr,
            &ExecuteMsg::CreateTask {
                task: Box::new(task),
            },
            &coins(30000, DENOM),
        )
        .unwrap_err()
        .downcast()
        .unwrap();
    assert_eq!(err, ContractError::Paused {});
}

#[test]
fn remove_task_negative() {
    let mut app = default_app();
    let factory_addr = init_factory(&mut app);

    let instantiate_msg: InstantiateMsg = default_instantiate_msg();
    let tasks_addr = init_tasks(&mut app, &instantiate_msg, &factory_addr);
    let _manager_addr = init_manager(&mut app, &factory_addr);
    let _agent_addr = init_agents(&mut app, &factory_addr);

    let action = Action {
        msg: BankMsg::Send {
            to_address: "Bob".to_owned(),
            amount: coins(5, DENOM),
        }
        .into(),
        gas_limit: Some(25_000),
    };
    let task = TaskRequest {
        interval: Interval::Once,
        boundary: None,
>>>>>>> e3e10f61
        stop_on_fail: false,
        actions: vec![action.clone()],
        queries: None,
        transforms: None,
        cw20: None,
    };
    let res = app
        .execute_contract(
            Addr::unchecked(ANYONE),
            tasks_addr.clone(),
            &ExecuteMsg::CreateTask {
<<<<<<< HEAD
                task: Box::new(task3),
            },
            &coins(53000, DENOM),
        )
        .unwrap();
    let block_task_hash3 = String::from_vec(res.data.unwrap().0).unwrap();

    let task4 = TaskRequest {
        interval: Interval::Block(5),
        boundary: Some(Boundary::Height {
            start: Some(current_block),
            end: None,
        }),
        stop_on_fail: false,
        actions: vec![action.clone()],
=======
                task: Box::new(task),
            },
            &coins(40000, DENOM),
        )
        .unwrap();

    let task_hash = String::from_vec(res.data.unwrap().0).unwrap();

    // Not task owner tries to remove a task
    let err: ContractError = app
        .execute_contract(
            Addr::unchecked("wrong_person"),
            tasks_addr.clone(),
            &ExecuteMsg::RemoveTask { task_hash },
            &[],
        )
        .unwrap_err()
        .downcast()
        .unwrap();

    assert_eq!(err, ContractError::Unauthorized {});

    let task = TaskRequest {
        interval: Interval::Once,
        boundary: None,
        stop_on_fail: false,
        actions: vec![action],
        queries: Some(vec![CroncatQuery {
            contract_addr: "aloha".to_owned(),
            msg: Default::default(),
            check_result: true,
        }]),
        transforms: None,
        cw20: None,
    };
    let res = app
        .execute_contract(
            Addr::unchecked(ANYONE),
            tasks_addr.clone(),
            &ExecuteMsg::CreateTask {
                task: Box::new(task),
            },
            &coins(40000, DENOM),
        )
        .unwrap();

    let task_hash = String::from_vec(res.data.unwrap().0).unwrap();

    // Not a task owner tries to remove a task with queries
    let err: ContractError = app
        .execute_contract(
            Addr::unchecked("wrong_person"),
            tasks_addr.clone(),
            &ExecuteMsg::RemoveTask {
                task_hash: task_hash.clone(),
            },
            &[],
        )
        .unwrap_err()
        .downcast()
        .unwrap();

    assert_eq!(err, ContractError::Unauthorized {});

    // No task
    let err: ContractError = app
        .execute_contract(
            Addr::unchecked("wrong_person"),
            tasks_addr.clone(),
            &ExecuteMsg::RemoveTask {
                task_hash: "wrong_task_hash".to_owned(),
            },
            &[],
        )
        .unwrap_err()
        .downcast()
        .unwrap();

    assert_eq!(err, ContractError::NoTaskFound {});

    // contract is paused
    app.execute_contract(
        Addr::unchecked(ADMIN),
        tasks_addr.clone(),
        &ExecuteMsg::UpdateConfig(UpdateConfigMsg {
            paused: Some(true),
            owner_addr: None,
            croncat_factory_addr: None,
            croncat_manager_key: None,
            croncat_agents_key: None,
            slot_granularity_time: None,
            gas_base_fee: None,
            gas_action_fee: None,
            gas_query_fee: None,
            gas_limit: None,
        }),
        &[],
    )
    .unwrap();

    let err: ContractError = app
        .execute_contract(
            Addr::unchecked(ANYONE),
            tasks_addr,
            &ExecuteMsg::RemoveTask { task_hash },
            &[],
        )
        .unwrap_err()
        .downcast()
        .unwrap();

    assert_eq!(err, ContractError::Paused {});
}

#[test]
fn is_valid_msg_negative_tests() {
    let mut app = default_app();
    let factory_addr = init_factory(&mut app);

    let instantiate_msg: InstantiateMsg = default_instantiate_msg();
    let tasks_addr = init_tasks(&mut app, &instantiate_msg, &factory_addr);
    let _manager_addr = init_manager(&mut app, &factory_addr);
    let _agent_addr = init_agents(&mut app, &factory_addr);

    // no actions
    let task = TaskRequest {
        interval: Interval::Once,
        boundary: None,
        stop_on_fail: false,
        actions: vec![],
>>>>>>> e3e10f61
        queries: None,
        transforms: None,
        cw20: None,
    };
<<<<<<< HEAD
    let res = app
=======
    let err: ContractError = app
>>>>>>> e3e10f61
        .execute_contract(
            Addr::unchecked(ANYONE),
            tasks_addr.clone(),
            &ExecuteMsg::CreateTask {
<<<<<<< HEAD
                task: Box::new(task4),
            },
            &coins(53000, DENOM),
        )
        .unwrap();
    let block_task_hash4 = String::from_vec(res.data.unwrap().0).unwrap();

    let task5 = TaskRequest {
        interval: Interval::Cron("* * * * * *".to_string()),
        boundary: None,
        stop_on_fail: false,
        actions: vec![action.clone()],
=======
                task: Box::new(task),
            },
            &coins(30000, DENOM),
        )
        .unwrap_err()
        .downcast()
        .unwrap();

    assert_eq!(err, ContractError::InvalidAction {});

    // no gas limit for wasm action
    let wasm_action = Action {
        msg: WasmMsg::Execute {
            contract_addr: "contract".to_owned(),
            msg: to_binary("wasm message").unwrap(),
            funds: vec![],
        }
        .into(),
        gas_limit: None,
    };
    let task = TaskRequest {
        interval: Interval::Once,
        boundary: None,
        stop_on_fail: false,
        actions: vec![wasm_action],
>>>>>>> e3e10f61
        queries: None,
        transforms: None,
        cw20: None,
    };
<<<<<<< HEAD
    let res = app
=======
    let err: ContractError = app
>>>>>>> e3e10f61
        .execute_contract(
            Addr::unchecked(ANYONE),
            tasks_addr.clone(),
            &ExecuteMsg::CreateTask {
<<<<<<< HEAD
                task: Box::new(task5),
            },
            &coins(53000, DENOM),
        )
        .unwrap();
    let time_task_hash1 = String::from_vec(res.data.unwrap().0).unwrap();

    let task6 = TaskRequest {
        interval: Interval::Cron("0 * * * * *".to_string()),
=======
                task: Box::new(task),
            },
            &coins(30000, DENOM),
        )
        .unwrap_err()
        .downcast()
        .unwrap();
    assert_eq!(err, ContractError::NoGasLimit {});

    // Too many coins bank transfer
    let action = Action {
        msg: BankMsg::Send {
            to_address: "alice".to_owned(),
            amount: vec![coin(5, "coin1"), coin(2, "coin2"), coin(45, "coin3")],
        }
        .into(),
        gas_limit: None,
    };
    let task = TaskRequest {
        interval: Interval::Once,
>>>>>>> e3e10f61
        boundary: None,
        stop_on_fail: false,
        actions: vec![action],
        queries: None,
        transforms: None,
        cw20: None,
    };
<<<<<<< HEAD
    let res = app
=======
    let err: ContractError = app
        .execute_contract(
            Addr::unchecked(ANYONE),
            tasks_addr.clone(),
            &ExecuteMsg::CreateTask {
                task: Box::new(task),
            },
            &coins(30000, DENOM),
        )
        .unwrap_err()
        .downcast()
        .unwrap();

    assert_eq!(err, ContractError::InvalidAction {});

    // Zero coin bank transfer
    let action = Action {
        msg: BankMsg::Send {
            to_address: "alice".to_owned(),
            amount: vec![coin(0, "coin1")],
        }
        .into(),
        gas_limit: None,
    };
    let task = TaskRequest {
        interval: Interval::Once,
        boundary: None,
        stop_on_fail: false,
        actions: vec![action],
        queries: None,
        transforms: None,
        cw20: None,
    };
    let err: ContractError = app
>>>>>>> e3e10f61
        .execute_contract(
            Addr::unchecked(ANYONE),
            tasks_addr.clone(),
            &ExecuteMsg::CreateTask {
<<<<<<< HEAD
                task: Box::new(task6),
            },
            &coins(53000, DENOM),
        )
        .unwrap();
    let time_task_hash2 = String::from_vec(res.data.unwrap().0).unwrap();

    let hashes: SlotHashesResponse = app
        .wrap()
        .query_wasm_smart(tasks_addr.clone(), &QueryMsg::SlotHashes { slot: None })
        .unwrap();
    assert_eq!(
        hashes,
        SlotHashesResponse {
            block_id: current_block.u64() + 1,
            block_task_hash: vec![block_task_hash1, block_task_hash2],
            time_id: 1571797420000000000,
            time_task_hash: vec![time_task_hash1]
        }
    );

    let hashes: SlotHashesResponse = app
        .wrap()
        .query_wasm_smart(
            tasks_addr.clone(),
            &QueryMsg::SlotHashes {
                slot: Some(current_block.u64() + 5),
            },
        )
        .unwrap();
    assert_eq!(
        hashes,
        SlotHashesResponse {
            block_id: current_block.u64() + 5,
            block_task_hash: vec![block_task_hash3, block_task_hash4],
            time_id: 0,
            time_task_hash: vec![]
        }
    );

    // Current time is 1_571_797_419_879_305_533
    // Take the earliest timestamp with 00 seconds in it
    let hashes: SlotHashesResponse = app
        .wrap()
        .query_wasm_smart(
            tasks_addr,
            &QueryMsg::SlotHashes {
                slot: Some(1_571_797_440_000_000_000),
            },
        )
        .unwrap();

    assert_eq!(
        hashes,
        SlotHashesResponse {
            block_id: 0,
            block_task_hash: vec![],
            time_id: 1_571_797_440_000_000_000,
            time_task_hash: vec![time_task_hash2]
        }
    );
=======
                task: Box::new(task),
            },
            &coins(30000, DENOM),
        )
        .unwrap_err()
        .downcast()
        .unwrap();

    assert_eq!(err, ContractError::InvalidAction {});

    // Zero coins bank transfer
    let action = Action {
        msg: BankMsg::Send {
            to_address: "alice".to_owned(),
            amount: vec![],
        }
        .into(),
        gas_limit: None,
    };
    let task = TaskRequest {
        interval: Interval::Once,
        boundary: None,
        stop_on_fail: false,
        actions: vec![action],
        queries: None,
        transforms: None,
        cw20: None,
    };
    let err: ContractError = app
        .execute_contract(
            Addr::unchecked(ANYONE),
            tasks_addr.clone(),
            &ExecuteMsg::CreateTask {
                task: Box::new(task),
            },
            &coins(30000, DENOM),
        )
        .unwrap_err()
        .downcast()
        .unwrap();

    assert_eq!(err, ContractError::InvalidAction {});

    // not supported message
    let action = Action {
        msg: BankMsg::Burn {
            amount: vec![coin(10, "coin1")],
        }
        .into(),
        gas_limit: None,
    };
    let task = TaskRequest {
        interval: Interval::Once,
        boundary: None,
        stop_on_fail: false,
        actions: vec![action],
        queries: None,
        transforms: None,
        cw20: None,
    };
    let err: ContractError = app
        .execute_contract(
            Addr::unchecked(ANYONE),
            tasks_addr.clone(),
            &ExecuteMsg::CreateTask {
                task: Box::new(task),
            },
            &coins(30000, DENOM),
        )
        .unwrap_err()
        .downcast()
        .unwrap();

    assert_eq!(err, ContractError::InvalidAction {});

    // not supported message
    let action = Action {
        msg: StakingMsg::Delegate {
            validator: "alice".to_owned(),
            amount: coin(10, "coin1"),
        }
        .into(),
        gas_limit: None,
    };
    let task = TaskRequest {
        interval: Interval::Once,
        boundary: None,
        stop_on_fail: false,
        actions: vec![action],
        queries: None,
        transforms: None,
        cw20: None,
    };
    let err: ContractError = app
        .execute_contract(
            Addr::unchecked(ANYONE),
            tasks_addr.clone(),
            &ExecuteMsg::CreateTask {
                task: Box::new(task),
            },
            &coins(30000, DENOM),
        )
        .unwrap_err()
        .downcast()
        .unwrap();

    assert_eq!(err, ContractError::InvalidAction {});

    // too many coins transfer inside wasm action
    let action = Action {
        msg: WasmMsg::Execute {
            contract_addr: "bestcontract".to_owned(),
            msg: Default::default(),
            funds: vec![coin(5, "coin1"), coin(2, "coin2"), coin(45, "coin3")],
        }
        .into(),
        gas_limit: Some(150_000),
    };
    let task = TaskRequest {
        interval: Interval::Once,
        boundary: None,
        stop_on_fail: false,
        actions: vec![action],
        queries: None,
        transforms: None,
        cw20: None,
    };
    let err: ContractError = app
        .execute_contract(
            Addr::unchecked(ANYONE),
            tasks_addr.clone(),
            &ExecuteMsg::CreateTask {
                task: Box::new(task),
            },
            &coins(30000, DENOM),
        )
        .unwrap_err()
        .downcast()
        .unwrap();

    assert_eq!(err, ContractError::InvalidAction {});

    // zero coins transfer inside wasm action
    let action = Action {
        msg: WasmMsg::Execute {
            contract_addr: "bestcontract".to_owned(),
            msg: Default::default(),
            funds: vec![coin(0, "coin1")],
        }
        .into(),
        gas_limit: Some(150_000),
    };
    let task = TaskRequest {
        interval: Interval::Once,
        boundary: None,
        stop_on_fail: false,
        actions: vec![action],
        queries: None,
        transforms: None,
        cw20: None,
    };
    let err: ContractError = app
        .execute_contract(
            Addr::unchecked(ANYONE),
            tasks_addr.clone(),
            &ExecuteMsg::CreateTask {
                task: Box::new(task),
            },
            &coins(30000, DENOM),
        )
        .unwrap_err()
        .downcast()
        .unwrap();

    assert_eq!(err, ContractError::InvalidAction {});

    // Zero cw20 transfer
    let action = Action {
        msg: WasmMsg::Execute {
            contract_addr: "bestcontract".to_owned(),
            msg: to_binary(&Cw20ExecuteMsg::Transfer {
                recipient: "bob".to_owned(),
                amount: Uint128::new(0),
            })
            .unwrap(),
            funds: vec![],
        }
        .into(),
        gas_limit: Some(150_000),
    };
    let task = TaskRequest {
        interval: Interval::Once,
        boundary: None,
        stop_on_fail: false,
        actions: vec![action],
        queries: None,
        transforms: None,
        cw20: None,
    };
    let err: ContractError = app
        .execute_contract(
            Addr::unchecked(ANYONE),
            tasks_addr.clone(),
            &ExecuteMsg::CreateTask {
                task: Box::new(task),
            },
            &coins(30000, DENOM),
        )
        .unwrap_err()
        .downcast()
        .unwrap();

    assert_eq!(err, ContractError::InvalidAction {});

    // Zero cw20 send
    let action = Action {
        msg: WasmMsg::Execute {
            contract_addr: "best_contract".to_owned(),
            msg: to_binary(&Cw20ExecuteMsg::Send {
                contract: "bob".to_owned(),
                msg: Default::default(),
                amount: Uint128::new(0),
            })
            .unwrap(),
            funds: vec![],
        }
        .into(),
        gas_limit: Some(150_000),
    };
    let task = TaskRequest {
        interval: Interval::Once,
        boundary: None,
        stop_on_fail: false,
        actions: vec![action],
        queries: None,
        transforms: None,
        cw20: None,
    };
    let err: ContractError = app
        .execute_contract(
            Addr::unchecked(ANYONE),
            tasks_addr.clone(),
            &ExecuteMsg::CreateTask {
                task: Box::new(task),
            },
            &coins(30000, DENOM),
        )
        .unwrap_err()
        .downcast()
        .unwrap();

    assert_eq!(err, ContractError::InvalidAction {});

    // Multiple cw20 send
    let action1 = Action {
        msg: WasmMsg::Execute {
            contract_addr: "best_contract".to_owned(),
            msg: to_binary(&Cw20ExecuteMsg::Send {
                contract: "bob".to_owned(),
                msg: Default::default(),
                amount: Uint128::new(45),
            })
            .unwrap(),
            funds: vec![],
        }
        .into(),
        gas_limit: Some(150_000),
    };
    let action2 = Action {
        msg: WasmMsg::Execute {
            contract_addr: "best_contract2".to_owned(),
            msg: to_binary(&Cw20ExecuteMsg::Send {
                contract: "bob".to_owned(),
                msg: Default::default(),
                amount: Uint128::new(45),
            })
            .unwrap(),
            funds: vec![],
        }
        .into(),
        gas_limit: Some(150_000),
    };
    let task = TaskRequest {
        interval: Interval::Once,
        boundary: None,
        stop_on_fail: false,
        actions: vec![action1, action2],
        queries: None,
        transforms: None,
        cw20: None,
    };
    let err: ContractError = app
        .execute_contract(
            Addr::unchecked(ANYONE),
            tasks_addr.clone(),
            &ExecuteMsg::CreateTask {
                task: Box::new(task),
            },
            &coins(30000, DENOM),
        )
        .unwrap_err()
        .downcast()
        .unwrap();

    assert_eq!(err, ContractError::InvalidAction {});

    // Multiple cw20 transfer
    let action1 = Action {
        msg: WasmMsg::Execute {
            contract_addr: "best_contract".to_owned(),
            msg: to_binary(&Cw20ExecuteMsg::Transfer {
                recipient: "bob".to_owned(),
                amount: Uint128::new(45),
            })
            .unwrap(),
            funds: vec![],
        }
        .into(),
        gas_limit: Some(150_000),
    };
    let action2 = Action {
        msg: WasmMsg::Execute {
            contract_addr: "best_contract2".to_owned(),
            msg: to_binary(&Cw20ExecuteMsg::Transfer {
                recipient: "bob".to_owned(),
                amount: Uint128::new(45),
            })
            .unwrap(),
            funds: vec![],
        }
        .into(),
        gas_limit: Some(150_000),
    };
    let task = TaskRequest {
        interval: Interval::Once,
        boundary: None,
        stop_on_fail: false,
        actions: vec![action1, action2],
        queries: None,
        transforms: None,
        cw20: None,
    };
    let err: ContractError = app
        .execute_contract(
            Addr::unchecked(ANYONE),
            tasks_addr,
            &ExecuteMsg::CreateTask {
                task: Box::new(task),
            },
            &coins(30000, DENOM),
        )
        .unwrap_err()
        .downcast()
        .unwrap();

    assert_eq!(err, ContractError::InvalidAction {});
>>>>>>> e3e10f61
}<|MERGE_RESOLUTION|>--- conflicted
+++ resolved
@@ -1416,76 +1416,15 @@
 }
 
 #[test]
-<<<<<<< HEAD
-fn query_slot_hashes_test() {
-=======
 fn negative_create_task() {
->>>>>>> e3e10f61
     let mut app = default_app();
     let factory_addr = init_factory(&mut app);
 
     let instantiate_msg: InstantiateMsg = default_instantiate_msg();
     let tasks_addr = init_tasks(&mut app, &instantiate_msg, &factory_addr);
-<<<<<<< HEAD
     let _ = init_manager(&mut app, &factory_addr);
     let _ = init_agents(&mut app, &factory_addr);
 
-    // Test SlotHashesResponse without tasks
-    let hashes: SlotHashesResponse = app
-        .wrap()
-        .query_wasm_smart(tasks_addr.clone(), &QueryMsg::SlotHashes { slot: None })
-        .unwrap();
-    assert_eq!(
-        hashes,
-        SlotHashesResponse {
-            block_id: 0,
-            block_task_hash: vec![],
-            time_id: 0,
-            time_task_hash: vec![]
-        }
-    );
-
-    let hashes: SlotHashesResponse = app
-        .wrap()
-        .query_wasm_smart(
-            tasks_addr.clone(),
-            &QueryMsg::SlotHashes { slot: Some(12350) },
-        )
-        .unwrap();
-    assert_eq!(
-        hashes,
-        SlotHashesResponse {
-            block_id: 0,
-            block_task_hash: vec![],
-            time_id: 0,
-            time_task_hash: vec![]
-        }
-    );
-
-    let action = Action {
-        msg: BankMsg::Send {
-            to_address: "Alice".to_owned(),
-            amount: coins(10, DENOM),
-        }
-        .into(),
-        gas_limit: Some(100_000),
-    };
-    let current_block: Uint64 = app.block_info().height.into(); // 12_345
-
-    // Create several tasks
-    let task1 = TaskRequest {
-        interval: Interval::Once,
-        boundary: Some(Boundary::Height {
-            start: Some(current_block),
-            end: None,
-        }),
-        stop_on_fail: false,
-        actions: vec![action.clone()],
-=======
-    let _manager_addr = init_manager(&mut app, &factory_addr);
-    let _agent_addr = init_agents(&mut app, &factory_addr);
-
-    // invalid interval
     let action = Action {
         msg: BankMsg::Send {
             to_address: "Bob".to_owned(),
@@ -1500,9 +1439,9 @@
         boundary: None,
         stop_on_fail: false,
         actions: vec![action],
-        queries: None,
-        transforms: None,
-        cw20: None,
+        transforms: None,
+        cw20: None,
+        queries: None,
     };
     let err: ContractError = app
         .execute_contract(
@@ -1543,37 +1482,15 @@
         }),
         stop_on_fail: false,
         actions: vec![action1, action2],
->>>>>>> e3e10f61
-        queries: None,
-        transforms: None,
-        cw20: None,
-    };
-<<<<<<< HEAD
-    let res = app
-=======
-    let err: ContractError = app
->>>>>>> e3e10f61
-        .execute_contract(
-            Addr::unchecked(ANYONE),
-            tasks_addr.clone(),
-            &ExecuteMsg::CreateTask {
-<<<<<<< HEAD
-                task: Box::new(task1),
-            },
-            &coins(30000, DENOM),
-        )
-        .unwrap();
-    let block_task_hash1 = String::from_vec(res.data.unwrap().0).unwrap();
-
-    let task2 = TaskRequest {
-        interval: Interval::Immediate,
-        boundary: Some(Boundary::Height {
-            start: Some(current_block),
-            end: None,
-        }),
-        stop_on_fail: false,
-        actions: vec![action.clone()],
-=======
+        queries: None,
+        transforms: None,
+        cw20: None,
+    };
+    let err: ContractError = app
+        .execute_contract(
+            Addr::unchecked(ANYONE),
+            tasks_addr.clone(),
+            &ExecuteMsg::CreateTask {
                 task: Box::new(task),
             },
             &coins(30000, DENOM),
@@ -1600,35 +1517,15 @@
         }),
         stop_on_fail: false,
         actions: vec![action],
->>>>>>> e3e10f61
-        queries: None,
-        transforms: None,
-        cw20: None,
-    };
-<<<<<<< HEAD
-    let res = app
-=======
-    let err: ContractError = app
->>>>>>> e3e10f61
-        .execute_contract(
-            Addr::unchecked(ANYONE),
-            tasks_addr.clone(),
-            &ExecuteMsg::CreateTask {
-<<<<<<< HEAD
-                task: Box::new(task2),
-            },
-            &coins(53000, DENOM),
-        )
-        .unwrap();
-    let block_task_hash2 = String::from_vec(res.data.unwrap().0).unwrap();
-
-    let task3 = TaskRequest {
-        interval: Interval::Immediate,
-        boundary: Some(Boundary::Height {
-            start: Some(current_block.saturating_add(5u64.into())),
-            end: None,
-        }),
-=======
+        queries: None,
+        transforms: None,
+        cw20: None,
+    };
+    let err: ContractError = app
+        .execute_contract(
+            Addr::unchecked(ANYONE),
+            tasks_addr.clone(),
+            &ExecuteMsg::CreateTask {
                 task: Box::new(task),
             },
             &coins(30000, DENOM),
@@ -1799,7 +1696,6 @@
     let task = TaskRequest {
         interval: Interval::Once,
         boundary: None,
->>>>>>> e3e10f61
         stop_on_fail: false,
         actions: vec![action.clone()],
         queries: None,
@@ -1811,23 +1707,6 @@
             Addr::unchecked(ANYONE),
             tasks_addr.clone(),
             &ExecuteMsg::CreateTask {
-<<<<<<< HEAD
-                task: Box::new(task3),
-            },
-            &coins(53000, DENOM),
-        )
-        .unwrap();
-    let block_task_hash3 = String::from_vec(res.data.unwrap().0).unwrap();
-
-    let task4 = TaskRequest {
-        interval: Interval::Block(5),
-        boundary: Some(Boundary::Height {
-            start: Some(current_block),
-            end: None,
-        }),
-        stop_on_fail: false,
-        actions: vec![action.clone()],
-=======
                 task: Box::new(task),
             },
             &coins(40000, DENOM),
@@ -1958,34 +1837,15 @@
         boundary: None,
         stop_on_fail: false,
         actions: vec![],
->>>>>>> e3e10f61
-        queries: None,
-        transforms: None,
-        cw20: None,
-    };
-<<<<<<< HEAD
-    let res = app
-=======
-    let err: ContractError = app
->>>>>>> e3e10f61
-        .execute_contract(
-            Addr::unchecked(ANYONE),
-            tasks_addr.clone(),
-            &ExecuteMsg::CreateTask {
-<<<<<<< HEAD
-                task: Box::new(task4),
-            },
-            &coins(53000, DENOM),
-        )
-        .unwrap();
-    let block_task_hash4 = String::from_vec(res.data.unwrap().0).unwrap();
-
-    let task5 = TaskRequest {
-        interval: Interval::Cron("* * * * * *".to_string()),
-        boundary: None,
-        stop_on_fail: false,
-        actions: vec![action.clone()],
-=======
+        queries: None,
+        transforms: None,
+        cw20: None,
+    };
+    let err: ContractError = app
+        .execute_contract(
+            Addr::unchecked(ANYONE),
+            tasks_addr.clone(),
+            &ExecuteMsg::CreateTask {
                 task: Box::new(task),
             },
             &coins(30000, DENOM),
@@ -2011,31 +1871,15 @@
         boundary: None,
         stop_on_fail: false,
         actions: vec![wasm_action],
->>>>>>> e3e10f61
-        queries: None,
-        transforms: None,
-        cw20: None,
-    };
-<<<<<<< HEAD
-    let res = app
-=======
-    let err: ContractError = app
->>>>>>> e3e10f61
-        .execute_contract(
-            Addr::unchecked(ANYONE),
-            tasks_addr.clone(),
-            &ExecuteMsg::CreateTask {
-<<<<<<< HEAD
-                task: Box::new(task5),
-            },
-            &coins(53000, DENOM),
-        )
-        .unwrap();
-    let time_task_hash1 = String::from_vec(res.data.unwrap().0).unwrap();
-
-    let task6 = TaskRequest {
-        interval: Interval::Cron("0 * * * * *".to_string()),
-=======
+        queries: None,
+        transforms: None,
+        cw20: None,
+    };
+    let err: ContractError = app
+        .execute_contract(
+            Addr::unchecked(ANYONE),
+            tasks_addr.clone(),
+            &ExecuteMsg::CreateTask {
                 task: Box::new(task),
             },
             &coins(30000, DENOM),
@@ -2056,7 +1900,6 @@
     };
     let task = TaskRequest {
         interval: Interval::Once,
->>>>>>> e3e10f61
         boundary: None,
         stop_on_fail: false,
         actions: vec![action],
@@ -2064,9 +1907,6 @@
         transforms: None,
         cw20: None,
     };
-<<<<<<< HEAD
-    let res = app
-=======
     let err: ContractError = app
         .execute_contract(
             Addr::unchecked(ANYONE),
@@ -2101,74 +1941,10 @@
         cw20: None,
     };
     let err: ContractError = app
->>>>>>> e3e10f61
-        .execute_contract(
-            Addr::unchecked(ANYONE),
-            tasks_addr.clone(),
-            &ExecuteMsg::CreateTask {
-<<<<<<< HEAD
-                task: Box::new(task6),
-            },
-            &coins(53000, DENOM),
-        )
-        .unwrap();
-    let time_task_hash2 = String::from_vec(res.data.unwrap().0).unwrap();
-
-    let hashes: SlotHashesResponse = app
-        .wrap()
-        .query_wasm_smart(tasks_addr.clone(), &QueryMsg::SlotHashes { slot: None })
-        .unwrap();
-    assert_eq!(
-        hashes,
-        SlotHashesResponse {
-            block_id: current_block.u64() + 1,
-            block_task_hash: vec![block_task_hash1, block_task_hash2],
-            time_id: 1571797420000000000,
-            time_task_hash: vec![time_task_hash1]
-        }
-    );
-
-    let hashes: SlotHashesResponse = app
-        .wrap()
-        .query_wasm_smart(
-            tasks_addr.clone(),
-            &QueryMsg::SlotHashes {
-                slot: Some(current_block.u64() + 5),
-            },
-        )
-        .unwrap();
-    assert_eq!(
-        hashes,
-        SlotHashesResponse {
-            block_id: current_block.u64() + 5,
-            block_task_hash: vec![block_task_hash3, block_task_hash4],
-            time_id: 0,
-            time_task_hash: vec![]
-        }
-    );
-
-    // Current time is 1_571_797_419_879_305_533
-    // Take the earliest timestamp with 00 seconds in it
-    let hashes: SlotHashesResponse = app
-        .wrap()
-        .query_wasm_smart(
-            tasks_addr,
-            &QueryMsg::SlotHashes {
-                slot: Some(1_571_797_440_000_000_000),
-            },
-        )
-        .unwrap();
-
-    assert_eq!(
-        hashes,
-        SlotHashesResponse {
-            block_id: 0,
-            block_task_hash: vec![],
-            time_id: 1_571_797_440_000_000_000,
-            time_task_hash: vec![time_task_hash2]
-        }
-    );
-=======
+        .execute_contract(
+            Addr::unchecked(ANYONE),
+            tasks_addr.clone(),
+            &ExecuteMsg::CreateTask {
                 task: Box::new(task),
             },
             &coins(30000, DENOM),
@@ -2525,5 +2301,251 @@
         .unwrap();
 
     assert_eq!(err, ContractError::InvalidAction {});
->>>>>>> e3e10f61
+}
+
+#[test]
+fn query_slot_hashes_test() {
+    let mut app = default_app();
+    let factory_addr = init_factory(&mut app);
+
+    let instantiate_msg: InstantiateMsg = default_instantiate_msg();
+    let tasks_addr = init_tasks(&mut app, &instantiate_msg, &factory_addr);
+    let _ = init_manager(&mut app, &factory_addr);
+    let _ = init_agents(&mut app, &factory_addr);
+
+    // Test SlotHashesResponse without tasks
+    let hashes: SlotHashesResponse = app
+        .wrap()
+        .query_wasm_smart(tasks_addr.clone(), &QueryMsg::SlotHashes { slot: None })
+        .unwrap();
+    assert_eq!(
+        hashes,
+        SlotHashesResponse {
+            block_id: 0,
+            block_task_hash: vec![],
+            time_id: 0,
+            time_task_hash: vec![]
+        }
+    );
+
+    let hashes: SlotHashesResponse = app
+        .wrap()
+        .query_wasm_smart(
+            tasks_addr.clone(),
+            &QueryMsg::SlotHashes { slot: Some(12350) },
+        )
+        .unwrap();
+    assert_eq!(
+        hashes,
+        SlotHashesResponse {
+            block_id: 0,
+            block_task_hash: vec![],
+            time_id: 0,
+            time_task_hash: vec![]
+        }
+    );
+
+    let action = Action {
+        msg: BankMsg::Send {
+            to_address: "Alice".to_owned(),
+            amount: coins(10, DENOM),
+        }
+        .into(),
+        gas_limit: Some(100_000),
+    };
+    let current_block: Uint64 = app.block_info().height.into(); // 12_345
+
+    // Create several tasks
+    let task1 = TaskRequest {
+        interval: Interval::Once,
+        boundary: Some(Boundary::Height {
+            start: Some(current_block),
+            end: None,
+        }),
+        stop_on_fail: false,
+        actions: vec![action.clone()],
+        queries: None,
+        transforms: None,
+        cw20: None,
+    };
+    let res = app
+        .execute_contract(
+            Addr::unchecked(ANYONE),
+            tasks_addr.clone(),
+            &ExecuteMsg::CreateTask {
+                task: Box::new(task1),
+            },
+            &coins(30000, DENOM),
+        )
+        .unwrap();
+    let block_task_hash1 = String::from_vec(res.data.unwrap().0).unwrap();
+
+    let task2 = TaskRequest {
+        interval: Interval::Immediate,
+        boundary: Some(Boundary::Height {
+            start: Some(current_block),
+            end: None,
+        }),
+        stop_on_fail: false,
+        actions: vec![action.clone()],
+        queries: None,
+        transforms: None,
+        cw20: None,
+    };
+    let res = app
+        .execute_contract(
+            Addr::unchecked(ANYONE),
+            tasks_addr.clone(),
+            &ExecuteMsg::CreateTask {
+                task: Box::new(task2),
+            },
+            &coins(53000, DENOM),
+        )
+        .unwrap();
+    let block_task_hash2 = String::from_vec(res.data.unwrap().0).unwrap();
+
+    let task3 = TaskRequest {
+        interval: Interval::Immediate,
+        boundary: Some(Boundary::Height {
+            start: Some(current_block.saturating_add(5u64.into())),
+            end: None,
+        }),
+        stop_on_fail: false,
+        actions: vec![action.clone()],
+        queries: None,
+        transforms: None,
+        cw20: None,
+    };
+    let res = app
+        .execute_contract(
+            Addr::unchecked(ANYONE),
+            tasks_addr.clone(),
+            &ExecuteMsg::CreateTask {
+                task: Box::new(task3),
+            },
+            &coins(53000, DENOM),
+        )
+        .unwrap();
+    let block_task_hash3 = String::from_vec(res.data.unwrap().0).unwrap();
+
+    let task4 = TaskRequest {
+        interval: Interval::Block(5),
+        boundary: Some(Boundary::Height {
+            start: Some(current_block),
+            end: None,
+        }),
+        stop_on_fail: false,
+        actions: vec![action.clone()],
+        queries: None,
+        transforms: None,
+        cw20: None,
+    };
+    let res = app
+        .execute_contract(
+            Addr::unchecked(ANYONE),
+            tasks_addr.clone(),
+            &ExecuteMsg::CreateTask {
+                task: Box::new(task4),
+            },
+            &coins(53000, DENOM),
+        )
+        .unwrap();
+    let block_task_hash4 = String::from_vec(res.data.unwrap().0).unwrap();
+
+    let task5 = TaskRequest {
+        interval: Interval::Cron("* * * * * *".to_string()),
+        boundary: None,
+        stop_on_fail: false,
+        actions: vec![action.clone()],
+        queries: None,
+        transforms: None,
+        cw20: None,
+    };
+    let res = app
+        .execute_contract(
+            Addr::unchecked(ANYONE),
+            tasks_addr.clone(),
+            &ExecuteMsg::CreateTask {
+                task: Box::new(task5),
+            },
+            &coins(53000, DENOM),
+        )
+        .unwrap();
+    let time_task_hash1 = String::from_vec(res.data.unwrap().0).unwrap();
+
+    let task6 = TaskRequest {
+        interval: Interval::Cron("0 * * * * *".to_string()),
+        boundary: None,
+        stop_on_fail: false,
+        actions: vec![action],
+        queries: None,
+        transforms: None,
+        cw20: None,
+    };
+    let res = app
+        .execute_contract(
+            Addr::unchecked(ANYONE),
+            tasks_addr.clone(),
+            &ExecuteMsg::CreateTask {
+                task: Box::new(task6),
+            },
+            &coins(53000, DENOM),
+        )
+        .unwrap();
+    let time_task_hash2 = String::from_vec(res.data.unwrap().0).unwrap();
+
+    let hashes: SlotHashesResponse = app
+        .wrap()
+        .query_wasm_smart(tasks_addr.clone(), &QueryMsg::SlotHashes { slot: None })
+        .unwrap();
+    assert_eq!(
+        hashes,
+        SlotHashesResponse {
+            block_id: current_block.u64() + 1,
+            block_task_hash: vec![block_task_hash1, block_task_hash2],
+            time_id: 1571797420000000000,
+            time_task_hash: vec![time_task_hash1]
+        }
+    );
+
+    let hashes: SlotHashesResponse = app
+        .wrap()
+        .query_wasm_smart(
+            tasks_addr.clone(),
+            &QueryMsg::SlotHashes {
+                slot: Some(current_block.u64() + 5),
+            },
+        )
+        .unwrap();
+    assert_eq!(
+        hashes,
+        SlotHashesResponse {
+            block_id: current_block.u64() + 5,
+            block_task_hash: vec![block_task_hash3, block_task_hash4],
+            time_id: 0,
+            time_task_hash: vec![]
+        }
+    );
+
+    // Current time is 1_571_797_419_879_305_533
+    // Take the earliest timestamp with 00 seconds in it
+    let hashes: SlotHashesResponse = app
+        .wrap()
+        .query_wasm_smart(
+            tasks_addr,
+            &QueryMsg::SlotHashes {
+                slot: Some(1_571_797_440_000_000_000),
+            },
+        )
+        .unwrap();
+
+    assert_eq!(
+        hashes,
+        SlotHashesResponse {
+            block_id: 0,
+            block_task_hash: vec![],
+            time_id: 1_571_797_440_000_000_000,
+            time_task_hash: vec![time_task_hash2]
+        }
+    );
 }