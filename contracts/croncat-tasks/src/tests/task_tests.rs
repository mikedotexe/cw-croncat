use crate::tests::{
    common::add_seconds_to_block, helpers::increment_block_height, AGENT0, AGENT1, PARTICIPANT0,
    PARTICIPANT1, PAUSE_ADMIN,
};
use cosmwasm_std::{
    coin, coins, to_binary, Addr, BankMsg, Binary, StakingMsg, StdError, Timestamp, Uint128,
    Uint64, WasmMsg,
};
use croncat_sdk_core::types::{AmountForOneTask, GasPrice};
use croncat_sdk_factory::msg::{
    ContractMetadataResponse, FactoryExecuteMsg, ModuleInstantiateInfo, VersionKind,
};
use croncat_sdk_manager::{
    msg::ManagerExecuteMsg,
    types::{TaskBalance, TaskBalanceResponse},
};
use croncat_sdk_tasks::{
    msg::UpdateConfigMsg,
    types::{
        Action, Boundary, BoundaryHeight, BoundaryTime, Config, CroncatQuery,
        CurrentTaskInfoResponse, Interval, SlotHashesResponse, SlotTasksTotalResponse, Task,
        TaskInfo, TaskRequest, TaskResponse, Transform,
    },
};
use cw20::Cw20ExecuteMsg;
use cw_multi_test::{BankSudo, Executor};
use cw_storage_plus::KeyDeserialize;

use super::{
    contracts,
    helpers::{
        activate_agent, default_app, default_instantiate_msg, init_agents, init_factory,
        init_manager, init_mod_balances, init_tasks,
    },
    ADMIN, DENOM,
};
use crate::{
    contract::{GAS_ACTION_FEE, GAS_BASE_FEE, GAS_LIMIT, GAS_QUERY_FEE, SLOT_GRANULARITY_TIME},
    msg::{ExecuteMsg, InstantiateMsg, QueryMsg},
    state::TASKS_TOTAL,
    tests::{helpers::add_little_time, ANYONE},
    ContractError,
};

mod instantiate_tests {
    use crate::tests::PAUSE_ADMIN;

    use super::*;

    #[test]
    fn default_init() {
        let mut app = default_app();
        let factory_addr = init_factory(&mut app);

        let instantiate_msg: InstantiateMsg = default_instantiate_msg();
        let tasks_addr = init_tasks(&mut app, &instantiate_msg, &factory_addr);
        let config: Config = app
            .wrap()
            .query_wasm_smart(tasks_addr, &QueryMsg::Config {})
            .unwrap();
        let expected_config = Config {
            version: "0.1".to_owned(),
            owner_addr: factory_addr.clone(),
            pause_admin: Addr::unchecked(PAUSE_ADMIN),
            croncat_factory_addr: factory_addr,
            chain_name: "atom".to_owned(),
            croncat_manager_key: ("manager".to_owned(), [0, 1]),
            croncat_agents_key: ("agents".to_owned(), [0, 1]),
            slot_granularity_time: SLOT_GRANULARITY_TIME,
            gas_base_fee: GAS_BASE_FEE,
            gas_action_fee: GAS_ACTION_FEE,
            gas_query_fee: GAS_QUERY_FEE,
            gas_limit: GAS_LIMIT,
        };

        assert_eq!(config, expected_config);
    }

    #[test]
    fn custom_init() {
        let mut app = default_app();
        let factory_addr = init_factory(&mut app);

        let instantiate_msg: InstantiateMsg = InstantiateMsg {
            chain_name: "cron".to_owned(),
            version: Some("0.1".to_owned()),
            pause_admin: Addr::unchecked(PAUSE_ADMIN),
            croncat_manager_key: ("definitely_not_manager".to_owned(), [4, 2]),
            croncat_agents_key: ("definitely_not_agents".to_owned(), [42, 0]),
            slot_granularity_time: Some(10),
            gas_base_fee: Some(1),
            gas_action_fee: Some(2),
            gas_query_fee: Some(3),
            gas_limit: Some(10),
        };
        let tasks_addr = init_tasks(&mut app, &instantiate_msg, &factory_addr);
        let config: Config = app
            .wrap()
            .query_wasm_smart(tasks_addr, &QueryMsg::Config {})
            .unwrap();

        let expected_config = Config {
            version: "0.1".to_owned(),
            owner_addr: factory_addr.clone(),
            pause_admin: Addr::unchecked(PAUSE_ADMIN),
            croncat_factory_addr: factory_addr,
            chain_name: "cron".to_owned(),
            croncat_manager_key: ("definitely_not_manager".to_owned(), [4, 2]),
            croncat_agents_key: ("definitely_not_agents".to_owned(), [42, 0]),
            slot_granularity_time: 10,
            gas_base_fee: 1,
            gas_action_fee: 2,
            gas_query_fee: 3,
            gas_limit: 10,
        };
        assert_eq!(config, expected_config);
    }

    #[test]
    fn failed_inits() {
        let mut app = default_app();
        let code_id = app.store_code(contracts::croncat_tasks_contract());

        let instantiate_msg: InstantiateMsg = InstantiateMsg {
            pause_admin: Addr::unchecked("InVA$LID_ADDR"),
            ..default_instantiate_msg()
        };
        let contract_err: ContractError = app
            .instantiate_contract(
                code_id,
                Addr::unchecked(ADMIN),
                &instantiate_msg,
                &[],
                "tasks",
                None,
            )
            .unwrap_err()
            .downcast()
            .unwrap();

        assert_eq!(
            contract_err,
            ContractError::Std(StdError::generic_err(
                "Invalid input: address not normalized"
            ))
        );
    }
}

#[test]
fn create_task_without_query() {
    let mut app = default_app();
    let factory_addr = init_factory(&mut app);

    let instantiate_msg: InstantiateMsg = default_instantiate_msg();
    let tasks_addr = init_tasks(&mut app, &instantiate_msg, &factory_addr);
    let manager_addr = init_manager(&mut app, &factory_addr);
    let _ = init_agents(&mut app, &factory_addr);

    let action1 = Action {
        msg: BankMsg::Send {
            to_address: Addr::unchecked(PARTICIPANT1).to_string(),
            amount: coins(5, DENOM),
        }
        .into(),
        gas_limit: Some(50_000),
    };

    let action2 = Action {
        msg: BankMsg::Send {
            to_address: Addr::unchecked(PARTICIPANT0).to_string(),
            amount: coins(10, DENOM),
        }
        .into(),
        gas_limit: Some(100_000),
    };

    let task = TaskRequest {
        interval: Interval::Once,
        boundary: Some(Boundary::Height(BoundaryHeight {
            start: Some((app.block_info().height).into()),
            end: Some((app.block_info().height + 10).into()),
        })),
        stop_on_fail: false,
        actions: vec![action1.clone(), action2.clone()],
        queries: None,
        transforms: None,
        cw20: None,
    };
    let res = app
        .execute_contract(
            Addr::unchecked(ANYONE),
            tasks_addr.clone(),
            &ExecuteMsg::CreateTask {
                task: Box::new(task),
            },
            &coins(30000, DENOM),
        )
        .unwrap();

    // check it created task with responded task hash and can be queried from anywhere
    let task_hash = String::from_vec(res.data.unwrap().0).unwrap();
    assert!(task_hash.starts_with("atom:"));
    let tasks: Vec<TaskInfo> = app
        .wrap()
        .query_wasm_smart(
            tasks_addr.clone(),
            &QueryMsg::Tasks {
                from_index: None,
                limit: None,
            },
        )
        .unwrap();
    let task_response: TaskResponse = app
        .wrap()
        .query_wasm_smart(
            tasks_addr.clone(),
            &QueryMsg::Task {
                task_hash: task_hash.clone(),
            },
        )
        .unwrap();
    assert_eq!(task_response.task.clone().unwrap(), tasks[0]);
    let expected_block_task_response = TaskResponse {
        task: Some(TaskInfo {
            task_hash: task_hash.clone(),
            owner_addr: Addr::unchecked(ANYONE),
            interval: Interval::Once,
            boundary: Boundary::Height(BoundaryHeight {
                start: Some(app.block_info().height.into()),
                end: Some((app.block_info().height + 10).into()),
            }),
            stop_on_fail: false,
            amount_for_one_task: AmountForOneTask {
                cw20: None,
                coin: [Some(coin(15, DENOM)), None],
                gas: GAS_BASE_FEE + action1.gas_limit.unwrap() + action2.gas_limit.unwrap(),
                agent_fee: 5,
                treasury_fee: 5,
                gas_price: GasPrice {
                    numerator: 4,
                    denominator: 100,
                    gas_adjustment_numerator: 150,
                },
            },
            actions: vec![action1, action2],
            queries: None,
            transforms: vec![],
            version: "0.1".to_owned(),
        }),
    };
    assert_eq!(task_response.task, expected_block_task_response.task);

    // check total tasks
    let total_tasks: Uint64 = app
        .wrap()
        .query_wasm_smart(tasks_addr.clone(), &QueryMsg::TasksTotal {})
        .unwrap();
    assert_eq!(total_tasks, Uint64::new(1));

    // check it created balance on the manager contract
    let manager_task_balance: TaskBalanceResponse = app
        .wrap()
        .query_wasm_smart(
            manager_addr.clone(),
            &croncat_manager::msg::QueryMsg::TaskBalance { task_hash },
        )
        .unwrap();
    assert_eq!(
        manager_task_balance.balance,
        Some(TaskBalance {
            native_balance: Uint128::new(30000),
            cw20_balance: None,
            ibc_balance: None,
        }),
    );

    // Check it's next item
    let current_slot: TaskResponse = app
        .wrap()
        .query_wasm_smart(tasks_addr.clone(), &QueryMsg::CurrentTask {})
        .unwrap();
    assert!(current_slot.task.is_none());
    app.update_block(add_little_time);
    let slot_total: SlotTasksTotalResponse = app
        .wrap()
        .query_wasm_smart(
            tasks_addr.clone(),
            &QueryMsg::SlotTasksTotal { offset: None },
        )
        .unwrap();
    assert_eq!(
        slot_total,
        SlotTasksTotalResponse {
            block_tasks: 1,
            cron_tasks: 0,
            evented_tasks: 0,
        }
    );
    let current_slot: TaskResponse = app
        .wrap()
        .query_wasm_smart(tasks_addr.clone(), &QueryMsg::CurrentTask {})
        .unwrap();

    assert_eq!(current_slot.task, expected_block_task_response.task);

    // check it all transferred out of tasks
    let manager_balance = app
        .wrap()
        .query_balance(manager_addr.clone(), DENOM)
        .unwrap();
    let tasks_balance = app.wrap().query_balance(tasks_addr.clone(), DENOM).unwrap();
    assert_eq!(manager_balance, coin(30000, DENOM));
    assert_eq!(tasks_balance, coin(0, DENOM));

    // Create second task do same checks, but add second coin
    app.sudo(
        BankSudo::Mint {
            to_address: ANYONE.to_owned(),
            amount: coins(10, "test_coins"),
        }
        .into(),
    )
    .unwrap();
    let action = Action {
        msg: BankMsg::Send {
            to_address: Addr::unchecked(PARTICIPANT1).to_string(),
            amount: vec![coin(10, DENOM), coin(5, "test_coins")],
        }
        .into(),
        gas_limit: Some(60_000),
    };
    let task = TaskRequest {
        interval: Interval::Cron("* * * * * *".to_owned()),
        boundary: Some(Boundary::Time(BoundaryTime {
            start: Some(app.block_info().time),
            end: Some(app.block_info().time.plus_nanos(100)),
        })),
        stop_on_fail: false,
        actions: vec![action.clone()],
        queries: None,
        transforms: None,
        cw20: None,
    };
    let res = app
        .execute_contract(
            Addr::unchecked(ANYONE),
            tasks_addr.clone(),
            &ExecuteMsg::CreateTask {
                task: Box::new(task),
            },
            &[coin(60000, DENOM), coin(10, "test_coins")],
        )
        .unwrap();

    let task_hash = String::from_vec(res.data.unwrap().0).unwrap();
    assert!(task_hash.starts_with("atom:"));
    let responses: Vec<TaskInfo> = app
        .wrap()
        .query_wasm_smart(
            tasks_addr.clone(),
            &QueryMsg::TasksByOwner {
                owner_addr: ANYONE.to_owned(),
                from_index: None,
                limit: None,
            },
        )
        .unwrap();
    let task_from_task_list = responses
        .into_iter()
        .find(|task_res| task_res.clone().task_hash == task_hash)
        .unwrap();
    let task_response: TaskResponse = app
        .wrap()
        .query_wasm_smart(
            tasks_addr.clone(),
            &QueryMsg::Task {
                task_hash: task_hash.clone(),
            },
        )
        .unwrap();
    assert_eq!(task_response.task.clone().unwrap(), task_from_task_list);

    let expected_cron_task_response = TaskResponse {
        task: Some(TaskInfo {
            task_hash: task_hash.clone(),
            owner_addr: Addr::unchecked(ANYONE),
            interval: Interval::Cron("* * * * * *".to_owned()),
            boundary: Boundary::Time(BoundaryTime {
                start: Some(app.block_info().time),
                end: Some(app.block_info().time.plus_nanos(100)),
            }),
            stop_on_fail: false,
            amount_for_one_task: AmountForOneTask {
                cw20: None,
                coin: [Some(coin(10, DENOM)), Some(coin(5, "test_coins"))],
                gas: GAS_BASE_FEE + action.gas_limit.unwrap(),
                agent_fee: 5,
                treasury_fee: 5,
                gas_price: GasPrice {
                    numerator: 4,
                    denominator: 100,
                    gas_adjustment_numerator: 150,
                },
            },
            actions: vec![action],
            queries: None,
            transforms: vec![],
            version: "0.1".to_owned(),
        }),
    };
    assert_eq!(task_response.task, expected_cron_task_response.task);

    let total_tasks: Uint64 = app
        .wrap()
        .query_wasm_smart(tasks_addr.clone(), &QueryMsg::TasksTotal {})
        .unwrap();
    assert_eq!(total_tasks, Uint64::new(2));
    // Check that tasks total compares
    let total_t = TASKS_TOTAL.query(&app.wrap(), tasks_addr.clone()).unwrap();
    assert_eq!(total_t, 2);

    // Check it got queued into correct slot
    app.update_block(add_little_time);
    let slot_total: SlotTasksTotalResponse = app
        .wrap()
        .query_wasm_smart(
            tasks_addr.clone(),
            &QueryMsg::SlotTasksTotal { offset: None },
        )
        .unwrap();
    assert_eq!(
        slot_total,
        SlotTasksTotalResponse {
            block_tasks: 1,
            cron_tasks: 1,
            evented_tasks: 0,
        }
    );

    // Check it prefers block over cron
    let current_slot: TaskResponse = app
        .wrap()
        .query_wasm_smart(tasks_addr.clone(), &QueryMsg::CurrentTask {})
        .unwrap();
    assert_eq!(current_slot.task, expected_block_task_response.task);

    let manager_task_balance: TaskBalanceResponse = app
        .wrap()
        .query_wasm_smart(
            manager_addr.clone(),
            &croncat_manager::msg::QueryMsg::TaskBalance { task_hash },
        )
        .unwrap();
    assert_eq!(
        manager_task_balance.balance,
        Some(TaskBalance {
            native_balance: Uint128::new(60000),
            cw20_balance: None,
            ibc_balance: Some(coin(10, "test_coins")),
        }),
    );

    let manager_balance = app.wrap().query_all_balances(manager_addr).unwrap();
    let tasks_balance = app.wrap().query_all_balances(tasks_addr).unwrap();
    assert_eq!(
        manager_balance,
        vec![coin(30000 + 60000, DENOM), coin(10, "test_coins")]
    );
    assert_eq!(tasks_balance, vec![]);
}

#[test]
fn check_task_timestamp() {
    let mut app = default_app();
    let factory_addr = init_factory(&mut app);

    let instantiate_msg: InstantiateMsg = default_instantiate_msg();
    let tasks_addr = init_tasks(&mut app, &instantiate_msg, &factory_addr);
    let _ = init_manager(&mut app, &factory_addr);
    let _ = init_agents(&mut app, &factory_addr);

    let action1 = Action {
        msg: BankMsg::Send {
            to_address: Addr::unchecked(PARTICIPANT1).to_string(),
            amount: coins(5, DENOM),
        }
        .into(),
        gas_limit: Some(50_000),
    };

    let action2 = Action {
        msg: BankMsg::Send {
            to_address: Addr::unchecked(PARTICIPANT0).to_string(),
            amount: coins(10, DENOM),
        }
        .into(),
        gas_limit: Some(100_000),
    };

    let mut task = TaskRequest {
        interval: Interval::Once,
        boundary: Some(Boundary::Height(BoundaryHeight {
            start: Some((app.block_info().height).into()),
            end: Some((app.block_info().height + 10).into()),
        })),
        stop_on_fail: false,
        actions: vec![action1, action2],
        queries: None,
        transforms: None,
        cw20: None,
    };
    app.execute_contract(
        Addr::unchecked(ANYONE),
        tasks_addr.clone(),
        &ExecuteMsg::CreateTask {
            task: Box::new(task.clone()),
        },
        &coins(30000, DENOM),
    )
    .expect("Couldn't create first task");

    // Check latest timestamp
    let mut latest_timestamp: CurrentTaskInfoResponse = app
        .wrap()
        .query_wasm_smart(tasks_addr.clone(), &QueryMsg::CurrentTaskInfo {})
        .unwrap();
    let mut expected = CurrentTaskInfoResponse {
        total: Uint64::one(),
        last_created_task: Timestamp::from_nanos(1571797419879305533),
    };
    assert_eq!(latest_timestamp, expected);
    app.update_block(|block| add_seconds_to_block(block, 666));

    // Another task
    task.boundary = None; // Change a detail to avoid task hash collision

    app.execute_contract(
        Addr::unchecked(ANYONE),
        tasks_addr.clone(),
        &ExecuteMsg::CreateTask {
            task: Box::new(task),
        },
        &coins(30000, DENOM),
    )
    .expect("Couldn't create second task");
    latest_timestamp = app
        .wrap()
        .query_wasm_smart(tasks_addr, &QueryMsg::CurrentTaskInfo {})
        .unwrap();
    expected.last_created_task = Timestamp::from_nanos(1571798085879305533);
    expected.total = Uint64::new(2u64);
    assert_eq!(latest_timestamp, expected);

    // Note: At the time of this writing, we've discussed at length whether removal of a task should change the latest task creation time. We've decided it's not needed for the beta release.
    // Tracked here: https://github.com/CronCats/cw-croncat/issues/319
}

#[test]
fn create_task_with_wasm() {
    let mut app = default_app();
    let factory_addr = init_factory(&mut app);

    let instantiate_msg: InstantiateMsg = default_instantiate_msg();
    let tasks_addr = init_tasks(&mut app, &instantiate_msg, &factory_addr);
    let manager_addr = init_manager(&mut app, &factory_addr);
    let agents_addr = init_agents(&mut app, &factory_addr);

    // let action = Action {
    //     msg: WasmMsg::Execute {
    //         contract_addr: agents_addr.to_string(),
    //         msg: to_binary(&croncat_sdk_agents::msg::ExecuteMsg::Tick {}).unwrap(),
    //         funds: vec![],
    //     }
    //     .into(),
    //     gas_limit: Some(150_000),
    // };
    let action = Action {
        msg: WasmMsg::Execute {
            contract_addr: agents_addr.to_string(),
            msg: to_binary(&croncat_sdk_agents::msg::ExecuteMsg::Tick {}).unwrap(),
            funds: vec![],
        }
        .into(),
        gas_limit: Some(150_000),
    };

    let task = TaskRequest {
        interval: Interval::Once,
        boundary: Some(Boundary::Height(BoundaryHeight {
            start: Some((app.block_info().height).into()),
            end: Some((app.block_info().height + 10).into()),
        })),
        stop_on_fail: false,
        actions: vec![action],
        queries: None,
        transforms: None,
        cw20: None,
    };
    app.execute_contract(
        Addr::unchecked(ADMIN),
        factory_addr.clone(),
        &croncat_sdk_factory::msg::FactoryExecuteMsg::Proxy {
            msg: WasmMsg::Execute {
                contract_addr: tasks_addr.to_string(),
                msg: to_binary(&ExecuteMsg::CreateTask {
                    task: Box::new(task),
                })
                .unwrap(),
                funds: coins(30000, DENOM),
            },
        },
        &coins(30000, DENOM),
    )
    .unwrap();
    // let task_hash = String::from_vec(res.data.unwrap().0).unwrap();

    // check total tasks
    let total_tasks: Uint64 = app
        .wrap()
        .query_wasm_smart(tasks_addr.clone(), &QueryMsg::TasksTotal {})
        .unwrap();
    assert_eq!(total_tasks, Uint64::new(1));

    let owner_tasks: Vec<TaskInfo> = app
        .wrap()
        .query_wasm_smart(
            tasks_addr,
            &QueryMsg::TasksByOwner {
                owner_addr: factory_addr.clone().to_string(),
                from_index: None,
                limit: None,
            },
        )
        .unwrap();
    let task_hash = &owner_tasks[0].task_hash;

    // check it created balance on the manager contract
    let manager_task_balance: TaskBalanceResponse = app
        .wrap()
        .query_wasm_smart(
            manager_addr,
            &croncat_manager::msg::QueryMsg::TaskBalance {
                task_hash: task_hash.clone(),
            },
        )
        .unwrap();
    assert_eq!(
        manager_task_balance.balance,
        Some(TaskBalance {
            native_balance: Uint128::new(30000),
            cw20_balance: None,
            ibc_balance: None,
        }),
    );
}

#[test]
fn create_tasks_with_queries_and_transforms() {
    let mut app = default_app();
    let factory_addr = init_factory(&mut app);

    let instantiate_msg: InstantiateMsg = default_instantiate_msg();
    let tasks_addr = init_tasks(&mut app, &instantiate_msg, &factory_addr);
    let manager_addr = init_manager(&mut app, &factory_addr);
    let _ = init_agents(&mut app, &factory_addr);

    let action = Action {
        msg: BankMsg::Send {
            to_address: Addr::unchecked(PARTICIPANT1).to_string(),
            amount: coins(5, DENOM),
        }
        .into(),
        gas_limit: Some(50_000),
    };
    let queries = vec![
        CroncatQuery {
            contract_addr: "aloha123".to_owned(),
            msg: Binary::from([4, 2]),
            check_result: true,
        },
        CroncatQuery {
            contract_addr: "aloha321".to_owned(),
            msg: Binary::from([2, 4]),
            check_result: true,
        },
    ];
    let transforms = vec![Transform {
        action_idx: 1,
        query_idx: 2,
        action_path: vec![5u64.into()].into(),
        query_response_path: vec![5u64.into()].into(),
    }];

    let task = TaskRequest {
        interval: Interval::Once,
        boundary: Some(Boundary::Height(BoundaryHeight {
            start: Some((app.block_info().height).into()),
            end: Some((app.block_info().height + 10).into()),
        })),
        stop_on_fail: false,
        actions: vec![action.clone()],
        queries: Some(queries.clone()),
        transforms: Some(transforms.clone()),
        cw20: None,
    };
    let res = app
        .execute_contract(
            Addr::unchecked(ANYONE),
            tasks_addr.clone(),
            &ExecuteMsg::CreateTask {
                task: Box::new(task),
            },
            &coins(50000, DENOM),
        )
        .unwrap();
    let task_hash = String::from_vec(res.data.unwrap().0).unwrap();
    let tasks: Vec<TaskInfo> = app
        .wrap()
        .query_wasm_smart(
            tasks_addr.clone(),
            &QueryMsg::Tasks {
                from_index: None,
                limit: None,
            },
        )
        .unwrap();
    let task_response: TaskResponse = app
        .wrap()
        .query_wasm_smart(
            tasks_addr.clone(),
            &QueryMsg::Task {
                task_hash: task_hash.clone(),
            },
        )
        .unwrap();
    assert_eq!(task_response.task.clone().unwrap(), tasks[0]);

    let expected_block_task_response = TaskResponse {
        task: Some(TaskInfo {
            task_hash: task_hash.clone(),
            owner_addr: Addr::unchecked(ANYONE),
            interval: Interval::Once,
            boundary: Boundary::Height(BoundaryHeight {
                start: Some(app.block_info().height.into()),
                end: Some((app.block_info().height + 10).into()),
            }),
            stop_on_fail: false,
            amount_for_one_task: AmountForOneTask {
                cw20: None,
                coin: [Some(coin(5, DENOM)), None],
                gas: GAS_BASE_FEE + action.gas_limit.unwrap() + GAS_QUERY_FEE * 2,
                agent_fee: 5,
                treasury_fee: 5,
                gas_price: GasPrice {
                    numerator: 4,
                    denominator: 100,
                    gas_adjustment_numerator: 150,
                },
            },
            actions: vec![action],
            queries: Some(queries),
            transforms,
            version: "0.1".to_owned(),
        }),
    };
    assert_eq!(task_response.task, expected_block_task_response.task);

    let total_tasks: Uint64 = app
        .wrap()
        .query_wasm_smart(tasks_addr.clone(), &QueryMsg::TasksTotal {})
        .unwrap();
    assert_eq!(total_tasks, Uint64::new(1));

    // check it created balance on the manager contract
    let manager_task_balance: TaskBalanceResponse = app
        .wrap()
        .query_wasm_smart(
            manager_addr.clone(),
            &croncat_manager::msg::QueryMsg::TaskBalance { task_hash },
        )
        .unwrap();
    assert_eq!(
        manager_task_balance.balance,
        Some(TaskBalance {
            native_balance: Uint128::new(50000),
            cw20_balance: None,
            ibc_balance: None,
        }),
    );

    // should not be scheduled
    app.update_block(add_little_time);
    let slot_total: SlotTasksTotalResponse = app
        .wrap()
        .query_wasm_smart(
            tasks_addr.clone(),
            &QueryMsg::SlotTasksTotal { offset: None },
        )
        .unwrap();
    assert_eq!(
        slot_total,
        SlotTasksTotalResponse {
            block_tasks: 0,
            cron_tasks: 0,
            evented_tasks: 1,
        }
    );

    let manager_balance = app.wrap().query_all_balances(manager_addr).unwrap();
    let tasks_balance = app.wrap().query_all_balances(tasks_addr).unwrap();
    assert_eq!(manager_balance, vec![coin(50000, DENOM)]);
    assert_eq!(tasks_balance, vec![]);
}

#[test]
fn remove_tasks_fail() {
    let mut app = default_app();
    let factory_addr = init_factory(&mut app);

    let instantiate_msg: InstantiateMsg = default_instantiate_msg();
    let tasks_addr = init_tasks(&mut app, &instantiate_msg, &factory_addr);
    let _ = init_manager(&mut app, &factory_addr);
    let _ = init_agents(&mut app, &factory_addr);

    // Try RemoveTask with wrong hash
    let err: ContractError = app
        .execute_contract(
            Addr::unchecked(ANYONE),
            tasks_addr.clone(),
            &ExecuteMsg::RemoveTask {
                task_hash: "hash".to_string(),
            },
            &[],
        )
        .unwrap_err()
        .downcast()
        .unwrap();
    assert_eq!(err, ContractError::NoTaskFound {});

    // Create two tasks, one with queries, another without queries
    // With query:
    let task_with_query = TaskRequest {
        interval: Interval::Once,
        boundary: None,
        stop_on_fail: false,
        actions: vec![Action {
            msg: BankMsg::Send {
                to_address: Addr::unchecked(PARTICIPANT1).to_string(),
                amount: coins(5, DENOM),
            }
            .into(),
            gas_limit: Some(50_000),
        }],
        queries: Some(vec![
            CroncatQuery {
                contract_addr: "aloha123".to_owned(),
                msg: Binary::from([4, 2]),
                check_result: true,
            },
            CroncatQuery {
                contract_addr: "aloha321".to_owned(),
                msg: Binary::from([2, 4]),
                check_result: true,
            },
        ]),
        transforms: Some(vec![Transform {
            action_idx: 1,
            query_idx: 2,
            action_path: vec![5u64.into()].into(),
            query_response_path: vec![5u64.into()].into(),
        }]),
        cw20: None,
    };
    let res = app
        .execute_contract(
            Addr::unchecked(ANYONE),
            tasks_addr.clone(),
            &ExecuteMsg::CreateTask {
                task: Box::new(task_with_query),
            },
            &coins(50000, DENOM),
        )
        .unwrap();
    let task_hash_with_queries = String::from_vec(res.data.unwrap().0).unwrap();

    // Without queries
    let task_without_query = TaskRequest {
        interval: Interval::Once,
        boundary: None,
        stop_on_fail: false,
        actions: vec![Action {
            msg: BankMsg::Send {
                to_address: Addr::unchecked(PARTICIPANT1).to_string(),
                amount: coins(5, DENOM),
            }
            .into(),
            gas_limit: Some(50_000),
        }],
        queries: None,
        transforms: None,
        cw20: None,
    };
    let res = app
        .execute_contract(
            Addr::unchecked(ANYONE),
            tasks_addr.clone(),
            &ExecuteMsg::CreateTask {
                task: Box::new(task_without_query),
            },
            &coins(50000, DENOM),
        )
        .unwrap();
    let task_hash_without_queries = String::from_vec(res.data.unwrap().0).unwrap();

    // Another user tries to remove the task
    // With queries:
    let err: ContractError = app
        .execute_contract(
            Addr::unchecked(ADMIN),
            tasks_addr.clone(),
            &ExecuteMsg::RemoveTask {
                task_hash: task_hash_with_queries.to_owned(),
            },
            &[],
        )
        .unwrap_err()
        .downcast()
        .unwrap();
    assert_eq!(err, ContractError::Unauthorized {});

    // Without queries
    let err: ContractError = app
        .execute_contract(
            Addr::unchecked(ADMIN),
            tasks_addr.clone(),
            &ExecuteMsg::RemoveTask {
                task_hash: task_hash_without_queries.to_owned(),
            },
            &[],
        )
        .unwrap_err()
        .downcast()
        .unwrap();
    assert_eq!(err, ContractError::Unauthorized {});

    // Pause admin should be able to pause
    let res = app.execute_contract(
        Addr::unchecked(PAUSE_ADMIN),
        tasks_addr.clone(),
        &ExecuteMsg::PauseContract {},
        &[],
    );
    assert!(res.is_ok());

    // With queries:
    let err: ContractError = app
        .execute_contract(
            Addr::unchecked(ANYONE),
            tasks_addr.clone(),
            &ExecuteMsg::RemoveTask {
                task_hash: task_hash_with_queries,
            },
            &[],
        )
        .unwrap_err()
        .downcast()
        .unwrap();
    assert_eq!(err, ContractError::ContractPaused {});

    // Without queries
    let err: ContractError = app
        .execute_contract(
            Addr::unchecked(ANYONE),
            tasks_addr,
            &ExecuteMsg::RemoveTask {
                task_hash: task_hash_without_queries,
            },
            &[],
        )
        .unwrap_err()
        .downcast()
        .unwrap();
    assert_eq!(err, ContractError::ContractPaused {});
}

#[test]
fn remove_tasks_with_queries_success() {
    let mut app = default_app();
    let factory_addr = init_factory(&mut app);

    let instantiate_msg: InstantiateMsg = default_instantiate_msg();
    let tasks_addr = init_tasks(&mut app, &instantiate_msg, &factory_addr);
    let manager_addr = init_manager(&mut app, &factory_addr);
    let _ = init_agents(&mut app, &factory_addr);

    // Create one block and one cron with queries and then remove one by one
    let task = TaskRequest {
        interval: Interval::Once,
        boundary: Some(Boundary::Height(BoundaryHeight {
            start: Some((app.block_info().height + 10).into()),
            end: Some((app.block_info().height + 20).into()),
        })),
        stop_on_fail: false,
        actions: vec![Action {
            msg: BankMsg::Send {
                to_address: Addr::unchecked(PARTICIPANT1).to_string(),
                amount: coins(5, DENOM),
            }
            .into(),
            gas_limit: Some(50_000),
        }],
        queries: Some(vec![
            CroncatQuery {
                contract_addr: "aloha123".to_owned(),
                msg: Binary::from([4, 2]),
                check_result: true,
            },
            CroncatQuery {
                contract_addr: "aloha321".to_owned(),
                msg: Binary::from([2, 4]),
                check_result: true,
            },
        ]),
        transforms: Some(vec![Transform {
            action_idx: 1,
            query_idx: 2,
            action_path: vec![5u64.into()].into(),
            query_response_path: vec![5u64.into()].into(),
        }]),
        cw20: None,
    };

    let task_raw = Task {
        owner_addr: Addr::unchecked(ANYONE),
        interval: task.interval.clone(),
        boundary: Boundary::Height(BoundaryHeight {
            start: Some(Uint64::new(app.block_info().height)),
            end: None,
        }),
        stop_on_fail: task.stop_on_fail,
        actions: task.actions.clone(),
        queries: task.queries.clone().unwrap(),
        transforms: task.transforms.clone().unwrap(),
        version: "0.1".to_string(),
        amount_for_one_task: AmountForOneTask {
            cw20: None,
            coin: [Some(coin(5, DENOM)), None],
            gas: 50_000,
            agent_fee: u16::default(),
            treasury_fee: u16::default(),
            gas_price: GasPrice::default(),
        },
    };
    assert!(task_raw.is_evented());
    assert!(task_raw.is_evented() && task_raw.boundary.is_block());

    let task_raw_non_evented = Task {
        owner_addr: Addr::unchecked(ANYONE),
        interval: task.interval.clone(),
        boundary: Boundary::Height(BoundaryHeight {
            start: Some(Uint64::new(app.block_info().height + 10)),
            end: None,
        }),
        stop_on_fail: task.stop_on_fail,
        actions: task.actions.clone(),
        queries: vec![CroncatQuery {
            contract_addr: "aloha321".to_owned(),
            msg: Binary::from([2, 4]),
            check_result: false,
        }],
        transforms: task.transforms.clone().unwrap(),
        version: "0.1".to_string(),
        amount_for_one_task: AmountForOneTask {
            cw20: None,
            coin: [Some(coin(5, DENOM)), None],
            gas: 50_000,
            agent_fee: u16::default(),
            treasury_fee: u16::default(),
            gas_price: GasPrice::default(),
        },
    };
    assert!(!task_raw_non_evented.is_evented());
    assert!(!task_raw_non_evented.is_evented() && task_raw.boundary.is_block());

    // test how the index will find it
    let v = match task_raw_non_evented.boundary {
        Boundary::Height(h) => h.start.unwrap_or(Uint64::zero()).into(),
        Boundary::Time(t) => {
            if let Some(t) = t.start {
                t.nanos()
            } else {
                u64::default()
            }
        }
    };
    assert_eq!(v, app.block_info().height + 10);

    let res = app
        .execute_contract(
            Addr::unchecked(ANYONE),
            tasks_addr.clone(),
            &ExecuteMsg::CreateTask {
                task: Box::new(task),
            },
            &coins(50000, DENOM),
        )
        .unwrap();
    let task_hash_block_with_queries = String::from_vec(res.data.unwrap().0).unwrap();

    // check it created balance on the manager contract
    let manager_task_balance: TaskBalanceResponse = app
        .wrap()
        .query_wasm_smart(
            manager_addr.clone(),
            &croncat_manager::msg::QueryMsg::TaskBalance {
                task_hash: task_hash_block_with_queries.clone(),
            },
        )
        .unwrap();
    assert_eq!(
        manager_task_balance.balance,
        Some(TaskBalance {
            native_balance: Uint128::new(50000),
            cw20_balance: None,
            ibc_balance: None,
        }),
    );

    let task = TaskRequest {
        interval: Interval::Cron("* * * * * *".to_owned()),
        boundary: Some(Boundary::Time(BoundaryTime {
            start: Some(app.block_info().time.plus_nanos(10000)),
            end: Some(app.block_info().time.plus_nanos(20000)),
        })),
        stop_on_fail: false,
        actions: vec![Action {
            msg: BankMsg::Send {
                to_address: Addr::unchecked(PARTICIPANT1).to_string(),
                amount: coins(5, DENOM),
            }
            .into(),
            gas_limit: Some(50_000),
        }],
        queries: Some(vec![
            CroncatQuery {
                contract_addr: "aloha123".to_owned(),
                msg: Binary::from([4, 2]),
                check_result: true,
            },
            CroncatQuery {
                contract_addr: "aloha321".to_owned(),
                msg: Binary::from([2, 4]),
                check_result: true,
            },
        ]),
        transforms: Some(vec![Transform {
            action_idx: 1,
            query_idx: 2,
            action_path: vec![5u64.into()].into(),
            query_response_path: vec![5u64.into()].into(),
        }]),
        cw20: None,
    };

    let task_no_evented = TaskRequest {
        interval: Interval::Cron("* * * * * *".to_owned()),
        boundary: Some(Boundary::Time(BoundaryTime {
            start: Some(app.block_info().time.plus_nanos(10000)),
            end: Some(app.block_info().time.plus_nanos(20000)),
        })),
        stop_on_fail: false,
        actions: vec![Action {
            msg: BankMsg::Send {
                to_address: Addr::unchecked(PARTICIPANT1).to_string(),
                amount: coins(5, DENOM),
            }
            .into(),
            gas_limit: Some(50_000),
        }],
        queries: Some(vec![
            CroncatQuery {
                contract_addr: "aloha123".to_owned(),
                msg: Binary::from([4, 2]),
                check_result: false,
            },
            CroncatQuery {
                contract_addr: "aloha321".to_owned(),
                msg: Binary::from([2, 4]),
                check_result: false,
            },
        ]),
        transforms: Some(vec![Transform {
            action_idx: 1,
            query_idx: 2,
            action_path: vec![5u64.into()].into(),
            query_response_path: vec![5u64.into()].into(),
        }]),
        cw20: None,
    };

    // Make sure to test evented task with Cron interval doesnt work
    let err: ContractError = app
        .execute_contract(
            Addr::unchecked(ANYONE),
            tasks_addr.clone(),
            &ExecuteMsg::CreateTask {
                task: Box::new(task),
            },
            &coins(90000, DENOM),
        )
        .unwrap_err()
        .downcast()
        .unwrap();
    assert_eq!(err, ContractError::InvalidInterval {});

    let res = app
        .execute_contract(
            Addr::unchecked(ANYONE),
            tasks_addr.clone(),
            &ExecuteMsg::CreateTask {
                task: Box::new(task_no_evented),
            },
            &coins(90000, DENOM),
        )
        .unwrap();
    let task_hash_cron_with_queries_evented = String::from_vec(res.data.unwrap().0).unwrap();

<<<<<<< HEAD
=======
    let evented_ids: Vec<u64> = app
        .wrap()
        .query_wasm_smart(
            tasks_addr.clone(),
            &QueryMsg::EventedIds {
                from_index: None,
                limit: None,
            },
        )
        .unwrap();
    assert_eq!(evented_ids.len(), 1);
    assert_eq!(evented_ids, [12355]);

>>>>>>> e127c27d
    let evented_hashes: Vec<String> = app
        .wrap()
        .query_wasm_smart(
            tasks_addr.clone(),
            &QueryMsg::EventedHashes {
                id: None,
                from_index: None,
                limit: None,
            },
        )
        .unwrap();
    assert_eq!(evented_hashes.len(), 1);
    let evented_hashes: Vec<String> = app
        .wrap()
        .query_wasm_smart(
            tasks_addr.clone(),
            &QueryMsg::EventedHashes {
                id: Some(app.block_info().height + 10),
                from_index: None,
                limit: None,
            },
        )
        .unwrap();
    assert_eq!(evented_hashes.len(), 1);
    let evented_hashes: Vec<String> = app
        .wrap()
        .query_wasm_smart(
            tasks_addr.clone(),
            &QueryMsg::EventedHashes {
                // id: Some(app.block_info().time.nanos()),
                id: Some(12355),
                from_index: None,
                limit: None,
            },
        )
        .unwrap();
    assert_eq!(evented_hashes.len(), 1);

    let evented_task_response_any: Vec<Option<TaskInfo>> = app
        .wrap()
        .query_wasm_smart(
            tasks_addr.clone(),
            &QueryMsg::EventedTasks {
                start: None,
                from_index: None,
                limit: None,
            },
        )
        .unwrap();
    let evented_task_response_start_block: Vec<Option<TaskInfo>> = app
        .wrap()
        .query_wasm_smart(
            tasks_addr.clone(),
            &QueryMsg::EventedTasks {
                start: Some(app.block_info().height + 10),
                from_index: None,
                limit: None,
            },
        )
        .unwrap();
    let evented_task_response_start_time: Vec<Option<TaskInfo>> = app
        .wrap()
        .query_wasm_smart(
            tasks_addr.clone(),
            &QueryMsg::EventedTasks {
                // id: Some(app.block_info().time.nanos()),
                start: Some(1571797410000000000),
                from_index: None,
                limit: None,
            },
        )
        .unwrap();
    // Check respone amounts!
    assert_eq!(evented_task_response_any.len(), 1);
    assert_eq!(evented_task_response_start_block.len(), 1);
    assert_eq!(evented_task_response_start_time.len(), 0);

    // remove block task
    let res = app
        .execute_contract(
            Addr::unchecked(ANYONE),
            tasks_addr.clone(),
            &ExecuteMsg::RemoveTask {
                task_hash: task_hash_block_with_queries.clone(),
            },
            &[],
        )
        .unwrap();

    // Check attributes
    assert!(res.events.iter().any(|ev| {
        ev.attributes
            .iter()
            .any(|attr| attr.key == "action" && attr.value == "remove_task")
    }));

    let task_response: TaskResponse = app
        .wrap()
        .query_wasm_smart(
            tasks_addr.clone(),
            &QueryMsg::Task {
                task_hash: task_hash_block_with_queries.clone(),
            },
        )
        .unwrap();
    assert!(task_response.task.is_none());

    // check it removed balance on the manager contract
    let manager_task_balance: TaskBalanceResponse = app
        .wrap()
        .query_wasm_smart(
            manager_addr.clone(),
            &croncat_manager::msg::QueryMsg::TaskBalance {
                task_hash: task_hash_block_with_queries,
            },
        )
        .unwrap();
    assert!(manager_task_balance.balance.is_none());

    // remove evented cron task
    app.execute_contract(
        Addr::unchecked(ANYONE),
        tasks_addr,
        &ExecuteMsg::RemoveTask {
            task_hash: task_hash_cron_with_queries_evented.clone(),
        },
        &[],
    )
    .unwrap();

    // check it removed balance on the manager contract
    let manager_task_balance: TaskBalanceResponse = app
        .wrap()
        .query_wasm_smart(
            manager_addr.clone(),
            &croncat_manager::msg::QueryMsg::TaskBalance {
                task_hash: task_hash_cron_with_queries_evented,
            },
        )
        .unwrap();
    assert!(manager_task_balance.balance.is_none());

    // Check all balances moved from manager contract
    let manager_balance = app.wrap().query_all_balances(manager_addr).unwrap();
    assert!(manager_balance.is_empty());
}

#[test]
fn remove_tasks_without_queries_success() {
    let mut app = default_app();
    let factory_addr = init_factory(&mut app);

    let instantiate_msg: InstantiateMsg = default_instantiate_msg();
    let tasks_addr = init_tasks(&mut app, &instantiate_msg, &factory_addr);
    let manager_addr = init_manager(&mut app, &factory_addr);
    let _ = init_agents(&mut app, &factory_addr);

    // Create one block and one cron without queries and then remove one by one
    let task = TaskRequest {
        interval: Interval::Once,
        boundary: Some(Boundary::Height(BoundaryHeight {
            start: Some((app.block_info().height).into()),
            end: Some((app.block_info().height + 10).into()),
        })),
        stop_on_fail: false,
        actions: vec![Action {
            msg: BankMsg::Send {
                to_address: Addr::unchecked(PARTICIPANT1).to_string(),
                amount: coins(5, DENOM),
            }
            .into(),
            gas_limit: Some(50_000),
        }],
        queries: None,
        transforms: None,
        cw20: None,
    };
    let res = app
        .execute_contract(
            Addr::unchecked(ANYONE),
            tasks_addr.clone(),
            &ExecuteMsg::CreateTask {
                task: Box::new(task),
            },
            &coins(50000, DENOM),
        )
        .unwrap();
    let task_hash_block_without_queries = String::from_vec(res.data.unwrap().0).unwrap();

    // check it created balance on the manager contract
    let manager_task_balance: TaskBalanceResponse = app
        .wrap()
        .query_wasm_smart(
            manager_addr.clone(),
            &croncat_manager::msg::QueryMsg::TaskBalance {
                task_hash: task_hash_block_without_queries.clone(),
            },
        )
        .unwrap();
    assert_eq!(
        manager_task_balance.balance,
        Some(TaskBalance {
            native_balance: Uint128::new(50000),
            cw20_balance: None,
            ibc_balance: None,
        }),
    );

    let task = TaskRequest {
        interval: Interval::Cron("* * * * * *".to_owned()),
        boundary: Some(Boundary::Time(BoundaryTime {
            start: Some(app.block_info().time),
            end: Some(app.block_info().time.plus_nanos(1000)),
        })),
        stop_on_fail: false,
        actions: vec![Action {
            msg: BankMsg::Send {
                to_address: Addr::unchecked(PARTICIPANT1).to_string(),
                amount: coins(5, DENOM),
            }
            .into(),
            gas_limit: Some(50_000),
        }],
        queries: None,
        transforms: None,
        cw20: None,
    };

    let res = app
        .execute_contract(
            Addr::unchecked(ANYONE),
            tasks_addr.clone(),
            &ExecuteMsg::CreateTask {
                task: Box::new(task),
            },
            &coins(50000, DENOM),
        )
        .unwrap();
    let task_hash_cron_without_queries = String::from_vec(res.data.unwrap().0).unwrap();

    // check it created balance on the manager contract
    let manager_task_balance: TaskBalanceResponse = app
        .wrap()
        .query_wasm_smart(
            manager_addr.clone(),
            &croncat_manager::msg::QueryMsg::TaskBalance {
                task_hash: task_hash_cron_without_queries.clone(),
            },
        )
        .unwrap();
    assert_eq!(
        manager_task_balance.balance,
        Some(TaskBalance {
            native_balance: Uint128::new(50000),
            cw20_balance: None,
            ibc_balance: None,
        }),
    );

    // remove block task
    let res = app
        .execute_contract(
            Addr::unchecked(ANYONE),
            tasks_addr.clone(),
            &ExecuteMsg::RemoveTask {
                task_hash: task_hash_block_without_queries.clone(),
            },
            &[],
        )
        .unwrap();

    // Check attributes
    assert!(res.events.iter().any(|ev| {
        ev.attributes
            .iter()
            .any(|attr| attr.key == "action" && attr.value == "remove_task")
    }));

    let task_response: TaskResponse = app
        .wrap()
        .query_wasm_smart(
            tasks_addr.clone(),
            &QueryMsg::Task {
                task_hash: task_hash_block_without_queries.clone(),
            },
        )
        .unwrap();
    assert!(task_response.task.is_none());

    // check it removed balance on the manager contract
    let manager_task_balance: TaskBalanceResponse = app
        .wrap()
        .query_wasm_smart(
            manager_addr.clone(),
            &croncat_manager::msg::QueryMsg::TaskBalance {
                task_hash: task_hash_block_without_queries,
            },
        )
        .unwrap();
    assert!(manager_task_balance.balance.is_none());

    // remove cron task
    let res = app
        .execute_contract(
            Addr::unchecked(ANYONE),
            tasks_addr.clone(),
            &ExecuteMsg::RemoveTask {
                task_hash: task_hash_cron_without_queries.clone(),
            },
            &[],
        )
        .unwrap();

    // Check attributes
    assert!(res.events.iter().any(|ev| {
        ev.attributes
            .iter()
            .any(|attr| attr.key == "action" && attr.value == "remove_task")
    }));

    let task_response: TaskResponse = app
        .wrap()
        .query_wasm_smart(
            tasks_addr,
            &QueryMsg::Task {
                task_hash: task_hash_cron_without_queries.clone(),
            },
        )
        .unwrap();
    assert!(task_response.task.is_none());

    // check it removed balance on the manager contract
    let manager_task_balance: TaskBalanceResponse = app
        .wrap()
        .query_wasm_smart(
            manager_addr.clone(),
            &croncat_manager::msg::QueryMsg::TaskBalance {
                task_hash: task_hash_cron_without_queries,
            },
        )
        .unwrap();
    assert!(manager_task_balance.balance.is_none());

    // Check all balances moved from manager contract
    let manager_balance = app.wrap().query_all_balances(manager_addr).unwrap();
    assert!(manager_balance.is_empty());
}

#[test]
fn update_cfg() {
    let mut app = default_app();
    let factory_addr = init_factory(&mut app);

    let instantiate_msg: InstantiateMsg = default_instantiate_msg();
    let tasks_addr = init_tasks(&mut app, &instantiate_msg, &factory_addr);

    // Call Factory contract's Proxy method, telling it to update Tasks Config and pause the contract
    let msg = WasmMsg::Execute {
        contract_addr: tasks_addr.to_string(),
        msg: to_binary(&ExecuteMsg::UpdateConfig(UpdateConfigMsg {
            croncat_factory_addr: Some("fixed_croncat_factory_addr".to_owned()),
            croncat_manager_key: Some(("new_manager2".to_owned(), [2, 2])),
            croncat_agents_key: Some(("new_agents2".to_owned(), [2, 2])),
            slot_granularity_time: Some(54),
            gas_base_fee: Some(1),
            gas_action_fee: Some(2),
            gas_query_fee: Some(3),
            gas_limit: Some(42),
        }))
        .unwrap(),
        funds: vec![],
    };
    app.execute_contract(
        Addr::unchecked(ADMIN),
        factory_addr.clone(),
        &FactoryExecuteMsg::Proxy { msg },
        &[],
    )
    .unwrap();

    let config: Config = app
        .wrap()
        .query_wasm_smart(tasks_addr.clone(), &QueryMsg::Config {})
        .unwrap();
    let expected_config = Config {
        version: "0.1".to_owned(),
        owner_addr: factory_addr.clone(),
        pause_admin: Addr::unchecked(PAUSE_ADMIN),
        croncat_factory_addr: Addr::unchecked("fixed_croncat_factory_addr"),
        chain_name: "atom".to_owned(),
        croncat_manager_key: ("new_manager2".to_owned(), [2, 2]),
        croncat_agents_key: ("new_agents2".to_owned(), [2, 2]),
        slot_granularity_time: 54,
        gas_base_fee: 1,
        gas_action_fee: 2,
        gas_query_fee: 3,
        gas_limit: 42,
    };

    assert_eq!(config, expected_config);

    // None's shouldn't impact any of the fields
    // Call Factory contract's Proxy method, telling it to update Tasks Config and pause the contract
    let msg = WasmMsg::Execute {
        contract_addr: tasks_addr.to_string(),
        msg: to_binary(&ExecuteMsg::UpdateConfig(UpdateConfigMsg {
            croncat_factory_addr: None,
            croncat_manager_key: None,
            croncat_agents_key: None,
            slot_granularity_time: None,
            gas_base_fee: None,
            gas_action_fee: None,
            gas_query_fee: None,
            gas_limit: None,
        }))
        .unwrap(),
        funds: vec![],
    };
    app.execute_contract(
        // It was recently changed owners, remember
        Addr::unchecked(ADMIN),
        factory_addr.clone(),
        &FactoryExecuteMsg::Proxy { msg },
        &[],
    )
    .unwrap();

    let not_updated_config: Config = app
        .wrap()
        .query_wasm_smart(tasks_addr, &QueryMsg::Config {})
        .unwrap();
    assert_eq!(not_updated_config, expected_config);
}

#[test]
fn negative_create_task() {
    let mut app = default_app();
    let factory_addr = init_factory(&mut app);

    let instantiate_msg: InstantiateMsg = default_instantiate_msg();
    let tasks_addr = init_tasks(&mut app, &instantiate_msg, &factory_addr);
    let _ = init_manager(&mut app, &factory_addr);
    let _ = init_agents(&mut app, &factory_addr);

    let action = Action {
        msg: BankMsg::Send {
            to_address: Addr::unchecked(PARTICIPANT1).to_string(),
            amount: coins(5, DENOM),
        }
        .into(),
        gas_limit: Some(50_000),
    };

    let task = TaskRequest {
        interval: Interval::Cron("aloha".to_string()),
        boundary: None,
        stop_on_fail: false,
        actions: vec![action],
        transforms: None,
        cw20: None,
        queries: None,
    };
    let err: ContractError = app
        .execute_contract(
            Addr::unchecked(ANYONE),
            tasks_addr.clone(),
            &ExecuteMsg::CreateTask {
                task: Box::new(task),
            },
            &coins(30000, DENOM),
        )
        .unwrap_err()
        .downcast()
        .unwrap();

    assert_eq!(err, ContractError::InvalidInterval {});
    // invalid gas limit
    let action1 = Action {
        msg: BankMsg::Send {
            to_address: Addr::unchecked(PARTICIPANT1).to_string(),
            amount: coins(5, DENOM),
        }
        .into(),
        gas_limit: Some(GAS_LIMIT / 2),
    };
    let action2 = Action {
        msg: BankMsg::Send {
            to_address: Addr::unchecked(PARTICIPANT0).to_string(),
            amount: coins(5, DENOM),
        }
        .into(),
        gas_limit: Some(GAS_LIMIT / 2 + 1),
    };
    let task = TaskRequest {
        interval: Interval::Once,
        boundary: Some(Boundary::Height(BoundaryHeight {
            start: Some((app.block_info().height).into()),
            end: Some((app.block_info().height + 10).into()),
        })),
        stop_on_fail: false,
        actions: vec![action1, action2],
        queries: None,
        transforms: None,
        cw20: None,
    };
    let err: ContractError = app
        .execute_contract(
            Addr::unchecked(ANYONE),
            tasks_addr.clone(),
            &ExecuteMsg::CreateTask {
                task: Box::new(task),
            },
            &coins(30000, DENOM),
        )
        .unwrap_err()
        .downcast()
        .unwrap();
    assert_eq!(err, ContractError::InvalidGas {});

    // Invalid boundary
    let action = Action {
        msg: BankMsg::Send {
            to_address: Addr::unchecked(PARTICIPANT1).to_string(),
            amount: coins(5, DENOM),
        }
        .into(),
        gas_limit: Some(25_000),
    };
    let task = TaskRequest {
        interval: Interval::Once,
        boundary: Some(Boundary::Height(BoundaryHeight {
            start: Some((app.block_info().height).into()),
            end: Some((app.block_info().height).into()),
        })),
        stop_on_fail: false,
        actions: vec![action],
        queries: None,
        transforms: None,
        cw20: None,
    };
    let err: ContractError = app
        .execute_contract(
            Addr::unchecked(ANYONE),
            tasks_addr.clone(),
            &ExecuteMsg::CreateTask {
                task: Box::new(task),
            },
            &coins(30000, DENOM),
        )
        .unwrap_err()
        .downcast()
        .unwrap();
    assert_eq!(err, ContractError::InvalidBoundary {});

    // Same task - can't repeat tasks
    let action = Action {
        msg: BankMsg::Send {
            to_address: Addr::unchecked(PARTICIPANT1).to_string(),
            amount: coins(5, DENOM),
        }
        .into(),
        gas_limit: Some(25_000),
    };
    let task = TaskRequest {
        interval: Interval::Once,
        boundary: None,
        stop_on_fail: false,
        actions: vec![action],
        queries: None,
        transforms: None,
        cw20: None,
    };
    app.execute_contract(
        Addr::unchecked(ANYONE),
        tasks_addr.clone(),
        &ExecuteMsg::CreateTask {
            task: Box::new(task.clone()),
        },
        &coins(30000, DENOM),
    )
    .unwrap();
    let err: ContractError = app
        .execute_contract(
            Addr::unchecked(ANYONE),
            tasks_addr.clone(),
            &ExecuteMsg::CreateTask {
                task: Box::new(task),
            },
            &coins(30000, DENOM),
        )
        .unwrap_err()
        .downcast()
        .unwrap();

    assert_eq!(err, ContractError::TaskExists {});

    // Same task, but with queries - can't repeat tasks
    let action = Action {
        msg: BankMsg::Send {
            to_address: Addr::unchecked(PARTICIPANT1).to_string(),
            amount: coins(5, DENOM),
        }
        .into(),
        gas_limit: Some(25_000),
    };
    let task = TaskRequest {
        interval: Interval::Once,
        boundary: None,
        stop_on_fail: false,
        actions: vec![action],
        queries: Some(vec![CroncatQuery {
            contract_addr: "aloha".to_owned(),
            msg: Default::default(),
            check_result: true,
        }]),
        transforms: None,
        cw20: None,
    };
    app.execute_contract(
        Addr::unchecked(ANYONE),
        tasks_addr.clone(),
        &ExecuteMsg::CreateTask {
            task: Box::new(task.clone()),
        },
        &coins(40000, DENOM),
    )
    .unwrap();
    let err: ContractError = app
        .execute_contract(
            Addr::unchecked(ANYONE),
            tasks_addr.clone(),
            &ExecuteMsg::CreateTask {
                task: Box::new(task),
            },
            &coins(40000, DENOM),
        )
        .unwrap_err()
        .downcast()
        .unwrap();

    assert_eq!(err, ContractError::TaskExists {});
    // contract paused

    // Pause admin should be able to pause
    let res = app.execute_contract(
        Addr::unchecked(PAUSE_ADMIN),
        tasks_addr.clone(),
        &ExecuteMsg::PauseContract {},
        &[],
    );
    assert!(res.is_ok());

    let action = Action {
        msg: BankMsg::Send {
            to_address: Addr::unchecked(PARTICIPANT1).to_string(),
            amount: coins(5, DENOM),
        }
        .into(),
        gas_limit: Some(25_000),
    };
    let task = TaskRequest {
        interval: Interval::Once,
        boundary: None,
        stop_on_fail: false,
        actions: vec![action],
        queries: None,
        transforms: None,
        cw20: None,
    };
    let err: ContractError = app
        .execute_contract(
            Addr::unchecked(ANYONE),
            tasks_addr,
            &ExecuteMsg::CreateTask {
                task: Box::new(task),
            },
            &coins(30000, DENOM),
        )
        .unwrap_err()
        .downcast()
        .unwrap();
    assert_eq!(err, ContractError::ContractPaused {});
}

#[test]
fn remove_task_negative() {
    let mut app = default_app();
    let factory_addr = init_factory(&mut app);

    let instantiate_msg: InstantiateMsg = default_instantiate_msg();
    let tasks_addr = init_tasks(&mut app, &instantiate_msg, &factory_addr);
    let _manager_addr = init_manager(&mut app, &factory_addr);
    let _agent_addr = init_agents(&mut app, &factory_addr);

    let action = Action {
        msg: BankMsg::Send {
            to_address: Addr::unchecked(PARTICIPANT1).to_string(),
            amount: coins(5, DENOM),
        }
        .into(),
        gas_limit: Some(25_000),
    };
    let task = TaskRequest {
        interval: Interval::Once,
        boundary: None,
        stop_on_fail: false,
        actions: vec![action.clone()],
        queries: None,
        transforms: None,
        cw20: None,
    };
    let res = app
        .execute_contract(
            Addr::unchecked(ANYONE),
            tasks_addr.clone(),
            &ExecuteMsg::CreateTask {
                task: Box::new(task),
            },
            &coins(40000, DENOM),
        )
        .unwrap();

    let task_hash = String::from_vec(res.data.unwrap().0).unwrap();

    // Not task owner tries to remove a task
    let err: ContractError = app
        .execute_contract(
            Addr::unchecked("wrong_person"),
            tasks_addr.clone(),
            &ExecuteMsg::RemoveTask { task_hash },
            &[],
        )
        .unwrap_err()
        .downcast()
        .unwrap();

    assert_eq!(err, ContractError::Unauthorized {});

    let task = TaskRequest {
        interval: Interval::Once,
        boundary: None,
        stop_on_fail: false,
        actions: vec![action],
        queries: Some(vec![CroncatQuery {
            contract_addr: "aloha".to_owned(),
            msg: Default::default(),
            check_result: true,
        }]),
        transforms: None,
        cw20: None,
    };
    let res = app
        .execute_contract(
            Addr::unchecked(ANYONE),
            tasks_addr.clone(),
            &ExecuteMsg::CreateTask {
                task: Box::new(task),
            },
            &coins(40000, DENOM),
        )
        .unwrap();

    let task_hash = String::from_vec(res.data.unwrap().0).unwrap();

    // Not a task owner tries to remove a task with queries
    let err: ContractError = app
        .execute_contract(
            Addr::unchecked("wrong_person"),
            tasks_addr.clone(),
            &ExecuteMsg::RemoveTask {
                task_hash: task_hash.clone(),
            },
            &[],
        )
        .unwrap_err()
        .downcast()
        .unwrap();

    assert_eq!(err, ContractError::Unauthorized {});

    // No task
    let err: ContractError = app
        .execute_contract(
            Addr::unchecked("wrong_person"),
            tasks_addr.clone(),
            &ExecuteMsg::RemoveTask {
                task_hash: "wrong_task_hash".to_owned(),
            },
            &[],
        )
        .unwrap_err()
        .downcast()
        .unwrap();

    assert_eq!(err, ContractError::NoTaskFound {});

    // Pause admin should be able to pause
    let res = app.execute_contract(
        Addr::unchecked(PAUSE_ADMIN),
        tasks_addr.clone(),
        &ExecuteMsg::PauseContract {},
        &[],
    );
    assert!(res.is_ok());

    let err: ContractError = app
        .execute_contract(
            Addr::unchecked(ANYONE),
            tasks_addr,
            &ExecuteMsg::RemoveTask { task_hash },
            &[],
        )
        .unwrap_err()
        .downcast()
        .unwrap();

    assert_eq!(err, ContractError::ContractPaused {});
}

#[test]
fn is_valid_msg_negative_tests() {
    let mut app = default_app();
    let factory_addr = init_factory(&mut app);

    let instantiate_msg: InstantiateMsg = default_instantiate_msg();
    let tasks_addr = init_tasks(&mut app, &instantiate_msg, &factory_addr);
    let _manager_addr = init_manager(&mut app, &factory_addr);
    let _agent_addr = init_agents(&mut app, &factory_addr);

    // no actions
    let task = TaskRequest {
        interval: Interval::Once,
        boundary: None,
        stop_on_fail: false,
        actions: vec![],
        queries: None,
        transforms: None,
        cw20: None,
    };
    let err: ContractError = app
        .execute_contract(
            Addr::unchecked(ANYONE),
            tasks_addr.clone(),
            &ExecuteMsg::CreateTask {
                task: Box::new(task),
            },
            &coins(30000, DENOM),
        )
        .unwrap_err()
        .downcast()
        .unwrap();

    assert_eq!(err, ContractError::InvalidAction {});

    // no gas limit for wasm action
    let wasm_action = Action {
        msg: WasmMsg::Execute {
            contract_addr: "contract".to_owned(),
            msg: to_binary("wasm message").unwrap(),
            funds: vec![],
        }
        .into(),
        gas_limit: None,
    };
    let task = TaskRequest {
        interval: Interval::Once,
        boundary: None,
        stop_on_fail: false,
        actions: vec![wasm_action],
        queries: None,
        transforms: None,
        cw20: None,
    };
    let err: ContractError = app
        .execute_contract(
            Addr::unchecked(ANYONE),
            tasks_addr.clone(),
            &ExecuteMsg::CreateTask {
                task: Box::new(task),
            },
            &coins(30000, DENOM),
        )
        .unwrap_err()
        .downcast()
        .unwrap();
    assert_eq!(err, ContractError::NoGasLimit {});

    // Too many coins bank transfer
    let action = Action {
        msg: BankMsg::Send {
            to_address: "alice".to_owned(),
            amount: vec![coin(5, "coin1"), coin(2, "coin2"), coin(45, "coin3")],
        }
        .into(),
        gas_limit: None,
    };
    let task = TaskRequest {
        interval: Interval::Once,
        boundary: None,
        stop_on_fail: false,
        actions: vec![action],
        queries: None,
        transforms: None,
        cw20: None,
    };
    let err: ContractError = app
        .execute_contract(
            Addr::unchecked(ANYONE),
            tasks_addr.clone(),
            &ExecuteMsg::CreateTask {
                task: Box::new(task),
            },
            &coins(30000, DENOM),
        )
        .unwrap_err()
        .downcast()
        .unwrap();

    assert_eq!(err, ContractError::InvalidAction {});

    // Zero coin bank transfer
    let action = Action {
        msg: BankMsg::Send {
            to_address: "alice".to_owned(),
            amount: vec![coin(0, "coin1")],
        }
        .into(),
        gas_limit: None,
    };
    let task = TaskRequest {
        interval: Interval::Once,
        boundary: None,
        stop_on_fail: false,
        actions: vec![action],
        queries: None,
        transforms: None,
        cw20: None,
    };
    let err: ContractError = app
        .execute_contract(
            Addr::unchecked(ANYONE),
            tasks_addr.clone(),
            &ExecuteMsg::CreateTask {
                task: Box::new(task),
            },
            &coins(30000, DENOM),
        )
        .unwrap_err()
        .downcast()
        .unwrap();

    assert_eq!(err, ContractError::InvalidAction {});

    // Zero coins bank transfer
    let action = Action {
        msg: BankMsg::Send {
            to_address: "alice".to_owned(),
            amount: vec![],
        }
        .into(),
        gas_limit: None,
    };
    let task = TaskRequest {
        interval: Interval::Once,
        boundary: None,
        stop_on_fail: false,
        actions: vec![action],
        queries: None,
        transforms: None,
        cw20: None,
    };
    let err: ContractError = app
        .execute_contract(
            Addr::unchecked(ANYONE),
            tasks_addr.clone(),
            &ExecuteMsg::CreateTask {
                task: Box::new(task),
            },
            &coins(30000, DENOM),
        )
        .unwrap_err()
        .downcast()
        .unwrap();

    assert_eq!(err, ContractError::InvalidAction {});

    // not supported message
    let action = Action {
        msg: BankMsg::Burn {
            amount: vec![coin(10, "coin1")],
        }
        .into(),
        gas_limit: None,
    };
    let task = TaskRequest {
        interval: Interval::Once,
        boundary: None,
        stop_on_fail: false,
        actions: vec![action],
        queries: None,
        transforms: None,
        cw20: None,
    };
    let err: ContractError = app
        .execute_contract(
            Addr::unchecked(ANYONE),
            tasks_addr.clone(),
            &ExecuteMsg::CreateTask {
                task: Box::new(task),
            },
            &coins(30000, DENOM),
        )
        .unwrap_err()
        .downcast()
        .unwrap();

    assert_eq!(err, ContractError::InvalidAction {});

    // not supported message
    let action = Action {
        msg: StakingMsg::Delegate {
            validator: "alice".to_owned(),
            amount: coin(10, "coin1"),
        }
        .into(),
        gas_limit: None,
    };
    let task = TaskRequest {
        interval: Interval::Once,
        boundary: None,
        stop_on_fail: false,
        actions: vec![action],
        queries: None,
        transforms: None,
        cw20: None,
    };
    let err: ContractError = app
        .execute_contract(
            Addr::unchecked(ANYONE),
            tasks_addr.clone(),
            &ExecuteMsg::CreateTask {
                task: Box::new(task),
            },
            &coins(30000, DENOM),
        )
        .unwrap_err()
        .downcast()
        .unwrap();

    assert_eq!(err, ContractError::InvalidAction {});

    // too many coins transfer inside wasm action
    let action = Action {
        msg: WasmMsg::Execute {
            contract_addr: "bestcontract".to_owned(),
            msg: Default::default(),
            funds: vec![coin(5, "coin1"), coin(2, "coin2"), coin(45, "coin3")],
        }
        .into(),
        gas_limit: Some(150_000),
    };
    let task = TaskRequest {
        interval: Interval::Once,
        boundary: None,
        stop_on_fail: false,
        actions: vec![action],
        queries: None,
        transforms: None,
        cw20: None,
    };
    let err: ContractError = app
        .execute_contract(
            Addr::unchecked(ANYONE),
            tasks_addr.clone(),
            &ExecuteMsg::CreateTask {
                task: Box::new(task),
            },
            &coins(30000, DENOM),
        )
        .unwrap_err()
        .downcast()
        .unwrap();

    assert_eq!(err, ContractError::InvalidAction {});

    // zero coins transfer inside wasm action
    let action = Action {
        msg: WasmMsg::Execute {
            contract_addr: "bestcontract".to_owned(),
            msg: Default::default(),
            funds: vec![coin(0, "coin1")],
        }
        .into(),
        gas_limit: Some(150_000),
    };
    let task = TaskRequest {
        interval: Interval::Once,
        boundary: None,
        stop_on_fail: false,
        actions: vec![action],
        queries: None,
        transforms: None,
        cw20: None,
    };
    let err: ContractError = app
        .execute_contract(
            Addr::unchecked(ANYONE),
            tasks_addr.clone(),
            &ExecuteMsg::CreateTask {
                task: Box::new(task),
            },
            &coins(30000, DENOM),
        )
        .unwrap_err()
        .downcast()
        .unwrap();

    assert_eq!(err, ContractError::InvalidAction {});

    // Zero cw20 transfer
    let action = Action {
        msg: WasmMsg::Execute {
            contract_addr: "bestcontract".to_owned(),
            msg: to_binary(&Cw20ExecuteMsg::Transfer {
                recipient: "bob".to_owned(),
                amount: Uint128::new(0),
            })
            .unwrap(),
            funds: vec![],
        }
        .into(),
        gas_limit: Some(150_000),
    };
    let task = TaskRequest {
        interval: Interval::Once,
        boundary: None,
        stop_on_fail: false,
        actions: vec![action],
        queries: None,
        transforms: None,
        cw20: None,
    };
    let err: ContractError = app
        .execute_contract(
            Addr::unchecked(ANYONE),
            tasks_addr.clone(),
            &ExecuteMsg::CreateTask {
                task: Box::new(task),
            },
            &coins(30000, DENOM),
        )
        .unwrap_err()
        .downcast()
        .unwrap();

    assert_eq!(err, ContractError::InvalidAction {});

    // Zero cw20 send
    let action = Action {
        msg: WasmMsg::Execute {
            contract_addr: "best_contract".to_owned(),
            msg: to_binary(&Cw20ExecuteMsg::Send {
                contract: "bob".to_owned(),
                msg: Default::default(),
                amount: Uint128::new(0),
            })
            .unwrap(),
            funds: vec![],
        }
        .into(),
        gas_limit: Some(150_000),
    };
    let task = TaskRequest {
        interval: Interval::Once,
        boundary: None,
        stop_on_fail: false,
        actions: vec![action],
        queries: None,
        transforms: None,
        cw20: None,
    };
    let err: ContractError = app
        .execute_contract(
            Addr::unchecked(ANYONE),
            tasks_addr.clone(),
            &ExecuteMsg::CreateTask {
                task: Box::new(task),
            },
            &coins(30000, DENOM),
        )
        .unwrap_err()
        .downcast()
        .unwrap();

    assert_eq!(err, ContractError::InvalidAction {});

    // Multiple cw20 send
    let action1 = Action {
        msg: WasmMsg::Execute {
            contract_addr: "best_contract".to_owned(),
            msg: to_binary(&Cw20ExecuteMsg::Send {
                contract: "bob".to_owned(),
                msg: Default::default(),
                amount: Uint128::new(45),
            })
            .unwrap(),
            funds: vec![],
        }
        .into(),
        gas_limit: Some(150_000),
    };
    let action2 = Action {
        msg: WasmMsg::Execute {
            contract_addr: "best_contract2".to_owned(),
            msg: to_binary(&Cw20ExecuteMsg::Send {
                contract: "bob".to_owned(),
                msg: Default::default(),
                amount: Uint128::new(45),
            })
            .unwrap(),
            funds: vec![],
        }
        .into(),
        gas_limit: Some(150_000),
    };
    let task = TaskRequest {
        interval: Interval::Once,
        boundary: None,
        stop_on_fail: false,
        actions: vec![action1, action2],
        queries: None,
        transforms: None,
        cw20: None,
    };
    let err: ContractError = app
        .execute_contract(
            Addr::unchecked(ANYONE),
            tasks_addr.clone(),
            &ExecuteMsg::CreateTask {
                task: Box::new(task),
            },
            &coins(30000, DENOM),
        )
        .unwrap_err()
        .downcast()
        .unwrap();

    assert_eq!(err, ContractError::InvalidAction {});

    // Multiple cw20 transfer
    let action1 = Action {
        msg: WasmMsg::Execute {
            contract_addr: "best_contract".to_owned(),
            msg: to_binary(&Cw20ExecuteMsg::Transfer {
                recipient: "bob".to_owned(),
                amount: Uint128::new(45),
            })
            .unwrap(),
            funds: vec![],
        }
        .into(),
        gas_limit: Some(150_000),
    };
    let action2 = Action {
        msg: WasmMsg::Execute {
            contract_addr: "best_contract2".to_owned(),
            msg: to_binary(&Cw20ExecuteMsg::Transfer {
                recipient: "bob".to_owned(),
                amount: Uint128::new(45),
            })
            .unwrap(),
            funds: vec![],
        }
        .into(),
        gas_limit: Some(150_000),
    };
    let task = TaskRequest {
        interval: Interval::Once,
        boundary: None,
        stop_on_fail: false,
        actions: vec![action1, action2],
        queries: None,
        transforms: None,
        cw20: None,
    };
    let err: ContractError = app
        .execute_contract(
            Addr::unchecked(ANYONE),
            tasks_addr,
            &ExecuteMsg::CreateTask {
                task: Box::new(task),
            },
            &coins(30000, DENOM),
        )
        .unwrap_err()
        .downcast()
        .unwrap();

    assert_eq!(err, ContractError::InvalidAction {});
}

#[test]
fn query_slot_hashes_test() {
    let mut app = default_app();
    let factory_addr = init_factory(&mut app);

    let instantiate_msg: InstantiateMsg = default_instantiate_msg();
    let tasks_addr = init_tasks(&mut app, &instantiate_msg, &factory_addr);
    let _ = init_manager(&mut app, &factory_addr);
    let _ = init_agents(&mut app, &factory_addr);

    // Test SlotHashes without tasks
    let hashes: SlotHashesResponse = app
        .wrap()
        .query_wasm_smart(tasks_addr.clone(), &QueryMsg::SlotHashes { slot: None })
        .unwrap();
    assert_eq!(
        hashes,
        SlotHashesResponse {
            block_id: 0,
            block_task_hash: vec![],
            time_id: 0,
            time_task_hash: vec![]
        }
    );

    let hashes: SlotHashesResponse = app
        .wrap()
        .query_wasm_smart(
            tasks_addr.clone(),
            &QueryMsg::SlotHashes { slot: Some(12350) },
        )
        .unwrap();
    assert_eq!(
        hashes,
        SlotHashesResponse {
            block_id: 0,
            block_task_hash: vec![],
            time_id: 0,
            time_task_hash: vec![]
        }
    );

    let action = Action {
        msg: BankMsg::Send {
            to_address: Addr::unchecked(PARTICIPANT0).to_string(),
            amount: coins(10, DENOM),
        }
        .into(),
        gas_limit: Some(100_000),
    };
    let current_block: Uint64 = app.block_info().height.into(); // 12_345

    // Create several tasks
    let task1 = TaskRequest {
        interval: Interval::Once,
        boundary: Some(Boundary::Height(BoundaryHeight {
            start: Some(current_block),
            end: None,
        })),
        stop_on_fail: false,
        actions: vec![action.clone()],
        queries: None,
        transforms: None,
        cw20: None,
    };
    let res = app
        .execute_contract(
            Addr::unchecked(ANYONE),
            tasks_addr.clone(),
            &ExecuteMsg::CreateTask {
                task: Box::new(task1),
            },
            &coins(30000, DENOM),
        )
        .unwrap();
    let block_task_hash1 = String::from_vec(res.data.unwrap().0).unwrap();

    let task2 = TaskRequest {
        interval: Interval::Immediate,
        boundary: Some(Boundary::Height(BoundaryHeight {
            start: Some(current_block),
            end: None,
        })),
        stop_on_fail: false,
        actions: vec![action.clone()],
        queries: None,
        transforms: None,
        cw20: None,
    };
    let res = app
        .execute_contract(
            Addr::unchecked(ANYONE),
            tasks_addr.clone(),
            &ExecuteMsg::CreateTask {
                task: Box::new(task2),
            },
            &coins(53000, DENOM),
        )
        .unwrap();
    let block_task_hash2 = String::from_vec(res.data.unwrap().0).unwrap();

    let task3 = TaskRequest {
        interval: Interval::Immediate,
        boundary: Some(Boundary::Height(BoundaryHeight {
            start: Some(current_block.saturating_add(5u64.into())),
            end: None,
        })),
        stop_on_fail: false,
        actions: vec![action.clone()],
        queries: None,
        transforms: None,
        cw20: None,
    };
    let res = app
        .execute_contract(
            Addr::unchecked(ANYONE),
            tasks_addr.clone(),
            &ExecuteMsg::CreateTask {
                task: Box::new(task3),
            },
            &coins(53000, DENOM),
        )
        .unwrap();
    let block_task_hash3 = String::from_vec(res.data.unwrap().0).unwrap();

    let task4 = TaskRequest {
        interval: Interval::Block(5),
        boundary: Some(Boundary::Height(BoundaryHeight {
            start: Some(current_block),
            end: None,
        })),
        stop_on_fail: false,
        actions: vec![action.clone()],
        queries: None,
        transforms: None,
        cw20: None,
    };
    let res = app
        .execute_contract(
            Addr::unchecked(ANYONE),
            tasks_addr.clone(),
            &ExecuteMsg::CreateTask {
                task: Box::new(task4),
            },
            &coins(53000, DENOM),
        )
        .unwrap();
    let block_task_hash4 = String::from_vec(res.data.unwrap().0).unwrap();

    let task5 = TaskRequest {
        interval: Interval::Cron("* * * * * *".to_string()),
        boundary: None,
        stop_on_fail: false,
        actions: vec![action.clone()],
        queries: None,
        transforms: None,
        cw20: None,
    };
    let res = app
        .execute_contract(
            Addr::unchecked(ANYONE),
            tasks_addr.clone(),
            &ExecuteMsg::CreateTask {
                task: Box::new(task5),
            },
            &coins(53000, DENOM),
        )
        .unwrap();
    let time_task_hash1 = String::from_vec(res.data.unwrap().0).unwrap();

    let task6 = TaskRequest {
        interval: Interval::Cron("0 * * * * *".to_string()),
        boundary: None,
        stop_on_fail: false,
        actions: vec![action],
        queries: None,
        transforms: None,
        cw20: None,
    };
    let res = app
        .execute_contract(
            Addr::unchecked(ANYONE),
            tasks_addr.clone(),
            &ExecuteMsg::CreateTask {
                task: Box::new(task6),
            },
            &coins(53000, DENOM),
        )
        .unwrap();
    let time_task_hash2 = String::from_vec(res.data.unwrap().0).unwrap();

    let hashes: SlotHashesResponse = app
        .wrap()
        .query_wasm_smart(tasks_addr.clone(), &QueryMsg::SlotHashes { slot: None })
        .unwrap();
    assert_eq!(
        hashes,
        SlotHashesResponse {
            block_id: current_block.u64() + 1,
            block_task_hash: vec![block_task_hash2, block_task_hash1],
            time_id: 1_571_797_420_000_000_000,
            time_task_hash: vec![time_task_hash1]
        }
    );

    let hashes: SlotHashesResponse = app
        .wrap()
        .query_wasm_smart(
            tasks_addr.clone(),
            &QueryMsg::SlotHashes {
                slot: Some(current_block.u64() + 5),
            },
        )
        .unwrap();
    assert_eq!(
        hashes,
        SlotHashesResponse {
            block_id: current_block.u64() + 5,
            block_task_hash: vec![block_task_hash3, block_task_hash4],
            time_id: 0,
            time_task_hash: vec![]
        }
    );

    // Current time is 1_571_797_419_879_305_533
    // Take the earliest timestamp with 00 seconds in it
    let hashes: SlotHashesResponse = app
        .wrap()
        .query_wasm_smart(
            tasks_addr,
            &QueryMsg::SlotHashes {
                slot: Some(1_571_797_440_000_000_000),
            },
        )
        .unwrap();

    assert_eq!(
        hashes,
        SlotHashesResponse {
            block_id: 0,
            block_task_hash: vec![],
            time_id: 1_571_797_440_000_000_000,
            time_task_hash: vec![time_task_hash2]
        }
    );
}

#[test]
fn query_slot_tasks_total_test() {
    let mut app = default_app();
    let factory_addr = init_factory(&mut app);

    let instantiate_msg: InstantiateMsg = default_instantiate_msg();
    let tasks_addr = init_tasks(&mut app, &instantiate_msg, &factory_addr);
    let _ = init_manager(&mut app, &factory_addr);
    let _ = init_agents(&mut app, &factory_addr);

    // Test SlotTasksTotal without tasks
    let slots: SlotTasksTotalResponse = app
        .wrap()
        .query_wasm_smart(
            tasks_addr.clone(),
            &QueryMsg::SlotTasksTotal { offset: None },
        )
        .unwrap();
    assert_eq!(
        slots,
        SlotTasksTotalResponse {
            block_tasks: 0,
            cron_tasks: 0,
            evented_tasks: 0
        }
    );

    let slots: SlotTasksTotalResponse = app
        .wrap()
        .query_wasm_smart(
            tasks_addr.clone(),
            &QueryMsg::SlotTasksTotal { offset: Some(5) },
        )
        .unwrap();
    assert_eq!(
        slots,
        SlotTasksTotalResponse {
            block_tasks: 0,
            cron_tasks: 0,
            evented_tasks: 0
        }
    );

    let action = Action {
        msg: BankMsg::Send {
            to_address: Addr::unchecked(PARTICIPANT0).to_string(),
            amount: coins(10, DENOM),
        }
        .into(),
        gas_limit: Some(100_000),
    };
    let current_block: Uint64 = app.block_info().height.into(); // 12_345

    // Create several tasks
    let task1 = TaskRequest {
        interval: Interval::Once,
        boundary: Some(Boundary::Height(BoundaryHeight {
            start: Some(current_block),
            end: None,
        })),
        stop_on_fail: false,
        actions: vec![action.clone()],
        queries: None,
        transforms: None,
        cw20: None,
    };
    app.execute_contract(
        Addr::unchecked(ANYONE),
        tasks_addr.clone(),
        &ExecuteMsg::CreateTask {
            task: Box::new(task1),
        },
        &coins(30000, DENOM),
    )
    .unwrap();

    let task2 = TaskRequest {
        interval: Interval::Immediate,
        boundary: Some(Boundary::Height(BoundaryHeight {
            start: Some(current_block),
            end: None,
        })),
        stop_on_fail: false,
        actions: vec![action.clone()],
        queries: None,
        transforms: None,
        cw20: None,
    };
    app.execute_contract(
        Addr::unchecked(ANYONE),
        tasks_addr.clone(),
        &ExecuteMsg::CreateTask {
            task: Box::new(task2),
        },
        &coins(53000, DENOM),
    )
    .unwrap();

    let task3 = TaskRequest {
        interval: Interval::Immediate,
        boundary: Some(Boundary::Height(BoundaryHeight {
            start: Some(current_block.saturating_add(5u64.into())),
            end: None,
        })),
        stop_on_fail: false,
        actions: vec![action.clone()],
        queries: None,
        transforms: None,
        cw20: None,
    };
    app.execute_contract(
        Addr::unchecked(ANYONE),
        tasks_addr.clone(),
        &ExecuteMsg::CreateTask {
            task: Box::new(task3),
        },
        &coins(53000, DENOM),
    )
    .unwrap();

    let task4 = TaskRequest {
        interval: Interval::Block(5),
        boundary: Some(Boundary::Height(BoundaryHeight {
            start: Some(current_block),
            end: None,
        })),
        stop_on_fail: false,
        actions: vec![action.clone()],
        queries: None,
        transforms: None,
        cw20: None,
    };
    app.execute_contract(
        Addr::unchecked(ANYONE),
        tasks_addr.clone(),
        &ExecuteMsg::CreateTask {
            task: Box::new(task4),
        },
        &coins(53000, DENOM),
    )
    .unwrap();

    // Cron task
    // Scheduled for 1_571_797_420_000_000_000
    let task5 = TaskRequest {
        interval: Interval::Cron("* * * * * *".to_string()),
        boundary: None,
        stop_on_fail: false,
        actions: vec![action],
        queries: None,
        transforms: None,
        cw20: None,
    };
    app.execute_contract(
        Addr::unchecked(ANYONE),
        tasks_addr.clone(),
        &ExecuteMsg::CreateTask {
            task: Box::new(task5),
        },
        &coins(53000, DENOM),
    )
    .unwrap();

    // Takes block 12345 and timestamp 1571797410000000000
    // No task scheduled for these slots
    let slots: SlotTasksTotalResponse = app
        .wrap()
        .query_wasm_smart(
            tasks_addr.clone(),
            &QueryMsg::SlotTasksTotal { offset: None },
        )
        .unwrap();
    assert_eq!(
        slots,
        SlotTasksTotalResponse {
            block_tasks: 0,
            cron_tasks: 0,
            evented_tasks: 0
        }
    );

    // Takes block 12346 and timestamp 1571797420000000000
    // Tasks 1, 2 (block) and 5(time) are scheduled
    let slots: SlotTasksTotalResponse = app
        .wrap()
        .query_wasm_smart(
            tasks_addr.clone(),
            &QueryMsg::SlotTasksTotal { offset: Some(1) },
        )
        .unwrap();
    assert_eq!(
        slots,
        SlotTasksTotalResponse {
            block_tasks: 2,
            cron_tasks: 1,
            evented_tasks: 0
        }
    );

    // Takes block 12350 and timestamp 1571797460000000000
    // Tasks 3 and 4 (block) are scheduled
    let slots: SlotTasksTotalResponse = app
        .wrap()
        .query_wasm_smart(
            tasks_addr.clone(),
            &QueryMsg::SlotTasksTotal { offset: Some(5) },
        )
        .unwrap();
    assert_eq!(
        slots,
        SlotTasksTotalResponse {
            block_tasks: 2,
            cron_tasks: 0,
            evented_tasks: 0
        }
    );

    // Add 5 blocks
    app.update_block(add_little_time);
    app.update_block(add_little_time);
    app.update_block(add_little_time);
    app.update_block(add_little_time);
    app.update_block(add_little_time);

    let slots: SlotTasksTotalResponse = app
        .wrap()
        .query_wasm_smart(tasks_addr, &QueryMsg::SlotTasksTotal { offset: None })
        .unwrap();
    assert_eq!(
        slots,
        SlotTasksTotalResponse {
            block_tasks: 4,
            cron_tasks: 1,
            evented_tasks: 0
        }
    );
}

#[test]
fn poc_case1_case2() {
    let mut app = default_app();
    let factory_addr = init_factory(&mut app);
    let instantiate_msg: InstantiateMsg = default_instantiate_msg();
    let manager_addr = init_manager(&mut app, &factory_addr);
    let agents_addr = init_agents(&mut app, &factory_addr);
    let tasks_addr = init_tasks(&mut app, &instantiate_msg, &factory_addr);
    let task2: Addr = tasks_addr.clone();

    const DEFAULT_FEE: u64 = 5;

    activate_agent(&mut app, &agents_addr);

    //init agent 2
    app.execute_contract(
        Addr::unchecked(AGENT1),
        agents_addr.clone(),
        &croncat_agents::msg::ExecuteMsg::RegisterAgent {
            payable_account_id: None,
        },
        &[],
    )
    .unwrap();

    // Check in - will error but force for later
    app.execute_contract(
        Addr::unchecked(AGENT1),
        agents_addr.clone(),
        &croncat_agents::msg::ExecuteMsg::CheckInAgent {},
        &[],
    )
    .unwrap_err();

    // wait 100 blocks - simply added this function to /helpers.rs to add 100
    // blocks and 1900 seconds
    app.update_block(|block| add_seconds_to_block(block, 3600));
    app.update_block(|block| increment_block_height(block, Some(100)));

    // Add random task #1
    let task = croncat_sdk_tasks::types::TaskRequest {
        interval: Interval::Once,
        boundary: None,
        stop_on_fail: false,
        actions: vec![Action {
            msg: BankMsg::Send {
                to_address: "bob".to_owned(),
                amount: coins(45, DENOM),
            }
            .into(),
            gas_limit: None,
        }],
        queries: None,
        transforms: None,
        cw20: None,
    };
    let _res = app
        .execute_contract(
            Addr::unchecked(PARTICIPANT0),
            tasks_addr.clone(),
            &croncat_sdk_tasks::msg::TasksExecuteMsg::CreateTask {
                task: Box::new(task),
            },
            &coins(600_000, DENOM),
        )
        .unwrap();
    // Add random task #2
    let task = croncat_sdk_tasks::types::TaskRequest {
        interval: Interval::Once,
        boundary: None,
        stop_on_fail: false,
        actions: vec![Action {
            msg: BankMsg::Send {
                to_address: "bob1".to_owned(),
                amount: coins(45, DENOM),
            }
            .into(),
            gas_limit: None,
        }],
        queries: None,
        transforms: None,
        cw20: None,
    };
    let _res = app
        .execute_contract(
            Addr::unchecked(PARTICIPANT0),
            tasks_addr.clone(),
            &croncat_sdk_tasks::msg::TasksExecuteMsg::CreateTask {
                task: Box::new(task),
            },
            &coins(600_000, DENOM),
        )
        .unwrap();
    // Add random task #3
    let task = croncat_sdk_tasks::types::TaskRequest {
        interval: Interval::Once,
        boundary: None,
        stop_on_fail: false,
        actions: vec![Action {
            msg: BankMsg::Send {
                to_address: "bob2".to_owned(),
                amount: coins(45, DENOM),
            }
            .into(),
            gas_limit: None,
        }],
        queries: None,
        transforms: None,
        cw20: None,
    };
    let _res = app
        .execute_contract(
            Addr::unchecked(PARTICIPANT0),
            tasks_addr.clone(),
            &croncat_sdk_tasks::msg::TasksExecuteMsg::CreateTask {
                task: Box::new(task),
            },
            &coins(600_000, DENOM),
        )
        .unwrap();
    // random task 4
    let task = croncat_sdk_tasks::types::TaskRequest {
        interval: Interval::Once,
        boundary: None,
        stop_on_fail: false,
        actions: vec![Action {
            msg: BankMsg::Send {
                to_address: "bob3".to_owned(),
                amount: coins(45, DENOM),
            }
            .into(),
            gas_limit: None,
        }],
        queries: None,
        transforms: None,
        cw20: None,
    };
    let _res = app
        .execute_contract(
            Addr::unchecked(PARTICIPANT0),
            tasks_addr.clone(),
            &croncat_sdk_tasks::msg::TasksExecuteMsg::CreateTask {
                task: Box::new(task),
            },
            &coins(600_000, DENOM),
        )
        .unwrap();
    // Add TARGET BLOCK TASK 1
    let task = croncat_sdk_tasks::types::TaskRequest {
        interval: Interval::Block(3),
        // repeat it three times
        boundary: Some(Boundary::Height(BoundaryHeight {
            start: None,
            end: Some((app.block_info().height + 8).into()),
        })),
        stop_on_fail: false,
        actions: vec![
            Action {
                msg: BankMsg::Send {
                    to_address: "alice".to_owned(),
                    amount: coins(123, DENOM),
                }
                .into(),
                gas_limit: None,
            },
            Action {
                msg: BankMsg::Send {
                    to_address: "bob".to_owned(),
                    amount: coins(321, DENOM),
                }
                .into(),
                gas_limit: None,
            },
        ],
        queries: None,
        transforms: None,
        cw20: None,
    };
    let res = app
        .execute_contract(
            Addr::unchecked(PARTICIPANT0),
            tasks_addr.clone(),
            &croncat_sdk_tasks::msg::TasksExecuteMsg::CreateTask {
                task: Box::new(task),
            },
            &coins(600_000, DENOM),
        )
        .unwrap();
    let task_hash = String::from_vec(res.data.unwrap().0).unwrap();
    let _t2: String = task_hash.clone();
    let task_response: TaskResponse = app
        .wrap()
        .query_wasm_smart(
            tasks_addr.clone(),
            &croncat_sdk_tasks::msg::TasksQueryMsg::Task {
                task_hash: task_hash.clone(),
            },
        )
        .unwrap();
    let gas_needed = task_response.task.unwrap().amount_for_one_task.gas as f64 * 1.5;
    let _expected_gone_amount = {
        let gas_fees = gas_needed * (DEFAULT_FEE + DEFAULT_FEE) as f64 / 100.0;
        let amount_for_task = gas_needed * 0.04;
        let amount_for_fees = gas_fees * 0.04;
        amount_for_task + amount_for_fees + 321.0 + 123.0
    } as u128;

    // Add more time to pass agent nomination
    app.update_block(|block| add_seconds_to_block(block, 3600));
    app.update_block(|block| increment_block_height(block, Some(100)));

    // Check in - this will pass
    app.execute_contract(
        Addr::unchecked(AGENT1),
        agents_addr.clone(),
        &croncat_agents::msg::ExecuteMsg::CheckInAgent {},
        &[],
    )
    .unwrap();

    // ###### END SETUP ###

    let current_task: TaskResponse = app
        .wrap()
        .query_wasm_smart(
            tasks_addr.clone(),
            &croncat_sdk_tasks::msg::TasksQueryMsg::CurrentTask {},
        )
        .unwrap();

    // random task 4 from above - only
    let _current_hash: String = current_task.task.unwrap().task_hash;

    // Agent 0 legitimately calls the tasks contract to execute a task
    let _res0 = app
        .execute_contract(
            Addr::unchecked(AGENT0),
            manager_addr.clone(),
            &ManagerExecuteMsg::ProxyCall { task_hash: None },
            &[],
        )
        .unwrap();

    // ### CASE 1 ###
    // Prove no evented tasks
    let tasks_for_agent: Option<Vec<croncat_sdk_tasks::types::TaskInfo>> = app
        .wrap()
        .query_wasm_smart(
            tasks_addr,
            &croncat_sdk_tasks::msg::TasksQueryMsg::EventedTasks {
                start: None,
                from_index: None,
                limit: None,
            },
        )
        .unwrap();
    assert!(tasks_for_agent.unwrap().is_empty());

    // Agent 1 is able to call a block task directly by its hash
    // TARGET BLOCK TASK 1 from above
    // this is not evented so it should not be able to be called directly by any agent
    let res1_error: croncat_manager::ContractError = app
        .execute_contract(
            Addr::unchecked(AGENT1),
            manager_addr.clone(),
            &ManagerExecuteMsg::ProxyCall {
                task_hash: Some(task_hash),
            },
            &[],
        )
        .unwrap_err()
        .downcast()
        .unwrap();
    assert_eq!(
        res1_error,
        croncat_manager::ContractError::NoTaskForAgent {}
    );

    // ### CASE 2 ##
    // Add TARGET BLOCK TASK 1
    let task = croncat_sdk_tasks::types::TaskRequest {
        interval: Interval::Block(3),
        // repeat it three times
        boundary: Some(Boundary::Height(BoundaryHeight {
            start: None,
            end: Some((app.block_info().height + 8).into()),
        })),
        stop_on_fail: false,
        actions: vec![
            Action {
                msg: BankMsg::Send {
                    to_address: "alice".to_owned(),
                    amount: coins(123, DENOM),
                }
                .into(),
                gas_limit: None,
            },
            Action {
                msg: BankMsg::Send {
                    to_address: "bob".to_owned(),
                    amount: coins(321, DENOM),
                }
                .into(),
                gas_limit: None,
            },
        ],
        queries: None,
        transforms: None,
        cw20: None,
    };
    let res = app
        .execute_contract(
            Addr::unchecked(PARTICIPANT0),
            task2.clone(),
            &croncat_sdk_tasks::msg::TasksExecuteMsg::CreateTask {
                task: Box::new(task),
            },
            &coins(600_000, DENOM),
        )
        .unwrap();
    let task_hash = String::from_vec(res.data.unwrap().0).unwrap();
    let _t2: String = task_hash.clone();
    let _task_response: TaskResponse = app
        .wrap()
        .query_wasm_smart(
            task2.clone(),
            &croncat_sdk_tasks::msg::TasksQueryMsg::Task { task_hash },
        )
        .unwrap();

    // create a task with the owner address - should error
    // Actions message unsupported or invalid message data
    let task = croncat_sdk_tasks::types::TaskRequest {
        interval: Interval::Once,
        boundary: None,
        stop_on_fail: false,
        actions: vec![Action {
            msg: WasmMsg::Execute {
                contract_addr: manager_addr.to_string(),
                msg: to_binary(&croncat_sdk_manager::msg::ManagerExecuteMsg::OwnerWithdraw {})
                    .unwrap(),
                funds: Default::default(),
            }
            .into(),
            gas_limit: Some(250_000),
        }],
        queries: None,
        transforms: None,
        cw20: None,
    };

    // passing message with uppercase manager address
    let _mod_balances = init_mod_balances(&mut app, &factory_addr);
    let _res = app
        .execute_contract(
            Addr::unchecked(PARTICIPANT0),
            task2.clone(),
            &croncat_sdk_tasks::msg::TasksExecuteMsg::CreateTask {
                task: Box::new(task),
            },
            &coins(600_000, DENOM),
        )
        .unwrap_err();
    let malicious_task = croncat_sdk_tasks::types::TaskRequest {
        interval: Interval::Once,
        boundary: None,
        stop_on_fail: false,
        actions: vec![Action {
            msg: WasmMsg::Execute {
                contract_addr: manager_addr.to_string().to_uppercase(),
                msg: to_binary(&croncat_sdk_manager::msg::ManagerExecuteMsg::OwnerWithdraw {})
                    .unwrap(),
                funds: Default::default(),
            }
            .into(),
            gas_limit: Some(250_000),
        }],
        queries: None,
        transforms: None,
        cw20: None,
    };

    // Need this to fail to check correct coverage
    let error: ContractError = app
        .execute_contract(
            Addr::unchecked(PARTICIPANT0),
            task2.clone(),
            &croncat_sdk_tasks::msg::TasksExecuteMsg::CreateTask {
                task: Box::new(malicious_task),
            },
            &coins(600_000, DENOM),
        )
        .unwrap_err()
        .downcast()
        .unwrap();
    assert_eq!(
        error,
        ContractError::Std(StdError::generic_err(
            "Invalid input: address not normalized"
        ))
    );

    let malicious_task2 = croncat_sdk_tasks::types::TaskRequest {
        interval: Interval::Once,
        boundary: None,
        stop_on_fail: false,
        actions: vec![Action {
            msg: BankMsg::Send {
                to_address: manager_addr.to_string().to_uppercase(),
                // to_address: "bob".to_owned(),
                amount: coins(123, DENOM),
            }
            .into(),
            gas_limit: Some(250_000),
        }],
        queries: None,
        transforms: None,
        cw20: None,
    };

    // Need this to fail to check correct coverage
    let error: ContractError = app
        .execute_contract(
            Addr::unchecked(PARTICIPANT0),
            task2,
            &croncat_sdk_tasks::msg::TasksExecuteMsg::CreateTask {
                task: Box::new(malicious_task2),
            },
            &coins(600_000, DENOM),
        )
        .unwrap_err()
        .downcast()
        .unwrap();
    assert_eq!(error, ContractError::InvalidAddress {});
}

#[test]
fn invalid_gas_config() {
    let mut app = default_app();
    let factory_addr = init_factory(&mut app);
    let code_id = app.store_code(contracts::croncat_tasks_contract());

    let mut instantiate_msg: InstantiateMsg = default_instantiate_msg();
    // We introduce an invalid value to the Task instantiate message
    instantiate_msg.slot_granularity_time = Some(0);

    // Set up errors we'll check against
    let err_slot_granularity_time = ContractError::InvalidZeroValue {
        field: "slot_granularity_time".to_string(),
    };
    let err_invalid_gas = ContractError::InvalidGas {};

    let module_instantiate_info = ModuleInstantiateInfo {
        code_id,
        version: [0, 1],
        commit_id: "commit1".to_owned(),
        checksum: "checksum2".to_owned(),
        changelog_url: None,
        schema: None,
        msg: to_binary(&instantiate_msg).unwrap(),
        contract_name: "tasks".to_owned(),
    };
    let mut err: ContractError = app
        .execute_contract(
            Addr::unchecked(ADMIN),
            factory_addr.to_owned(),
            &croncat_factory::msg::ExecuteMsg::Deploy {
                kind: VersionKind::Tasks,
                module_instantiate_info,
            },
            &[],
        )
        .unwrap_err()
        .downcast()
        .unwrap();
    assert_eq!(err, err_slot_granularity_time);

    // Reset the slot_granularity_time and check an invalid value for gas_limit
    instantiate_msg.slot_granularity_time = None;
    // This value is too low
    instantiate_msg.gas_limit = Some(1);

    let module_instantiate_info = ModuleInstantiateInfo {
        code_id,
        version: [0, 1],
        commit_id: "commit1".to_owned(),
        checksum: "checksum2".to_owned(),
        changelog_url: None,
        schema: None,
        msg: to_binary(&instantiate_msg).unwrap(),
        contract_name: "tasks".to_owned(),
    };
    err = app
        .execute_contract(
            Addr::unchecked(ADMIN),
            factory_addr.to_owned(),
            &croncat_factory::msg::ExecuteMsg::Deploy {
                kind: VersionKind::Tasks,
                module_instantiate_info,
            },
            &[],
        )
        .unwrap_err()
        .downcast()
        .unwrap();
    assert_eq!(err, err_invalid_gas);

    // Now we allow for successful instantiation by setting it back to a working instantiate message
    instantiate_msg.gas_limit = None;

    let module_instantiate_info = ModuleInstantiateInfo {
        code_id,
        version: [0, 1],
        commit_id: "commit1".to_owned(),
        checksum: "checksum2".to_owned(),
        changelog_url: None,
        schema: None,
        msg: to_binary(&instantiate_msg).unwrap(),
        contract_name: "tasks".to_owned(),
    };
    assert!(
        app.execute_contract(
            Addr::unchecked(ADMIN),
            factory_addr.to_owned(),
            &croncat_factory::msg::ExecuteMsg::Deploy {
                kind: VersionKind::Tasks,
                module_instantiate_info,
            },
            &[],
        )
        .is_ok(),
        "Tasks contract should instantiate successfully"
    );

    // Get the Tasks contract address
    let metadata: ContractMetadataResponse = app
        .wrap()
        .query_wasm_smart(
            &factory_addr,
            &croncat_factory::msg::QueryMsg::LatestContract {
                contract_name: "tasks".to_owned(),
            },
        )
        .unwrap();
    let tasks_addr = metadata.metadata.unwrap().contract_addr;

    // Ensure that invalid config updates fail
    // Test failure when gas_limit is too low (should be more than the sum of other gas_* values)
    let mut update_msg = UpdateConfigMsg {
        croncat_factory_addr: Some("fixed_croncat_factory_addr".to_owned()),
        croncat_manager_key: Some(("manager2".to_owned(), [2, 2])),
        croncat_agents_key: Some(("agents2".to_owned(), [2, 2])),
        slot_granularity_time: Some(54),
        gas_base_fee: Some(1),
        gas_action_fee: Some(2),
        gas_query_fee: Some(3),
        // This should be higher and will fail
        gas_limit: Some(4),
    };

    let mut msg = WasmMsg::Execute {
        contract_addr: tasks_addr.to_string(),
        msg: to_binary(&ExecuteMsg::UpdateConfig(update_msg.clone())).unwrap(),
        funds: vec![],
    };
    let err: ContractError = app
        .execute_contract(
            Addr::unchecked(ADMIN),
            factory_addr.clone(),
            &FactoryExecuteMsg::Proxy { msg },
            &[],
        )
        .unwrap_err()
        .downcast()
        .unwrap();

    assert_eq!(err, err_invalid_gas);

    // Reset gas_limit and set invalid value for slot_granularity_time
    update_msg.gas_limit = None;
    update_msg.slot_granularity_time = Some(0);

    msg = WasmMsg::Execute {
        contract_addr: tasks_addr.to_string(),
        msg: to_binary(&ExecuteMsg::UpdateConfig(update_msg)).unwrap(),
        funds: vec![],
    };
    let err: ContractError = app
        .execute_contract(
            Addr::unchecked(ADMIN),
            factory_addr,
            &FactoryExecuteMsg::Proxy { msg },
            &[],
        )
        .unwrap_err()
        .downcast()
        .unwrap();

    assert_eq!(err, err_slot_granularity_time);
}

/// Check for instantiate pause admin scenarios of pass/fail
/// Check for pause & unpause scenarios of pass/fail
#[test]
fn pause_admin_cases() {
    let mut app = default_app();

    let factory_code_id = app.store_code(contracts::croncat_factory_contract());
    let tasks_code_id = app.store_code(contracts::croncat_tasks_contract());

    let init_msg = croncat_sdk_factory::msg::FactoryInstantiateMsg {
        owner_addr: Some(ADMIN.to_owned()),
    };
    let croncat_factory_addr = app
        .instantiate_contract(
            factory_code_id,
            Addr::unchecked(ADMIN),
            &init_msg,
            &[],
            "factory",
            None,
        )
        .unwrap();

    let init_tasks_contract_msg = InstantiateMsg {
        chain_name: "cron".to_owned(),
        version: Some("0.1".to_owned()),
        pause_admin: Addr::unchecked(PAUSE_ADMIN),
        croncat_manager_key: ("definitely_not_manager".to_owned(), [4, 2]),
        croncat_agents_key: ("definitely_not_agents".to_owned(), [42, 0]),
        slot_granularity_time: Some(10),
        gas_base_fee: Some(1),
        gas_action_fee: Some(2),
        gas_query_fee: Some(3),
        gas_limit: Some(10),
    };
    // Attempt to initialize with short address for pause_admin
    let mut init_tasks_contract_msg_short_addr = init_tasks_contract_msg.clone();
    init_tasks_contract_msg_short_addr.pause_admin = Addr::unchecked(ANYONE);
    // Attempt to initialize with same owner address for pause_admin
    let mut init_tasks_contract_msg_same_owner = init_tasks_contract_msg.clone();
    init_tasks_contract_msg_same_owner.pause_admin = Addr::unchecked(ADMIN);

    // Should fail: shorty addr
    let tasks_module_instantiate_info = croncat_sdk_factory::msg::ModuleInstantiateInfo {
        code_id: tasks_code_id,
        version: [0, 1],
        commit_id: "some".to_owned(),
        checksum: "qwe123".to_owned(),
        changelog_url: None,
        schema: None,
        msg: to_binary(&init_tasks_contract_msg_short_addr).unwrap(),
        contract_name: "tasks".to_owned(),
    };
    let err: ContractError = app
        .execute_contract(
            Addr::unchecked(ADMIN),
            croncat_factory_addr.clone(),
            &croncat_sdk_factory::msg::FactoryExecuteMsg::Deploy {
                kind: croncat_sdk_factory::msg::VersionKind::Tasks,
                module_instantiate_info: tasks_module_instantiate_info,
            },
            &[],
        )
        .unwrap_err()
        .downcast()
        .unwrap();
    assert_eq!(err, ContractError::InvalidPauseAdmin {});

    // Should fail: same as owner
    let tasks_module_instantiate_info = croncat_sdk_factory::msg::ModuleInstantiateInfo {
        code_id: tasks_code_id,
        version: [0, 1],
        commit_id: "some".to_owned(),
        checksum: "qwe123".to_owned(),
        changelog_url: None,
        schema: None,
        msg: to_binary(&init_tasks_contract_msg_same_owner).unwrap(),
        contract_name: "tasks".to_owned(),
    };
    let err: ContractError = app
        .execute_contract(
            Addr::unchecked(ADMIN),
            croncat_factory_addr.clone(),
            &croncat_sdk_factory::msg::FactoryExecuteMsg::Deploy {
                kind: croncat_sdk_factory::msg::VersionKind::Tasks,
                module_instantiate_info: tasks_module_instantiate_info,
            },
            &[],
        )
        .unwrap_err()
        .downcast()
        .unwrap();
    assert_eq!(err, ContractError::InvalidPauseAdmin {});

    // Now, we do a working furr shurr case
    let tasks_module_instantiate_info = croncat_sdk_factory::msg::ModuleInstantiateInfo {
        code_id: tasks_code_id,
        version: [0, 1],
        commit_id: "some".to_owned(),
        checksum: "qwe123".to_owned(),
        changelog_url: None,
        schema: None,
        msg: to_binary(&init_tasks_contract_msg).unwrap(),
        contract_name: "tasks".to_owned(),
    };

    // Successfully deploy agents contract
    app.execute_contract(
        Addr::unchecked(ADMIN),
        croncat_factory_addr.clone(),
        &croncat_sdk_factory::msg::FactoryExecuteMsg::Deploy {
            kind: croncat_sdk_factory::msg::VersionKind::Tasks,
            module_instantiate_info: tasks_module_instantiate_info,
        },
        &[],
    )
    .unwrap();

    // Get tasks contract address
    let tasks_contracts: ContractMetadataResponse = app
        .wrap()
        .query_wasm_smart(
            croncat_factory_addr.clone(),
            &croncat_sdk_factory::msg::FactoryQueryMsg::LatestContract {
                contract_name: "tasks".to_string(),
            },
        )
        .unwrap();
    assert!(
        tasks_contracts.metadata.is_some(),
        "Should be contract metadata"
    );
    let tasks_metadata = tasks_contracts.metadata.unwrap();
    let croncat_tasks_addr = tasks_metadata.contract_addr;

    // Owner Should not be able to pause, not pause_admin
    let error: ContractError = app
        .execute_contract(
            Addr::unchecked(ADMIN),
            croncat_tasks_addr.clone(),
            &ExecuteMsg::PauseContract {},
            &[],
        )
        .unwrap_err()
        .downcast()
        .unwrap();
    assert_eq!(error, ContractError::Unauthorized {});
    // Anyone Should not be able to pause, not pause_admin
    let error: ContractError = app
        .execute_contract(
            Addr::unchecked(ANYONE),
            croncat_tasks_addr.clone(),
            &ExecuteMsg::PauseContract {},
            &[],
        )
        .unwrap_err()
        .downcast()
        .unwrap();
    assert_eq!(error, ContractError::Unauthorized {});

    // Pause admin should be able to pause
    let res = app.execute_contract(
        Addr::unchecked(PAUSE_ADMIN),
        croncat_tasks_addr.clone(),
        &ExecuteMsg::PauseContract {},
        &[],
    );
    assert!(res.is_ok());

    // Check the pause query is valid
    let is_paused: bool = app
        .wrap()
        .query_wasm_smart(croncat_tasks_addr.clone(), &QueryMsg::Paused {})
        .unwrap();
    assert!(is_paused);

    // Pause Admin Should not be able to unpause
    let error: ContractError = app
        .execute_contract(
            Addr::unchecked(PAUSE_ADMIN),
            croncat_tasks_addr.clone(),
            &ExecuteMsg::UnpauseContract {},
            &[],
        )
        .unwrap_err()
        .downcast()
        .unwrap();
    assert_eq!(error, ContractError::Unauthorized {});
    // Anyone Should not be able to unpause
    let error: ContractError = app
        .execute_contract(
            Addr::unchecked(ANYONE),
            croncat_tasks_addr.clone(),
            &ExecuteMsg::UnpauseContract {},
            &[],
        )
        .unwrap_err()
        .downcast()
        .unwrap();
    assert_eq!(error, ContractError::Unauthorized {});

    // Owner should be able to unpause
    let res = app.execute_contract(
        Addr::unchecked(ADMIN),
        croncat_factory_addr,
        &croncat_sdk_factory::msg::FactoryExecuteMsg::Proxy {
            msg: WasmMsg::Execute {
                contract_addr: croncat_tasks_addr.to_string(),
                msg: to_binary(&ExecuteMsg::UnpauseContract {}).unwrap(),
                funds: vec![],
            },
        },
        &[],
    );
    assert!(res.is_ok());

    // Confirm unpaused
    let is_paused: bool = app
        .wrap()
        .query_wasm_smart(croncat_tasks_addr, &QueryMsg::Paused {})
        .unwrap();
    assert!(!is_paused);
}<|MERGE_RESOLUTION|>--- conflicted
+++ resolved
@@ -1226,22 +1226,6 @@
         .unwrap();
     let task_hash_cron_with_queries_evented = String::from_vec(res.data.unwrap().0).unwrap();
 
-<<<<<<< HEAD
-=======
-    let evented_ids: Vec<u64> = app
-        .wrap()
-        .query_wasm_smart(
-            tasks_addr.clone(),
-            &QueryMsg::EventedIds {
-                from_index: None,
-                limit: None,
-            },
-        )
-        .unwrap();
-    assert_eq!(evented_ids.len(), 1);
-    assert_eq!(evented_ids, [12355]);
-
->>>>>>> e127c27d
     let evented_hashes: Vec<String> = app
         .wrap()
         .query_wasm_smart(
