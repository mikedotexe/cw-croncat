# Build results
**/target

# Cargo+Git helper file (https://github.com/rust-lang/cargo/blob/0.44.1/src/cargo/sources/git/utils.rs#L320-L327)
.cargo-ok

# Text file backups
**/*.rs.bk

# macOS
.DS_Store

# IDEs
*.iml
.idea
.editorconfig

**/node_modules

**/artifacts
<<<<<<< HEAD

# Gas reports
gas_reports/
=======
.lock
.yarn-error.log
>>>>>>> b9ce3969
<|MERGE_RESOLUTION|>--- conflicted
+++ resolved
@@ -18,11 +18,8 @@
 **/node_modules
 
 **/artifacts
-<<<<<<< HEAD
+.lock
+.yarn-error.log
 
 # Gas reports
-gas_reports/
-=======
-.lock
-.yarn-error.log
->>>>>>> b9ce3969
+gas_reports/