--- conflicted
+++ resolved
@@ -54,12 +54,8 @@
 	docker run --rm -v "$(pwd)":/code \
 		--mount type=volume,source="$(basename "$(pwd)")_cache",target=/code/target \
 		--mount type=volume,source=registry_cache,target=/usr/local/cargo/registry \
-<<<<<<< HEAD
-		cosmwasm/workspace-optimizer:0.12.8
-=======
 		--platform linux/arm64 \
 		cosmwasm/workspace-optimizer:0.12.10
->>>>>>> c68b02af
 
 optimize-rs:
 	docker run --rm -v "$(pwd)":/code \
