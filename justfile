--- conflicted
+++ resolved
@@ -57,7 +57,6 @@
 	yarn --cwd ./typescript build
 	yarn --cwd ./typescript codegen
 
-<<<<<<< HEAD
 cbuild:
     @echo 'Changing manifest symlinks to use versioning / relative paths:'
     {{justfile_directory()}}/scripts/set-manifests-regular.sh
@@ -70,8 +69,7 @@
     #!/bin/bash
     cd {{justfile_directory()}}/scripts/deployment
     npm run go-regular
-=======
+
 schema: gen-schema gen-typescript
 
-all: lint build test schema
->>>>>>> aa063b44
+all: lint build test schema