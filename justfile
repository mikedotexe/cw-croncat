--- conflicted
+++ resolved
@@ -1,10 +1,6 @@
 test_addrs := env_var_or_default('TEST_ADDR', `jq -r '.[].address' ci/test_accounts.json | tr '\n' ' '`)
 set export
 lint:
-<<<<<<< HEAD
-	#!/bin/bash
-=======
->>>>>>> b8b62132
 	cargo fmt --all && cargo clippy -- -D warnings
 test:
 	#!/bin/bash
@@ -78,11 +74,7 @@
 	wget https://github.com/CosmWasm/cw-plus/releases/latest/download/cw20_base.wasm -O artifacts/cw20_base.wasm
 # TODO?: test dao-contracts
 
-<<<<<<< HEAD
 all: lint build test schema gen optimize checksum
-=======
-all: build test lint schema gen optimize checksum
->>>>>>> b8b62132
 	#!/usr/bin/env bash
 
 gas-benchmark: juno-local download-deps optimize
