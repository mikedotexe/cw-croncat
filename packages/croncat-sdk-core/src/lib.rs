--- conflicted
+++ resolved
@@ -1,13 +1,4 @@
-<<<<<<< HEAD
-pub mod internal_messages;
-pub mod types;
-=======
 #![doc = include_str!(concat!(env!("CARGO_MANIFEST_DIR"), "/README.md"))]
 
-pub mod balancer;
-mod error;
-pub mod msg;
-pub mod types;
-
-pub use error::CoreError;
->>>>>>> 0a05a40b
+pub mod internal_messages;
+pub mod types;