[package]
name = "cw-croncat-core"
description = "CronCat core logic allowing automated scheduling of transactions and IFTTT for the interchain"
license = "MIT OR Apache-2.0"
version = "0.1.3"
edition = "2021"

[package.metadata.scripts]
optimize = """docker run --rm -v "$(pwd)":/code \
  --mount type=volume,source="$(basename "$(pwd)")_cache",target=/code/target \
  --mount type=volume,source=registry_cache,target=/usr/local/cargo/registry \
  cosmwasm/rust-optimizer:0.12.5
"""

[dependencies]
cosmwasm-std = { version = "1.0.0", features = ["staking", "stargate"] }
<<<<<<< HEAD
cw-rules-core = { version = "0.1.1", path = "../cw-rules-core" }
=======
cw-rules-core = { version = "0.1.1", path = "../../packages/cw-rules-core" }
>>>>>>> deccdae1
cosmwasm-storage = { version = "1.0.0" }
cw-storage-plus = "0.13"
cron_schedule = "0.2.2"
cw2 = "0.13"
cw20 = { version = "0.13" }
schemars = "0.8"
serde = { version = "1.0", default-features = false, features = ["derive"] }
thiserror = { version = "1.0" }
hex = "0.4"
sha2 = "0.9"

[dev-dependencies]
cosmwasm-schema = { version = "1.0.0" }
cw-multi-test = { version = "0.13", features = ["staking"] }
cw20-base = { version = "0.13", features = ["library"] }
serde-json-wasm = "0.4.1"<|MERGE_RESOLUTION|>--- conflicted
+++ resolved
@@ -14,11 +14,7 @@
 
 [dependencies]
 cosmwasm-std = { version = "1.0.0", features = ["staking", "stargate"] }
-<<<<<<< HEAD
 cw-rules-core = { version = "0.1.1", path = "../cw-rules-core" }
-=======
-cw-rules-core = { version = "0.1.1", path = "../../packages/cw-rules-core" }
->>>>>>> deccdae1
 cosmwasm-storage = { version = "1.0.0" }
 cw-storage-plus = "0.13"
 cron_schedule = "0.2.2"
