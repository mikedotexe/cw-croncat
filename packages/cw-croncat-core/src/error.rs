--- conflicted
+++ resolved
@@ -27,11 +27,8 @@
     #[error("Invalid gas input")]
     InvalidGas {},
 
-<<<<<<< HEAD
     #[error("Task({task_hash}) became invalid after replacing placeholder")]
     TaskNoLongerValid { task_hash: String },
-=======
     #[error("Must provide gas limit for WASM actions")]
     NoGasLimit {},
->>>>>>> 5f838944
 }