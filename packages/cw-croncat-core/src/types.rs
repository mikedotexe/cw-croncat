--- conflicted
+++ resolved
@@ -16,11 +16,7 @@
 
 use crate::{
     error::CoreError,
-<<<<<<< HEAD
-    msg::{SimulateTaskResponse, TaskRequest},
-=======
-    msg::{TaskRequest, TaskResponse, TaskWithQueriesResponse},
->>>>>>> b920d1a5
+    msg::{SimulateTaskResponse, TaskRequest, TaskResponse, TaskWithQueriesResponse},
     traits::{BalancesOperations, FindAndMutate, Intervals, ResultFailed},
 };
 
@@ -818,12 +814,13 @@
     economics: EconomicsContext,
     contract_info: &ContractInfo,
     slot_granularity_time: u64,
+    prefix: &str,
 ) -> Result<SimulateTaskResponse, CoreError> {
     let funds = funds.unwrap_or_default();
     let task_info = task
         .as_task(env, deps, contract_info, funds.clone(), economics.clone())
         .unwrap();
-    let task_hash = task_info.to_hash();
+    let task_hash = task_info.to_hash(prefix);
 
     // Calculate expected gas
     let gas_amount = calculate_gas(task_info.clone(), economics)?;
