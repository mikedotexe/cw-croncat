--- conflicted
+++ resolved
@@ -1,8 +1,8 @@
 use crate::error::CoreError;
 use crate::traits::Intervals;
 use crate::types::{
-    Action, AgentStatus, Boundary, CheckedBoundary, GasPrice, GenericBalance, Interval, Task,
-    Transform,
+    Action, AgentStatus, BalancerMode, Boundary, CheckedBoundary, GasPrice, GenericBalance,
+    Interval, Task, Transform,
 };
 use crate::types::{Agent, SlotType};
 use cosmwasm_std::{Addr, Coin, Timestamp, Uint64};
@@ -187,7 +187,7 @@
     pub cw_rules_addr: Addr,
 
     pub agent_fee: u64,
-    pub gas_fraction: GasFraction,
+    pub gas_price: GasPrice,
     pub gas_base_fee: u64,
     pub gas_action_fee: u64,
     pub proxy_callback_gas: u32,
@@ -428,7 +428,6 @@
 }
 
 #[derive(Serialize, Deserialize, Clone, Debug, PartialEq, JsonSchema)]
-<<<<<<< HEAD
 pub struct CwCroncatResponse {
     pub agent_active_queue: Vec<Addr>,
     pub agent_pending_queue: Vec<Addr>,
@@ -438,35 +437,7 @@
 
     pub agent_nomination_begin_time: Option<Timestamp>,
 
-    pub balancer_mode: RoundRobinBalancerModeResponse,
-=======
-pub struct GetBalancesResponse {
-    pub native_denom: String,
-    pub available_balance: GenericBalance,
-    pub staked_balance: GenericBalance,
-    pub cw20_whitelist: Vec<Addr>,
-}
-
-#[derive(Serialize, Deserialize, Clone, Debug, PartialEq, JsonSchema)]
-pub struct GetWalletBalancesResponse {
-    pub cw20_balances: Vec<Cw20CoinVerified>,
-}
-#[derive(Serialize, Deserialize, Clone, Debug, PartialEq, Eq, JsonSchema)]
-pub struct GetAgentIdsResponse {
-    pub active: Vec<Addr>,
-    pub pending: Vec<Addr>,
-}
-
-#[derive(Serialize, Deserialize, Clone, Debug, PartialEq, JsonSchema)]
-pub struct AgentResponse {
-    // This field doesn't exist in the Agent struct and is the only one that differs
-    pub status: AgentStatus,
-    pub payable_account_id: Addr,
-    pub balance: GenericBalance,
-    pub total_tasks_executed: u64,
-    pub last_executed_slot: u64,
-    pub register_start: Timestamp,
->>>>>>> d1693a74
+    pub balancer_mode: BalancerMode,
 }
 
 impl From<Task> for TaskResponse {
@@ -585,35 +556,4 @@
 #[derive(Serialize, Deserialize, Clone, Debug, PartialEq, JsonSchema)]
 pub struct QueryConstruct {
     pub queries: Vec<CroncatQuery>,
-<<<<<<< HEAD
-=======
-}
-
-#[derive(Serialize, Deserialize, Clone, Debug, PartialEq, JsonSchema)]
-pub struct GetConfigResponse {
-    pub paused: bool,
-    pub owner_id: Addr,
-    // pub treasury_id: Option<Addr>,
-    pub min_tasks_per_agent: u64,
-    pub agents_eject_threshold: u64,
-    pub agent_active_indices: Vec<(SlotType, u32, u32)>,
-    pub agent_nomination_duration: u16,
-
-    pub cw_rules_addr: Addr,
-
-    pub agent_fee: u64,
-    pub gas_price: GasPrice,
-    pub gas_base_fee: u64,
-    pub gas_action_fee: u64,
-    pub proxy_callback_gas: u32,
-    pub slot_granularity_time: u64,
-
-    pub cw20_whitelist: Vec<Addr>,
-    pub native_denom: String,
-    pub available_balance: GenericBalance, // tasks + rewards balances
-    pub staked_balance: GenericBalance, // surplus that is temporary staking (to be used in conjunction with external treasury)
-
-    // The default amount of tasks to query
-    pub limit: u64,
->>>>>>> d1693a74
 }