use crate::error::CoreError;
use crate::traits::Intervals;
use crate::types::{
    Action, AgentStatus, Boundary, BoundaryValidated, GasFraction, GenericBalance, Interval, Task,
    Transform,
};
use crate::types::{Agent, SlotType};
use cosmwasm_std::{Addr, Coin, Timestamp, Uint64};
use cw20::{Balance, Cw20Coin, Cw20CoinVerified};
use cw_rules_core::types::CroncatQuery;
use schemars::JsonSchema;
use serde::{Deserialize, Serialize};

// NOTE: Which version is more practical?
// // Exporting a nice schema
// #[derive(Serialize, Deserialize, Clone, Debug, PartialEq, JsonSchema)]
// pub enum Croncat {
//     Agent(Agent),
//     Task(Task),
//     ConfigResponse(GetConfigResponse),
//     BalancesResponse(GetBalancesResponse),
//     GetAgentIdsResponse(GetAgentIdsResponse),
//     GetAgentTasksResponse(GetAgentTasksResponse),
//     TaskRequest(TaskRequest),
//     TaskResponse(TaskResponse),
//     ValidateIntervalResponse(ValidateIntervalResponse),
//     GetAgentResponse(GetAgentResponse),
//     GetTasksResponse(GetTasksResponse),
//     GetTasksByOwnerResponse(GetTasksByOwnerResponse),
//     GetTaskResponse(GetTaskResponse),
//     GetTaskHashResponse(GetTaskHashResponse),
//     GetSlotHashesResponse(GetSlotHashesResponse),
//     GetSlotIdsResponse(GetSlotIdsResponse),
// }

// Exporting a nice schema
#[derive(Serialize, Deserialize, Clone, Debug, PartialEq, JsonSchema)]
#[serde(rename_all = "PascalCase")]
pub struct Croncat {
    pub(crate) agent: Option<Agent>,
    pub(crate) task: Option<Task>,
    pub(crate) config_response: Option<GetConfigResponse>,
    pub(crate) balance_response: Option<GetBalancesResponse>,
    pub(crate) get_agent_ids_response: Option<GetAgentIdsResponse>,
    pub(crate) get_agent_tasks_response: Option<AgentTaskResponse>,
    pub(crate) task_request: Option<TaskRequest>,
    pub(crate) task_response: Option<TaskResponse>,
    pub(crate) validate_interval_response: Option<bool>,
    pub(crate) get_agent_response: Option<Option<AgentResponse>>,
    pub(crate) get_tasks_response: Option<Vec<TaskResponse>>,
    pub(crate) get_tasks_by_owner_response: Option<Vec<TaskResponse>>,
    pub(crate) get_task_response: Option<Option<TaskResponse>>,
    pub(crate) get_task_hash_response: Option<String>,
    pub(crate) get_slot_hashes_response: Option<GetSlotHashesResponse>,
    pub(crate) get_slot_ids_response: Option<GetSlotIdsResponse>,
    pub(crate) get_wallet_balances_response: Option<GetWalletBalancesResponse>,
}

#[derive(Serialize, Deserialize, Clone, Debug, PartialEq, Eq, JsonSchema)]
pub struct InstantiateMsg {
    // TODO: Submit issue for AppBuilder tests not working for -- deps.querier.query_bonded_denom()?;
    pub denom: String,
    pub cw_rules_addr: String,
    pub owner_id: Option<String>,
    pub gas_base_fee: Option<Uint64>,
    pub gas_action_fee: Option<Uint64>,
    pub gas_fraction: Option<GasFraction>,
    pub agent_nomination_duration: Option<u16>,
}

#[derive(Serialize, Deserialize, Clone, Debug, PartialEq, JsonSchema)]
#[serde(rename_all = "snake_case")]
pub enum ExecuteMsg {
    UpdateSettings {
        owner_id: Option<String>,
        slot_granularity_time: Option<u64>,
        paused: Option<bool>,
        agent_fee: Option<u64>,
        gas_base_fee: Option<Uint64>,
        gas_action_fee: Option<Uint64>,
        gas_fraction: Option<GasFraction>,
        proxy_callback_gas: Option<u32>,
        min_tasks_per_agent: Option<u64>,
        agents_eject_threshold: Option<u64>,
        // treasury_id: Option<String>,
    },
    MoveBalances {
        balances: Vec<Balance>,
        account_id: String,
    },

    RegisterAgent {
        payable_account_id: Option<String>,
    },
    UpdateAgent {
        payable_account_id: String,
    },
    CheckInAgent {},
    UnregisterAgent {
        from_behind: Option<bool>,
    },
    WithdrawReward {},

    CreateTask {
        task: TaskRequest,
    },
    RemoveTask {
        task_hash: String,
    },
    RefillTaskBalance {
        task_hash: String,
    },
    RefillTaskCw20Balance {
        task_hash: String,
        cw20_coins: Vec<Cw20Coin>,
    },
    ProxyCall {
        task_hash: Option<String>,
    },
    /// Receive cw20 token
    Receive(cw20::Cw20ReceiveMsg),
    WithdrawWalletBalance {
        cw20_amounts: Vec<Cw20Coin>,
    },
    Tick {},
}

#[derive(Serialize, Deserialize, Clone, Debug, PartialEq, JsonSchema)]
#[serde(rename_all = "snake_case")]
pub enum QueryMsg {
    GetConfig {},
    GetBalances {},
    GetAgent {
        account_id: String,
    },
    GetAgentIds {},
    GetAgentTasks {
        account_id: String,
    },
    GetTasks {
        from_index: Option<u64>,
        limit: Option<u64>,
    },
    GetTasksWithQueries {
        from_index: Option<u64>,
        limit: Option<u64>,
    },
    GetTasksByOwner {
        owner_id: String,
    },
    GetTask {
        task_hash: String,
    },
    GetTaskHash {
        task: Box<Task>,
    },
    ValidateInterval {
        interval: Interval,
    },
    GetSlotHashes {
        slot: Option<u64>,
    },
    GetSlotIds {},
    GetWalletBalances {
        wallet: String,
    },
<<<<<<< HEAD
    GetState {
        from_index: Option<u64>,
        limit: Option<u64>,
    },

    SimulateTask {
        task: TaskRequest,
        funds: Vec<Coin>,
    },
}

#[derive(Serialize, Deserialize, Clone, Debug, PartialEq, JsonSchema)]
pub struct GetConfigResponse {
    pub paused: bool,
    pub owner_id: Addr,
    // pub treasury_id: Option<Addr>,
    pub min_tasks_per_agent: u64,
    pub agents_eject_threshold: u64,
    pub agent_active_indices: Vec<(SlotType, u32, u32)>,
    pub agent_nomination_duration: u16,

    pub cw_rules_addr: Addr,

    pub agent_fee: u64,
    pub gas_fraction: GasFraction,
    pub gas_base_fee: u64,
    pub gas_action_fee: u64,
    pub proxy_callback_gas: u32,
    pub slot_granularity_time: u64,

    pub cw20_whitelist: Vec<Addr>,
    pub native_denom: String,
    pub available_balance: GenericBalance, // tasks + rewards balances
    pub staked_balance: GenericBalance, // surplus that is temporary staking (to be used in conjunction with external treasury)

    // The default amount of tasks to query
    pub limit: u64,
}

#[derive(Serialize, Deserialize, Clone, Debug, PartialEq, JsonSchema)]
pub struct GetBalancesResponse {
    pub native_denom: String,
    pub available_balance: GenericBalance,
    pub staked_balance: GenericBalance,
    pub cw20_whitelist: Vec<Addr>,
}

#[derive(Serialize, Deserialize, Clone, Debug, PartialEq, JsonSchema)]
pub struct GetWalletBalancesResponse {
    pub cw20_balances: Vec<Cw20CoinVerified>,
}

#[derive(Serialize, Deserialize, Clone, Debug, PartialEq, Eq, JsonSchema)]
pub struct GetAgentIdsResponse {
    pub active: Vec<Addr>,
    pub pending: Vec<Addr>,
}

#[derive(Serialize, Deserialize, Clone, Debug, PartialEq, JsonSchema)]
pub struct AgentResponse {
    // This field doesn't exist in the Agent struct and is the only one that differs
    pub status: AgentStatus,
    pub payable_account_id: Addr,
    pub balance: GenericBalance,
    pub total_tasks_executed: u64,
    pub last_executed_slot: u64,
    pub register_start: Timestamp,
=======
>>>>>>> 0b935818
}

#[derive(Serialize, Deserialize, Clone, Debug, PartialEq, Eq, JsonSchema)]
pub struct AgentTaskResponse {
    pub num_block_tasks: Uint64,
    pub num_block_tasks_extra: Uint64,
    pub num_cron_tasks: Uint64,
    pub num_cron_tasks_extra: Uint64,
}

impl AgentTaskResponse {
    pub fn has_any_slot_tasks(&self, slot_kind: SlotType) -> bool {
        if self.num_of_slot_tasks(slot_kind) < 1u64 {
            return false;
        }
        true
    }
    pub fn num_of_slot_tasks(&self, slot_kind: SlotType) -> u64 {
        if slot_kind == SlotType::Block {
            return self.num_block_tasks.u64();
        }

        self.num_cron_tasks.u64()
    }
    pub fn has_any_slot_extra_tasks(&self, slot_kind: SlotType) -> bool {
        if self.num_of_slot_extra_tasks(slot_kind) < 1u64 {
            return false;
        }
        true
    }
    pub fn num_of_slot_extra_tasks(&self, slot_kind: SlotType) -> u64 {
        if slot_kind == SlotType::Block {
            return self.num_block_tasks_extra.u64();
        }

        self.num_cron_tasks_extra.u64()
    }
}

#[derive(Serialize, Deserialize, Clone, Debug, PartialEq, JsonSchema)]
pub struct TaskRequest {
    pub interval: Interval,
    pub boundary: Option<Boundary>,
    pub stop_on_fail: bool,
    pub actions: Vec<Action>,
    pub queries: Option<Vec<CroncatQuery>>,
    pub transforms: Option<Vec<Transform>>,
    pub cw20_coins: Vec<Cw20Coin>,
    pub sender: Option<String>,
}
pub struct TaskRequestBuilder {
    interval: Interval,
    boundary: Option<Boundary>,
    stop_on_fail: bool,
    actions: Option<Vec<Action>>,
    queries: Option<Option<Vec<CroncatQuery>>>,
    transforms: Option<Option<Vec<Transform>>>,
    cw20_coins: Option<Vec<Cw20Coin>>,
    sender: Option<String>,
}
#[allow(dead_code)]
impl TaskRequestBuilder {
    pub fn new() -> Self {
        Self {
            interval: Interval::Once,
            boundary: None,
            stop_on_fail: false,
            actions: None,
            queries: None,
            transforms: None,
            cw20_coins: None,
            sender: None,
        }
    }
    pub fn with_interval(&mut self, interval: Interval) -> &mut Self {
        self.interval = interval;
        self
    }
    pub fn once(&mut self) -> &mut Self {
        self.with_interval(Interval::Once)
    }
    pub fn block(&mut self, block_inerval: u64) -> &mut Self {
        self.with_interval(Interval::Block(block_inerval))
    }
    pub fn cron(&mut self, crontab: String) -> &mut Self {
        self.with_interval(Interval::Cron(crontab))
    }
    pub fn immediate(&mut self) -> &mut Self {
        self.with_interval(Interval::Immediate)
    }
    pub fn with_boundary(&mut self, boundary: Boundary) -> &mut Self {
        self.boundary = Some(boundary);
        self
    }
    pub fn with_time_boundary(&mut self, start: Timestamp, end: Timestamp) -> &mut Self {
        self.with_boundary(Boundary::Time {
            start: Some(start),
            end: Some(end),
        })
    }
    pub fn with_height_boundary(&mut self, start: u64, end: u64) -> &mut Self {
        self.with_boundary(Boundary::Height {
            start: Some(Uint64::new(start)),
            end: Some(Uint64::new(end)),
        })
    }
    pub fn should_stop_on_fail(&mut self, stop_on_fail: bool) -> &mut Self {
        self.stop_on_fail = stop_on_fail;
        self
    }

    pub fn with_action(&mut self, action: Action) -> &mut Self {
        self.actions = Some(vec![action]);
        self
    }
    pub fn with_actions(&mut self, actions: Vec<Action>) -> &mut Self {
        self.actions = Some(actions);
        self
    }
    pub fn with_query(&mut self, query: CroncatQuery) -> &mut Self {
        self.queries = Some(Some(vec![query]));
        self
    }
    pub fn with_queries(&mut self, queries: Vec<CroncatQuery>) -> &mut Self {
        self.queries = Some(Some(queries));
        self
    }
    pub fn with_transform(&mut self, transform: Transform) -> &mut Self {
        self.transforms = Some(Some(vec![transform]));
        self
    }
    fn with_transforms(&mut self, transforms: Vec<Transform>) -> &mut Self {
        self.transforms = Some(Some(transforms));
        self
    }
    fn with_cw20(&mut self, cw20: Cw20Coin) -> &mut Self {
        self.cw20_coins = Some(vec![cw20]);
        self
    }
    fn with_sender(&mut self, sender: String) -> &mut Self {
        self.sender = Some(sender);
        self
    }
    pub fn with_cw20s(&mut self, cw20s: Vec<Cw20Coin>) -> &mut Self {
        self.cw20_coins = Some(cw20s);
        self
    }
    pub fn build(&self) -> Result<TaskRequest, CoreError> {
        if !self.interval.is_valid() {
            return Err(CoreError::InvalidInterval {});
        }
        BoundaryValidated::validate_boundary(self.boundary, &self.interval)?;

        Ok(TaskRequest {
            interval: self.interval.clone(),
            boundary: self.boundary,
            stop_on_fail: self.stop_on_fail,
            actions: self.actions.clone().unwrap_or_default(),
            queries: self.queries.clone().unwrap_or_default(),
            transforms: self.transforms.clone().unwrap_or_default(),
            cw20_coins: self.cw20_coins.clone().unwrap_or_default(),
            sender: self.sender.clone(),
        })
    }
}
impl Default for TaskRequestBuilder {
    fn default() -> Self {
        Self::new()
    }
}
#[derive(Serialize, Deserialize, Clone, Debug, PartialEq, JsonSchema)]
pub struct TaskResponse {
    pub task_hash: String,

    pub owner_id: Addr,

    pub interval: Interval,
    pub boundary: Option<Boundary>,

    pub stop_on_fail: bool,
    pub total_deposit: Vec<Coin>,
    pub total_cw20_deposit: Vec<Cw20CoinVerified>,
    pub amount_for_one_task_native: Vec<Coin>,
    pub amount_for_one_task_cw20: Vec<Cw20CoinVerified>,

    pub actions: Vec<Action>,
    pub queries: Option<Vec<CroncatQuery>>,
}

#[derive(Serialize, Deserialize, Clone, Debug, PartialEq, JsonSchema)]
pub struct TaskWithQueriesResponse {
    pub task_hash: String,
    pub interval: Interval,
    pub boundary: Option<Boundary>,
    pub queries: Option<Vec<CroncatQuery>>,
}

#[derive(Serialize, Deserialize, Clone, Debug, PartialEq, JsonSchema)]
pub struct CwCroncatResponse {
    pub agent_active_queue: Vec<Addr>,
    pub agent_pending_queue: Vec<Addr>,
    pub tasks: Vec<TaskResponse>,
    pub task_total: Uint64,
    pub reply_index: Uint64,

    pub agent_nomination_begin_time: Option<Timestamp>,

    pub balancer_mode: RoundRobinBalancerModeResponse,
}
#[derive(Serialize, Deserialize, Clone, Debug, PartialEq, JsonSchema)]
pub struct GetBalancesResponse {
    pub native_denom: String,
    pub available_balance: GenericBalance,
    pub staked_balance: GenericBalance,
    pub cw20_whitelist: Vec<Addr>,
}

#[derive(Serialize, Deserialize, Clone, Debug, PartialEq, JsonSchema)]
pub struct GetWalletBalancesResponse {
    pub cw20_balances: Vec<Cw20CoinVerified>,
}
#[derive(Serialize, Deserialize, Clone, Debug, PartialEq, Eq, JsonSchema)]
pub struct GetAgentIdsResponse {
    pub active: Vec<Addr>,
    pub pending: Vec<Addr>,
}

#[derive(Serialize, Deserialize, Clone, Debug, PartialEq, JsonSchema)]
pub struct AgentResponse {
    // This field doesn't exist in the Agent struct and is the only one that differs
    pub status: AgentStatus,
    pub payable_account_id: Addr,
    pub balance: GenericBalance,
    pub total_tasks_executed: u64,
    pub last_executed_slot: u64,
    pub register_start: Timestamp,
}

#[derive(Serialize, Deserialize, Clone, Debug, PartialEq, Eq, JsonSchema)]
pub enum RoundRobinBalancerModeResponse {
    ActivationOrder,
    Equalizer,
}

impl From<Task> for TaskResponse {
    fn from(task: Task) -> Self {
        let boundary = match (task.boundary, &task.interval) {
            (
                BoundaryValidated {
                    start: None,
                    end: None,
                },
                _,
            ) => None,
            (BoundaryValidated { start, end }, Interval::Cron(_)) => Some(Boundary::Time {
                start: start.map(Timestamp::from_nanos),
                end: end.map(Timestamp::from_nanos),
            }),
            (BoundaryValidated { start, end }, _) => Some(Boundary::Height {
                start: start.map(Into::into),
                end: end.map(Into::into),
            }),
        };
        TaskResponse {
            task_hash: task.to_hash(),
            owner_id: task.owner_id,
            interval: task.interval,
            boundary,
            stop_on_fail: task.stop_on_fail,
            total_deposit: task.total_deposit.native,
            total_cw20_deposit: task.total_deposit.cw20,
            amount_for_one_task_native: task.amount_for_one_task.native,
            amount_for_one_task_cw20: task.amount_for_one_task.cw20,
            actions: task.actions,
            queries: task.queries,
        }
    }
}

impl From<Task> for TaskWithQueriesResponse {
    fn from(task: Task) -> Self {
        let boundary = match (task.boundary, &task.interval) {
            (
                BoundaryValidated {
                    start: None,
                    end: None,
                },
                _,
            ) => None,
            (BoundaryValidated { start, end }, Interval::Cron(_)) => Some(Boundary::Time {
                start: start.map(Timestamp::from_nanos),
                end: end.map(Timestamp::from_nanos),
            }),
            (BoundaryValidated { start, end }, _) => Some(Boundary::Height {
                start: start.map(Into::into),
                end: end.map(Into::into),
            }),
        };
        TaskWithQueriesResponse {
            task_hash: task.to_hash(),
            interval: task.interval,
            boundary,
            queries: task.queries,
        }
    }
}

#[derive(Serialize, Deserialize, Clone, Debug, PartialEq, Eq, JsonSchema)]
pub struct GetSlotHashesResponse {
    pub block_id: u64,
    pub block_task_hash: Vec<String>,
    pub time_id: u64,
    pub time_task_hash: Vec<String>,
}
#[derive(Serialize, Deserialize, Clone, Debug, Eq, PartialEq, JsonSchema)]
pub struct SimulateTaskResponse {
    pub estimated_gas: u64,
    pub occurrences: u64,
    pub task_hash: String,
}
#[derive(Serialize, Deserialize, Clone, Debug, Eq, PartialEq, JsonSchema)]
pub struct GetSlotIdsResponse {
    pub time_ids: Vec<u64>,
    pub block_ids: Vec<u64>,
}

// cw_rules
#[derive(Serialize, Deserialize, Clone, Debug, PartialEq, JsonSchema)]
pub struct QueryConstruct {
    pub queries: Vec<CroncatQuery>,
}

#[derive(Serialize, Deserialize, Clone, Debug, PartialEq, JsonSchema)]
pub struct GetConfigResponse {
    pub paused: bool,
    pub owner_id: Addr,
    // pub treasury_id: Option<Addr>,
    pub min_tasks_per_agent: u64,
    pub agents_eject_threshold: u64,
    pub agent_active_indices: Vec<(SlotType, u32, u32)>,
    pub agent_nomination_duration: u16,

    pub cw_rules_addr: Addr,

    pub agent_fee: u64,
    pub gas_fraction: GasFraction,
    pub gas_base_fee: u64,
    pub gas_action_fee: u64,
    pub proxy_callback_gas: u32,
    pub slot_granularity_time: u64,

    pub cw20_whitelist: Vec<Addr>,
    pub native_denom: String,
    pub available_balance: GenericBalance, // tasks + rewards balances
    pub staked_balance: GenericBalance, // surplus that is temporary staking (to be used in conjunction with external treasury)

    // The default amount of tasks to query
    pub limit: u64,
}<|MERGE_RESOLUTION|>--- conflicted
+++ resolved
@@ -164,12 +164,6 @@
     GetWalletBalances {
         wallet: String,
     },
-<<<<<<< HEAD
-    GetState {
-        from_index: Option<u64>,
-        limit: Option<u64>,
-    },
-
     SimulateTask {
         task: TaskRequest,
         funds: Vec<Coin>,
@@ -232,8 +226,6 @@
     pub total_tasks_executed: u64,
     pub last_executed_slot: u64,
     pub register_start: Timestamp,
-=======
->>>>>>> 0b935818
 }
 
 #[derive(Serialize, Deserialize, Clone, Debug, PartialEq, Eq, JsonSchema)]
@@ -443,34 +435,7 @@
 
     pub balancer_mode: RoundRobinBalancerModeResponse,
 }
-#[derive(Serialize, Deserialize, Clone, Debug, PartialEq, JsonSchema)]
-pub struct GetBalancesResponse {
-    pub native_denom: String,
-    pub available_balance: GenericBalance,
-    pub staked_balance: GenericBalance,
-    pub cw20_whitelist: Vec<Addr>,
-}
-
-#[derive(Serialize, Deserialize, Clone, Debug, PartialEq, JsonSchema)]
-pub struct GetWalletBalancesResponse {
-    pub cw20_balances: Vec<Cw20CoinVerified>,
-}
-#[derive(Serialize, Deserialize, Clone, Debug, PartialEq, Eq, JsonSchema)]
-pub struct GetAgentIdsResponse {
-    pub active: Vec<Addr>,
-    pub pending: Vec<Addr>,
-}
-
-#[derive(Serialize, Deserialize, Clone, Debug, PartialEq, JsonSchema)]
-pub struct AgentResponse {
-    // This field doesn't exist in the Agent struct and is the only one that differs
-    pub status: AgentStatus,
-    pub payable_account_id: Addr,
-    pub balance: GenericBalance,
-    pub total_tasks_executed: u64,
-    pub last_executed_slot: u64,
-    pub register_start: Timestamp,
-}
+
 
 #[derive(Serialize, Deserialize, Clone, Debug, PartialEq, Eq, JsonSchema)]
 pub enum RoundRobinBalancerModeResponse {
@@ -564,32 +529,4 @@
 #[derive(Serialize, Deserialize, Clone, Debug, PartialEq, JsonSchema)]
 pub struct QueryConstruct {
     pub queries: Vec<CroncatQuery>,
-}
-
-#[derive(Serialize, Deserialize, Clone, Debug, PartialEq, JsonSchema)]
-pub struct GetConfigResponse {
-    pub paused: bool,
-    pub owner_id: Addr,
-    // pub treasury_id: Option<Addr>,
-    pub min_tasks_per_agent: u64,
-    pub agents_eject_threshold: u64,
-    pub agent_active_indices: Vec<(SlotType, u32, u32)>,
-    pub agent_nomination_duration: u16,
-
-    pub cw_rules_addr: Addr,
-
-    pub agent_fee: u64,
-    pub gas_fraction: GasFraction,
-    pub gas_base_fee: u64,
-    pub gas_action_fee: u64,
-    pub proxy_callback_gas: u32,
-    pub slot_granularity_time: u64,
-
-    pub cw20_whitelist: Vec<Addr>,
-    pub native_denom: String,
-    pub available_balance: GenericBalance, // tasks + rewards balances
-    pub staked_balance: GenericBalance, // surplus that is temporary staking (to be used in conjunction with external treasury)
-
-    // The default amount of tasks to query
-    pub limit: u64,
 }