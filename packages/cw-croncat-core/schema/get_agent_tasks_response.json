--- conflicted
+++ resolved
@@ -903,11 +903,8 @@
       "type": "object",
       "required": [
         "actions",
-<<<<<<< HEAD
         "amount_for_one_task_cw20",
         "amount_for_one_task_native",
-=======
->>>>>>> deccdae1
         "funds_withdrawn_recurring",
         "interval",
         "owner_id",
@@ -946,14 +943,10 @@
           ]
         },
         "funds_withdrawn_recurring": {
-<<<<<<< HEAD
-          "$ref": "#/definitions/Uint128"
-=======
           "type": "array",
           "items": {
             "$ref": "#/definitions/Coin"
           }
->>>>>>> deccdae1
         },
         "interval": {
           "$ref": "#/definitions/Interval"
