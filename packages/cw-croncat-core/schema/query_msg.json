--- conflicted
+++ resolved
@@ -271,66 +271,6 @@
         }
       },
       "additionalProperties": false
-<<<<<<< HEAD
-    },
-    {
-      "type": "object",
-      "required": [
-        "get_state"
-      ],
-      "properties": {
-        "get_state": {
-          "type": "object",
-          "properties": {
-            "from_index": {
-              "type": [
-                "integer",
-                "null"
-              ],
-              "format": "uint64",
-              "minimum": 0.0
-            },
-            "limit": {
-              "type": [
-                "integer",
-                "null"
-              ],
-              "format": "uint64",
-              "minimum": 0.0
-            }
-          }
-        }
-      },
-      "additionalProperties": false
-    },
-    {
-      "type": "object",
-      "required": [
-        "simulate_task"
-      ],
-      "properties": {
-        "simulate_task": {
-          "type": "object",
-          "required": [
-            "funds",
-            "task"
-          ],
-          "properties": {
-            "funds": {
-              "type": "array",
-              "items": {
-                "$ref": "#/definitions/Coin"
-              }
-            },
-            "task": {
-              "$ref": "#/definitions/TaskRequest"
-            }
-          }
-        }
-      },
-      "additionalProperties": false
-=======
->>>>>>> 0b935818
     }
   ],
   "definitions": {
