{
  "$schema": "http://json-schema.org/draft-07/schema#",
  "title": "Croncat",
  "type": "object",
  "properties": {
    "Agent": {
      "anyOf": [
        {
          "$ref": "#/definitions/Agent"
        },
        {
          "type": "null"
        }
      ]
    },
    "BalanceResponse": {
      "anyOf": [
        {
          "$ref": "#/definitions/GetBalancesResponse"
        },
        {
          "type": "null"
        }
      ]
    },
    "ConfigResponse": {
      "anyOf": [
        {
          "$ref": "#/definitions/GetConfigResponse"
        },
        {
          "type": "null"
        }
      ]
    },
    "GetAgentIdsResponse": {
      "anyOf": [
        {
          "$ref": "#/definitions/GetAgentIdsResponse"
        },
        {
          "type": "null"
        }
      ]
    },
    "GetAgentResponse": {
      "anyOf": [
        {
          "anyOf": [
            {
              "$ref": "#/definitions/AgentResponse"
            },
            {
              "type": "null"
            }
          ]
        },
        {
          "type": "null"
        }
      ]
    },
    "GetAgentTasksResponse": {
      "anyOf": [
        {
          "$ref": "#/definitions/AgentTaskResponse"
        },
        {
          "type": "null"
        }
      ]
    },
    "GetSlotHashesResponse": {
      "anyOf": [
        {
          "$ref": "#/definitions/GetSlotHashesResponse"
        },
        {
          "type": "null"
        }
      ]
    },
    "GetSlotIdsResponse": {
      "anyOf": [
        {
          "$ref": "#/definitions/GetSlotIdsResponse"
        },
        {
          "type": "null"
        }
      ]
    },
    "GetTaskHashResponse": {
      "type": [
        "string",
        "null"
      ]
    },
    "GetTaskResponse": {
      "anyOf": [
        {
          "anyOf": [
            {
              "$ref": "#/definitions/TaskResponse"
            },
            {
              "type": "null"
            }
          ]
        },
        {
          "type": "null"
        }
      ]
    },
    "GetTasksByOwnerResponse": {
      "type": [
        "array",
        "null"
      ],
      "items": {
        "$ref": "#/definitions/TaskResponse"
      }
    },
    "GetTasksResponse": {
      "type": [
        "array",
        "null"
      ],
      "items": {
        "$ref": "#/definitions/TaskResponse"
      }
    },
    "GetWalletBalancesResponse": {
      "anyOf": [
        {
          "$ref": "#/definitions/GetWalletBalancesResponse"
        },
        {
          "type": "null"
        }
      ]
    },
    "Task": {
      "anyOf": [
        {
          "$ref": "#/definitions/Task"
        },
        {
          "type": "null"
        }
      ]
    },
    "TaskRequest": {
      "anyOf": [
        {
          "$ref": "#/definitions/TaskRequest"
        },
        {
          "type": "null"
        }
      ]
    },
    "TaskResponse": {
      "anyOf": [
        {
          "$ref": "#/definitions/TaskResponse"
        },
        {
          "type": "null"
        }
      ]
    },
    "ValidateIntervalResponse": {
      "type": [
        "boolean",
        "null"
      ]
    }
  },
  "definitions": {
    "Action_for_Empty": {
      "type": "object",
      "required": [
        "msg"
      ],
      "properties": {
        "gas_limit": {
          "description": "The gas needed to safely process the execute msg",
          "type": [
            "integer",
            "null"
          ],
          "format": "uint64",
          "minimum": 0.0
        },
        "msg": {
          "description": "Supported CosmosMsgs only!",
          "allOf": [
            {
              "$ref": "#/definitions/CosmosMsg_for_Empty"
            }
          ]
        }
      }
    },
    "Addr": {
      "description": "A human readable address.\n\nIn Cosmos, this is typically bech32 encoded. But for multi-chain smart contracts no assumptions should be made other than being UTF-8 encoded and of reasonable length.\n\nThis type represents a validated address. It can be created in the following ways 1. Use `Addr::unchecked(input)` 2. Use `let checked: Addr = deps.api.addr_validate(input)?` 3. Use `let checked: Addr = deps.api.addr_humanize(canonical_addr)?` 4. Deserialize from JSON. This must only be done from JSON that was validated before such as a contract's state. `Addr` must not be used in messages sent by the user because this would result in unvalidated instances.\n\nThis type is immutable. If you really need to mutate it (Really? Are you sure?), create a mutable copy using `let mut mutable = Addr::to_string()` and operate on that `String` instance.",
      "type": "string"
    },
    "Agent": {
      "type": "object",
      "required": [
        "balance",
        "last_executed_slot",
        "payable_account_id",
        "register_start",
        "total_tasks_executed"
      ],
      "properties": {
        "balance": {
          "$ref": "#/definitions/GenericBalance"
        },
        "last_executed_slot": {
          "type": "integer",
          "format": "uint64",
          "minimum": 0.0
        },
        "payable_account_id": {
          "$ref": "#/definitions/Addr"
        },
        "register_start": {
          "$ref": "#/definitions/Timestamp"
        },
        "total_tasks_executed": {
          "type": "integer",
          "format": "uint64",
          "minimum": 0.0
        }
      }
    },
    "AgentResponse": {
      "type": "object",
      "required": [
        "balance",
        "last_executed_slot",
        "payable_account_id",
        "register_start",
        "status",
        "total_tasks_executed"
      ],
      "properties": {
        "balance": {
          "$ref": "#/definitions/GenericBalance"
        },
        "last_executed_slot": {
          "type": "integer",
          "format": "uint64",
          "minimum": 0.0
        },
        "payable_account_id": {
          "$ref": "#/definitions/Addr"
        },
        "register_start": {
          "$ref": "#/definitions/Timestamp"
        },
        "status": {
          "$ref": "#/definitions/AgentStatus"
        },
        "total_tasks_executed": {
          "type": "integer",
          "format": "uint64",
          "minimum": 0.0
        }
      }
    },
    "AgentStatus": {
      "type": "string",
      "enum": [
        "Active",
        "Pending",
        "Nominated"
      ]
    },
    "AgentTaskResponse": {
      "type": "object",
      "required": [
        "num_block_tasks",
        "num_block_tasks_extra",
        "num_cron_tasks",
        "num_cron_tasks_extra"
      ],
      "properties": {
        "num_block_tasks": {
          "$ref": "#/definitions/Uint64"
        },
        "num_block_tasks_extra": {
          "$ref": "#/definitions/Uint64"
        },
        "num_cron_tasks": {
          "$ref": "#/definitions/Uint64"
        },
        "num_cron_tasks_extra": {
          "$ref": "#/definitions/Uint64"
        }
      }
    },
    "Balance": {
      "oneOf": [
        {
          "type": "object",
          "required": [
            "native"
          ],
          "properties": {
            "native": {
              "$ref": "#/definitions/NativeBalance"
            }
          },
          "additionalProperties": false
        },
        {
          "type": "object",
          "required": [
            "cw20"
          ],
          "properties": {
            "cw20": {
              "$ref": "#/definitions/Cw20CoinVerified"
            }
          },
          "additionalProperties": false
        }
      ]
    },
    "BankMsg": {
      "description": "The message types of the bank module.\n\nSee https://github.com/cosmos/cosmos-sdk/blob/v0.40.0/proto/cosmos/bank/v1beta1/tx.proto",
      "oneOf": [
        {
          "description": "Sends native tokens from the contract to the given address.\n\nThis is translated to a [MsgSend](https://github.com/cosmos/cosmos-sdk/blob/v0.40.0/proto/cosmos/bank/v1beta1/tx.proto#L19-L28). `from_address` is automatically filled with the current contract's address.",
          "type": "object",
          "required": [
            "send"
          ],
          "properties": {
            "send": {
              "type": "object",
              "required": [
                "amount",
                "to_address"
              ],
              "properties": {
                "amount": {
                  "type": "array",
                  "items": {
                    "$ref": "#/definitions/Coin"
                  }
                },
                "to_address": {
                  "type": "string"
                }
              }
            }
          },
          "additionalProperties": false
        },
        {
          "description": "This will burn the given coins from the contract's account. There is no Cosmos SDK message that performs this, but it can be done by calling the bank keeper. Important if a contract controls significant token supply that must be retired.",
          "type": "object",
          "required": [
            "burn"
          ],
          "properties": {
            "burn": {
              "type": "object",
              "required": [
                "amount"
              ],
              "properties": {
                "amount": {
                  "type": "array",
                  "items": {
                    "$ref": "#/definitions/Coin"
                  }
                }
              }
            }
          },
          "additionalProperties": false
        }
      ]
    },
    "Binary": {
      "description": "Binary is a wrapper around Vec<u8> to add base64 de/serialization with serde. It also adds some helper methods to help encode inline.\n\nThis is only needed as serde-json-{core,wasm} has a horrible encoding for Vec<u8>. See also <https://github.com/CosmWasm/cosmwasm/blob/main/docs/MESSAGE_TYPES.md>.",
      "type": "string"
    },
    "Boundary": {
      "oneOf": [
        {
          "type": "object",
          "required": [
            "Height"
          ],
          "properties": {
            "Height": {
              "type": "object",
              "properties": {
                "end": {
                  "anyOf": [
                    {
                      "$ref": "#/definitions/Uint64"
                    },
                    {
                      "type": "null"
                    }
                  ]
                },
                "start": {
                  "anyOf": [
                    {
                      "$ref": "#/definitions/Uint64"
                    },
                    {
                      "type": "null"
                    }
                  ]
                }
              }
            }
          },
          "additionalProperties": false
        },
        {
          "type": "object",
          "required": [
            "Time"
          ],
          "properties": {
            "Time": {
              "type": "object",
              "properties": {
                "end": {
                  "anyOf": [
                    {
                      "$ref": "#/definitions/Timestamp"
                    },
                    {
                      "type": "null"
                    }
                  ]
                },
                "start": {
                  "anyOf": [
                    {
                      "$ref": "#/definitions/Timestamp"
                    },
                    {
                      "type": "null"
                    }
                  ]
                }
              }
            }
          },
          "additionalProperties": false
        }
      ]
    },
    "BoundaryValidated": {
      "type": "object",
      "properties": {
        "end": {
          "type": [
            "integer",
            "null"
          ],
          "format": "uint64",
          "minimum": 0.0
        },
        "start": {
          "type": [
            "integer",
            "null"
          ],
          "format": "uint64",
          "minimum": 0.0
        }
      }
    },
    "CheckOwnerOfNft": {
      "type": "object",
      "required": [
        "address",
        "nft_address",
        "token_id"
      ],
      "properties": {
        "address": {
          "type": "string"
        },
        "nft_address": {
          "type": "string"
        },
        "token_id": {
          "type": "string"
        }
      }
    },
    "CheckProposalStatus": {
      "type": "object",
      "required": [
        "dao_address",
        "proposal_id",
        "status"
      ],
      "properties": {
        "dao_address": {
          "type": "string"
        },
        "proposal_id": {
          "type": "integer",
          "format": "uint64",
          "minimum": 0.0
        },
        "status": {
          "$ref": "#/definitions/Status"
        }
      }
    },
    "Coin": {
      "type": "object",
      "required": [
        "amount",
        "denom"
      ],
      "properties": {
        "amount": {
          "$ref": "#/definitions/Uint128"
        },
        "denom": {
          "type": "string"
        }
      }
    },
    "CosmosMsg_for_Empty": {
      "oneOf": [
        {
          "type": "object",
          "required": [
            "bank"
          ],
          "properties": {
            "bank": {
              "$ref": "#/definitions/BankMsg"
            }
          },
          "additionalProperties": false
        },
        {
          "type": "object",
          "required": [
            "custom"
          ],
          "properties": {
            "custom": {
              "$ref": "#/definitions/Empty"
            }
          },
          "additionalProperties": false
        },
        {
          "type": "object",
          "required": [
            "staking"
          ],
          "properties": {
            "staking": {
              "$ref": "#/definitions/StakingMsg"
            }
          },
          "additionalProperties": false
        },
        {
          "type": "object",
          "required": [
            "distribution"
          ],
          "properties": {
            "distribution": {
              "$ref": "#/definitions/DistributionMsg"
            }
          },
          "additionalProperties": false
        },
        {
          "description": "A Stargate message encoded the same way as a protobuf [Any](https://github.com/protocolbuffers/protobuf/blob/master/src/google/protobuf/any.proto). This is the same structure as messages in `TxBody` from [ADR-020](https://github.com/cosmos/cosmos-sdk/blob/master/docs/architecture/adr-020-protobuf-transaction-encoding.md)",
          "type": "object",
          "required": [
            "stargate"
          ],
          "properties": {
            "stargate": {
              "type": "object",
              "required": [
                "type_url",
                "value"
              ],
              "properties": {
                "type_url": {
                  "type": "string"
                },
                "value": {
                  "$ref": "#/definitions/Binary"
                }
              }
            }
          },
          "additionalProperties": false
        },
        {
          "type": "object",
          "required": [
            "ibc"
          ],
          "properties": {
            "ibc": {
              "$ref": "#/definitions/IbcMsg"
            }
          },
          "additionalProperties": false
        },
        {
          "type": "object",
          "required": [
            "wasm"
          ],
          "properties": {
            "wasm": {
              "$ref": "#/definitions/WasmMsg"
            }
          },
          "additionalProperties": false
        },
        {
          "type": "object",
          "required": [
            "gov"
          ],
          "properties": {
            "gov": {
              "$ref": "#/definitions/GovMsg"
            }
          },
          "additionalProperties": false
        }
      ]
    },
    "Cw20Coin": {
      "type": "object",
      "required": [
        "address",
        "amount"
      ],
      "properties": {
        "address": {
          "type": "string"
        },
        "amount": {
          "$ref": "#/definitions/Uint128"
        }
      }
    },
    "Cw20CoinVerified": {
      "type": "object",
      "required": [
        "address",
        "amount"
      ],
      "properties": {
        "address": {
          "$ref": "#/definitions/Addr"
        },
        "amount": {
          "$ref": "#/definitions/Uint128"
        }
      }
    },
    "DistributionMsg": {
      "description": "The message types of the distribution module.\n\nSee https://github.com/cosmos/cosmos-sdk/blob/v0.42.4/proto/cosmos/distribution/v1beta1/tx.proto",
      "oneOf": [
        {
          "description": "This is translated to a [MsgSetWithdrawAddress](https://github.com/cosmos/cosmos-sdk/blob/v0.42.4/proto/cosmos/distribution/v1beta1/tx.proto#L29-L37). `delegator_address` is automatically filled with the current contract's address.",
          "type": "object",
          "required": [
            "set_withdraw_address"
          ],
          "properties": {
            "set_withdraw_address": {
              "type": "object",
              "required": [
                "address"
              ],
              "properties": {
                "address": {
                  "description": "The `withdraw_address`",
                  "type": "string"
                }
              }
            }
          },
          "additionalProperties": false
        },
        {
          "description": "This is translated to a [[MsgWithdrawDelegatorReward](https://github.com/cosmos/cosmos-sdk/blob/v0.42.4/proto/cosmos/distribution/v1beta1/tx.proto#L42-L50). `delegator_address` is automatically filled with the current contract's address.",
          "type": "object",
          "required": [
            "withdraw_delegator_reward"
          ],
          "properties": {
            "withdraw_delegator_reward": {
              "type": "object",
              "required": [
                "validator"
              ],
              "properties": {
                "validator": {
                  "description": "The `validator_address`",
                  "type": "string"
                }
              }
            }
          },
          "additionalProperties": false
        }
      ]
    },
    "Empty": {
      "description": "An empty struct that serves as a placeholder in different places, such as contracts that don't set a custom message.\n\nIt is designed to be expressable in correct JSON and JSON Schema but contains no meaningful data. Previously we used enums without cases, but those cannot represented as valid JSON Schema (https://github.com/CosmWasm/cosmwasm/issues/451)",
      "type": "object"
    },
    "GasFraction": {
      "type": "object",
      "required": [
        "denominator",
        "numerator"
      ],
      "properties": {
        "denominator": {
          "type": "integer",
          "format": "uint64",
          "minimum": 0.0
        },
        "numerator": {
          "type": "integer",
          "format": "uint64",
          "minimum": 0.0
        }
      }
    },
    "GenericBalance": {
      "type": "object",
      "required": [
        "cw20",
        "native"
      ],
      "properties": {
        "cw20": {
          "type": "array",
          "items": {
            "$ref": "#/definitions/Cw20CoinVerified"
          }
        },
        "native": {
          "type": "array",
          "items": {
            "$ref": "#/definitions/Coin"
          }
        }
      }
    },
    "GenericQuery": {
      "type": "object",
      "required": [
        "contract_addr",
        "gets",
        "msg",
        "ordering",
        "value"
      ],
      "properties": {
        "contract_addr": {
          "type": "string"
        },
        "gets": {
          "type": "array",
          "items": {
            "$ref": "#/definitions/ValueIndex"
          }
        },
        "msg": {
          "$ref": "#/definitions/Binary"
        },
        "ordering": {
          "$ref": "#/definitions/ValueOrdering"
        },
        "value": {
          "$ref": "#/definitions/Binary"
        }
      }
    },
    "GetAgentIdsResponse": {
      "type": "object",
      "required": [
        "active",
        "pending"
      ],
      "properties": {
        "active": {
          "type": "array",
          "items": {
            "$ref": "#/definitions/Addr"
          }
        },
        "pending": {
          "type": "array",
          "items": {
            "$ref": "#/definitions/Addr"
          }
        }
      }
    },
    "GetBalancesResponse": {
      "type": "object",
      "required": [
        "available_balance",
        "cw20_whitelist",
        "native_denom",
        "staked_balance"
      ],
      "properties": {
        "available_balance": {
          "$ref": "#/definitions/GenericBalance"
        },
        "cw20_whitelist": {
          "type": "array",
          "items": {
            "$ref": "#/definitions/Addr"
          }
        },
        "native_denom": {
          "type": "string"
        },
        "staked_balance": {
          "$ref": "#/definitions/GenericBalance"
        }
      }
    },
    "GetConfigResponse": {
      "type": "object",
      "required": [
        "agent_active_indices",
        "agent_fee",
        "agent_nomination_duration",
        "agents_eject_threshold",
        "available_balance",
        "cw20_whitelist",
        "cw_rules_addr",
        "gas_action_fee",
        "gas_base_fee",
        "gas_fraction",
        "limit",
        "min_tasks_per_agent",
        "native_denom",
        "owner_id",
        "paused",
        "proxy_callback_gas",
        "slot_granularity_time",
        "staked_balance"
      ],
      "properties": {
        "agent_active_indices": {
          "type": "array",
          "items": {
            "type": "array",
            "items": [
              {
                "$ref": "#/definitions/SlotType"
              },
              {
                "type": "integer",
                "format": "uint32",
                "minimum": 0.0
              },
              {
                "type": "integer",
                "format": "uint32",
                "minimum": 0.0
              }
            ],
            "maxItems": 3,
            "minItems": 3
          }
        },
        "agent_fee": {
          "type": "integer",
          "format": "uint64",
          "minimum": 0.0
        },
        "agent_nomination_duration": {
          "type": "integer",
          "format": "uint16",
          "minimum": 0.0
        },
        "agents_eject_threshold": {
          "type": "integer",
          "format": "uint64",
          "minimum": 0.0
        },
        "available_balance": {
          "$ref": "#/definitions/GenericBalance"
        },
        "cw20_whitelist": {
          "type": "array",
          "items": {
            "$ref": "#/definitions/Addr"
          }
        },
        "cw_rules_addr": {
          "$ref": "#/definitions/Addr"
        },
        "gas_action_fee": {
          "type": "integer",
          "format": "uint64",
          "minimum": 0.0
        },
        "gas_base_fee": {
          "type": "integer",
          "format": "uint64",
          "minimum": 0.0
        },
        "gas_fraction": {
          "$ref": "#/definitions/GasFraction"
        },
        "limit": {
          "type": "integer",
          "format": "uint64",
          "minimum": 0.0
        },
        "min_tasks_per_agent": {
          "type": "integer",
          "format": "uint64",
          "minimum": 0.0
        },
        "native_denom": {
          "type": "string"
        },
        "owner_id": {
          "$ref": "#/definitions/Addr"
        },
        "paused": {
          "type": "boolean"
        },
        "proxy_callback_gas": {
          "type": "integer",
          "format": "uint32",
          "minimum": 0.0
        },
        "slot_granularity_time": {
          "type": "integer",
          "format": "uint64",
          "minimum": 0.0
        },
        "staked_balance": {
          "$ref": "#/definitions/GenericBalance"
        }
      }
    },
    "GetSlotHashesResponse": {
      "type": "object",
      "required": [
        "block_id",
        "block_task_hash",
        "time_id",
        "time_task_hash"
      ],
      "properties": {
        "block_id": {
          "type": "integer",
          "format": "uint64",
          "minimum": 0.0
        },
        "block_task_hash": {
          "type": "array",
          "items": {
            "type": "string"
          }
        },
        "time_id": {
          "type": "integer",
          "format": "uint64",
          "minimum": 0.0
        },
        "time_task_hash": {
          "type": "array",
          "items": {
            "type": "string"
          }
        }
      }
    },
    "GetSlotIdsResponse": {
      "type": "object",
      "required": [
        "block_ids",
        "time_ids"
      ],
      "properties": {
        "block_ids": {
          "type": "array",
          "items": {
            "type": "integer",
            "format": "uint64",
            "minimum": 0.0
          }
        },
        "time_ids": {
          "type": "array",
          "items": {
            "type": "integer",
            "format": "uint64",
            "minimum": 0.0
          }
        }
      }
    },
    "GetWalletBalancesResponse": {
      "type": "object",
      "required": [
        "cw20_balances"
      ],
      "properties": {
        "cw20_balances": {
          "type": "array",
          "items": {
            "$ref": "#/definitions/Cw20CoinVerified"
          }
        }
      }
    },
    "GovMsg": {
      "oneOf": [
        {
          "description": "This maps directly to [MsgVote](https://github.com/cosmos/cosmos-sdk/blob/v0.42.5/proto/cosmos/gov/v1beta1/tx.proto#L46-L56) in the Cosmos SDK with voter set to the contract address.",
          "type": "object",
          "required": [
            "vote"
          ],
          "properties": {
            "vote": {
              "type": "object",
              "required": [
                "proposal_id",
                "vote"
              ],
              "properties": {
                "proposal_id": {
                  "type": "integer",
                  "format": "uint64",
                  "minimum": 0.0
                },
                "vote": {
                  "$ref": "#/definitions/VoteOption"
                }
              }
            }
          },
          "additionalProperties": false
        }
      ]
    },
    "HasBalanceGte": {
      "type": "object",
      "required": [
        "address",
        "required_balance"
      ],
      "properties": {
        "address": {
          "type": "string"
        },
        "required_balance": {
          "$ref": "#/definitions/Balance"
        }
      }
    },
    "IbcMsg": {
      "description": "These are messages in the IBC lifecycle. Only usable by IBC-enabled contracts (contracts that directly speak the IBC protocol via 6 entry points)",
      "oneOf": [
        {
          "description": "Sends bank tokens owned by the contract to the given address on another chain. The channel must already be established between the ibctransfer module on this chain and a matching module on the remote chain. We cannot select the port_id, this is whatever the local chain has bound the ibctransfer module to.",
          "type": "object",
          "required": [
            "transfer"
          ],
          "properties": {
            "transfer": {
              "type": "object",
              "required": [
                "amount",
                "channel_id",
                "timeout",
                "to_address"
              ],
              "properties": {
                "amount": {
                  "description": "packet data only supports one coin https://github.com/cosmos/cosmos-sdk/blob/v0.40.0/proto/ibc/applications/transfer/v1/transfer.proto#L11-L20",
                  "allOf": [
                    {
                      "$ref": "#/definitions/Coin"
                    }
                  ]
                },
                "channel_id": {
                  "description": "exisiting channel to send the tokens over",
                  "type": "string"
                },
                "timeout": {
                  "description": "when packet times out, measured on remote chain",
                  "allOf": [
                    {
                      "$ref": "#/definitions/IbcTimeout"
                    }
                  ]
                },
                "to_address": {
                  "description": "address on the remote chain to receive these tokens",
                  "type": "string"
                }
              }
            }
          },
          "additionalProperties": false
        },
        {
          "description": "Sends an IBC packet with given data over the existing channel. Data should be encoded in a format defined by the channel version, and the module on the other side should know how to parse this.",
          "type": "object",
          "required": [
            "send_packet"
          ],
          "properties": {
            "send_packet": {
              "type": "object",
              "required": [
                "channel_id",
                "data",
                "timeout"
              ],
              "properties": {
                "channel_id": {
                  "type": "string"
                },
                "data": {
                  "$ref": "#/definitions/Binary"
                },
                "timeout": {
                  "description": "when packet times out, measured on remote chain",
                  "allOf": [
                    {
                      "$ref": "#/definitions/IbcTimeout"
                    }
                  ]
                }
              }
            }
          },
          "additionalProperties": false
        },
        {
          "description": "This will close an existing channel that is owned by this contract. Port is auto-assigned to the contract's IBC port",
          "type": "object",
          "required": [
            "close_channel"
          ],
          "properties": {
            "close_channel": {
              "type": "object",
              "required": [
                "channel_id"
              ],
              "properties": {
                "channel_id": {
                  "type": "string"
                }
              }
            }
          },
          "additionalProperties": false
        }
      ]
    },
    "IbcTimeout": {
      "description": "In IBC each package must set at least one type of timeout: the timestamp or the block height. Using this rather complex enum instead of two timeout fields we ensure that at least one timeout is set.",
      "type": "object",
      "properties": {
        "block": {
          "anyOf": [
            {
              "$ref": "#/definitions/IbcTimeoutBlock"
            },
            {
              "type": "null"
            }
          ]
        },
        "timestamp": {
          "anyOf": [
            {
              "$ref": "#/definitions/Timestamp"
            },
            {
              "type": "null"
            }
          ]
        }
      }
    },
    "IbcTimeoutBlock": {
      "description": "IBCTimeoutHeight Height is a monotonically increasing data type that can be compared against another Height for the purposes of updating and freezing clients. Ordering is (revision_number, timeout_height)",
      "type": "object",
      "required": [
        "height",
        "revision"
      ],
      "properties": {
        "height": {
          "description": "block height after which the packet times out. the height within the given revision",
          "type": "integer",
          "format": "uint64",
          "minimum": 0.0
        },
        "revision": {
          "description": "the version that the client is currently on (eg. after reseting the chain this could increment 1 as height drops to 0)",
          "type": "integer",
          "format": "uint64",
          "minimum": 0.0
        }
      }
    },
    "Interval": {
      "description": "Defines the spacing of execution NOTES: - Block Height Based: Once, Immediate, Block - Timestamp Based: Cron - No Epoch support directly, advised to use block heights instead",
      "oneOf": [
        {
          "description": "For when this is a non-recurring future scheduled TXN",
          "type": "string",
          "enum": [
            "Once"
          ]
        },
        {
          "description": "The ugly batch schedule type, in case you need to exceed single TXN gas limits, within fewest block(s)",
          "type": "string",
          "enum": [
            "Immediate"
          ]
        },
        {
          "description": "Allows timing based on block intervals rather than timestamps",
          "type": "object",
          "required": [
            "Block"
          ],
          "properties": {
            "Block": {
              "type": "integer",
              "format": "uint64",
              "minimum": 0.0
            }
          },
          "additionalProperties": false
        },
        {
          "description": "Crontab Spec String",
          "type": "object",
          "required": [
            "Cron"
          ],
          "properties": {
            "Cron": {
              "type": "string"
            }
          },
          "additionalProperties": false
        }
      ]
    },
    "NativeBalance": {
      "type": "array",
      "items": {
        "$ref": "#/definitions/Coin"
      }
    },
    "Rule": {
      "oneOf": [
        {
          "type": "object",
          "required": [
            "has_balance_gte"
          ],
          "properties": {
            "has_balance_gte": {
              "$ref": "#/definitions/HasBalanceGte"
            }
          },
          "additionalProperties": false
        },
        {
          "type": "object",
          "required": [
            "check_owner_of_nft"
          ],
          "properties": {
            "check_owner_of_nft": {
              "$ref": "#/definitions/CheckOwnerOfNft"
            }
          },
          "additionalProperties": false
        },
        {
          "type": "object",
          "required": [
            "check_proposal_status"
          ],
          "properties": {
            "check_proposal_status": {
              "$ref": "#/definitions/CheckProposalStatus"
            }
          },
          "additionalProperties": false
        },
        {
          "type": "object",
          "required": [
            "generic_query"
          ],
          "properties": {
            "generic_query": {
              "$ref": "#/definitions/GenericQuery"
            }
          },
          "additionalProperties": false
        }
      ]
    },
    "SlotType": {
      "type": "string",
      "enum": [
        "Block",
        "Cron"
      ]
    },
    "StakingMsg": {
      "description": "The message types of the staking module.\n\nSee https://github.com/cosmos/cosmos-sdk/blob/v0.40.0/proto/cosmos/staking/v1beta1/tx.proto",
      "oneOf": [
        {
          "description": "This is translated to a [MsgDelegate](https://github.com/cosmos/cosmos-sdk/blob/v0.40.0/proto/cosmos/staking/v1beta1/tx.proto#L81-L90). `delegator_address` is automatically filled with the current contract's address.",
          "type": "object",
          "required": [
            "delegate"
          ],
          "properties": {
            "delegate": {
              "type": "object",
              "required": [
                "amount",
                "validator"
              ],
              "properties": {
                "amount": {
                  "$ref": "#/definitions/Coin"
                },
                "validator": {
                  "type": "string"
                }
              }
            }
          },
          "additionalProperties": false
        },
        {
          "description": "This is translated to a [MsgUndelegate](https://github.com/cosmos/cosmos-sdk/blob/v0.40.0/proto/cosmos/staking/v1beta1/tx.proto#L112-L121). `delegator_address` is automatically filled with the current contract's address.",
          "type": "object",
          "required": [
            "undelegate"
          ],
          "properties": {
            "undelegate": {
              "type": "object",
              "required": [
                "amount",
                "validator"
              ],
              "properties": {
                "amount": {
                  "$ref": "#/definitions/Coin"
                },
                "validator": {
                  "type": "string"
                }
              }
            }
          },
          "additionalProperties": false
        },
        {
          "description": "This is translated to a [MsgBeginRedelegate](https://github.com/cosmos/cosmos-sdk/blob/v0.40.0/proto/cosmos/staking/v1beta1/tx.proto#L95-L105). `delegator_address` is automatically filled with the current contract's address.",
          "type": "object",
          "required": [
            "redelegate"
          ],
          "properties": {
            "redelegate": {
              "type": "object",
              "required": [
                "amount",
                "dst_validator",
                "src_validator"
              ],
              "properties": {
                "amount": {
                  "$ref": "#/definitions/Coin"
                },
                "dst_validator": {
                  "type": "string"
                },
                "src_validator": {
                  "type": "string"
                }
              }
            }
          },
          "additionalProperties": false
        }
      ]
    },
    "Status": {
      "oneOf": [
        {
          "type": "string",
          "enum": [
            "execution_failed"
          ]
        },
        {
          "description": "The proposal is open for voting.",
          "type": "string",
          "enum": [
            "open"
          ]
        },
        {
          "description": "The proposal has been rejected.",
          "type": "string",
          "enum": [
            "rejected"
          ]
        },
        {
          "description": "The proposal has been passed but has not been executed.",
          "type": "string",
          "enum": [
            "passed"
          ]
        },
        {
          "description": "The proposal has been passed and executed.",
          "type": "string",
          "enum": [
            "executed"
          ]
        },
        {
          "description": "The proposal has failed or expired and has been closed. A proposal deposit refund has been issued if applicable.",
          "type": "string",
          "enum": [
            "closed"
          ]
        }
      ]
    },
    "Task": {
      "type": "object",
      "required": [
        "actions",
        "amount_for_one_task",
        "boundary",
        "funds_withdrawn_recurring",
        "interval",
        "owner_id",
        "stop_on_fail",
        "total_deposit"
      ],
      "properties": {
        "actions": {
          "description": "The cosmos message to call, if time or rules are met",
          "type": "array",
          "items": {
            "$ref": "#/definitions/Action_for_Empty"
          }
        },
        "amount_for_one_task": {
          "$ref": "#/definitions/GenericBalance"
        },
        "boundary": {
          "$ref": "#/definitions/BoundaryValidated"
        },
        "funds_withdrawn_recurring": {
          "type": "array",
          "items": {
            "$ref": "#/definitions/Coin"
          }
        },
        "interval": {
          "description": "Scheduling definitions",
          "allOf": [
            {
              "$ref": "#/definitions/Interval"
            }
          ]
        },
        "owner_id": {
          "description": "Entity responsible for this task, can change task details",
          "allOf": [
            {
              "$ref": "#/definitions/Addr"
            }
          ]
        },
        "rules": {
          "description": "A prioritized list of messages that can be chained decision matrix required to complete before task action Rules MUST return the ResolverResponse type",
          "type": [
            "array",
            "null"
          ],
          "items": {
            "$ref": "#/definitions/Rule"
          }
        },
        "stop_on_fail": {
          "description": "Defines if this task can continue until balance runs out",
          "type": "boolean"
        },
        "total_deposit": {
          "description": "NOTE: Only tally native balance here, manager can maintain token/balances outside of tasks",
          "allOf": [
            {
              "$ref": "#/definitions/GenericBalance"
            }
          ]
        }
      }
    },
    "TaskRequest": {
      "type": "object",
      "required": [
        "actions",
        "cw20_coins",
        "interval",
        "stop_on_fail"
      ],
      "properties": {
        "actions": {
          "type": "array",
          "items": {
            "$ref": "#/definitions/Action_for_Empty"
          }
        },
        "boundary": {
          "anyOf": [
            {
              "$ref": "#/definitions/Boundary"
            },
            {
              "type": "null"
            }
          ]
        },
        "cw20_coins": {
          "type": "array",
          "items": {
            "$ref": "#/definitions/Cw20Coin"
          }
        },
        "interval": {
          "$ref": "#/definitions/Interval"
        },
        "rules": {
          "type": [
            "array",
            "null"
          ],
          "items": {
            "$ref": "#/definitions/Rule"
          }
        },
        "stop_on_fail": {
          "type": "boolean"
        }
      }
    },
    "TaskResponse": {
      "type": "object",
      "required": [
        "actions",
<<<<<<< HEAD
        "amount_for_one_task_cw20",
        "amount_for_one_task_native",
=======
>>>>>>> deccdae1
        "funds_withdrawn_recurring",
        "interval",
        "owner_id",
        "stop_on_fail",
        "task_hash",
        "total_cw20_deposit",
        "total_deposit"
      ],
      "properties": {
        "actions": {
          "type": "array",
          "items": {
            "$ref": "#/definitions/Action_for_Empty"
          }
        },
        "amount_for_one_task_cw20": {
          "type": "array",
          "items": {
            "$ref": "#/definitions/Cw20CoinVerified"
          }
        },
        "amount_for_one_task_native": {
          "type": "array",
          "items": {
            "$ref": "#/definitions/Coin"
          }
        },
        "boundary": {
          "anyOf": [
            {
              "$ref": "#/definitions/Boundary"
            },
            {
              "type": "null"
            }
          ]
        },
        "funds_withdrawn_recurring": {
<<<<<<< HEAD
          "$ref": "#/definitions/Uint128"
=======
          "type": "array",
          "items": {
            "$ref": "#/definitions/Coin"
          }
>>>>>>> deccdae1
        },
        "interval": {
          "$ref": "#/definitions/Interval"
        },
        "owner_id": {
          "$ref": "#/definitions/Addr"
        },
        "rules": {
          "type": [
            "array",
            "null"
          ],
          "items": {
            "$ref": "#/definitions/Rule"
          }
        },
        "stop_on_fail": {
          "type": "boolean"
        },
        "task_hash": {
          "type": "string"
        },
        "total_cw20_deposit": {
          "type": "array",
          "items": {
            "$ref": "#/definitions/Cw20CoinVerified"
          }
        },
        "total_deposit": {
          "type": "array",
          "items": {
            "$ref": "#/definitions/Coin"
          }
        }
      }
    },
    "Timestamp": {
      "description": "A point in time in nanosecond precision.\n\nThis type can represent times from 1970-01-01T00:00:00Z to 2554-07-21T23:34:33Z.\n\n## Examples\n\n``` # use cosmwasm_std::Timestamp; let ts = Timestamp::from_nanos(1_000_000_202); assert_eq!(ts.nanos(), 1_000_000_202); assert_eq!(ts.seconds(), 1); assert_eq!(ts.subsec_nanos(), 202);\n\nlet ts = ts.plus_seconds(2); assert_eq!(ts.nanos(), 3_000_000_202); assert_eq!(ts.seconds(), 3); assert_eq!(ts.subsec_nanos(), 202); ```",
      "allOf": [
        {
          "$ref": "#/definitions/Uint64"
        }
      ]
    },
    "Uint128": {
      "description": "A thin wrapper around u128 that is using strings for JSON encoding/decoding, such that the full u128 range can be used for clients that convert JSON numbers to floats, like JavaScript and jq.\n\n# Examples\n\nUse `from` to create instances of this and `u128` to get the value out:\n\n``` # use cosmwasm_std::Uint128; let a = Uint128::from(123u128); assert_eq!(a.u128(), 123);\n\nlet b = Uint128::from(42u64); assert_eq!(b.u128(), 42);\n\nlet c = Uint128::from(70u32); assert_eq!(c.u128(), 70); ```",
      "type": "string"
    },
    "Uint64": {
      "description": "A thin wrapper around u64 that is using strings for JSON encoding/decoding, such that the full u64 range can be used for clients that convert JSON numbers to floats, like JavaScript and jq.\n\n# Examples\n\nUse `from` to create instances of this and `u64` to get the value out:\n\n``` # use cosmwasm_std::Uint64; let a = Uint64::from(42u64); assert_eq!(a.u64(), 42);\n\nlet b = Uint64::from(70u32); assert_eq!(b.u64(), 70); ```",
      "type": "string"
    },
    "ValueIndex": {
      "oneOf": [
        {
          "type": "object",
          "required": [
            "key"
          ],
          "properties": {
            "key": {
              "type": "string"
            }
          },
          "additionalProperties": false
        },
        {
          "type": "object",
          "required": [
            "index"
          ],
          "properties": {
            "index": {
              "type": "integer",
              "format": "uint64",
              "minimum": 0.0
            }
          },
          "additionalProperties": false
        }
      ]
    },
    "ValueOrdering": {
      "type": "string",
      "enum": [
        "unit_above",
        "unit_above_equal",
        "unit_below",
        "unit_below_equal",
        "equal"
      ]
    },
    "VoteOption": {
      "type": "string",
      "enum": [
        "yes",
        "no",
        "abstain",
        "no_with_veto"
      ]
    },
    "WasmMsg": {
      "description": "The message types of the wasm module.\n\nSee https://github.com/CosmWasm/wasmd/blob/v0.14.0/x/wasm/internal/types/tx.proto",
      "oneOf": [
        {
          "description": "Dispatches a call to another contract at a known address (with known ABI).\n\nThis is translated to a [MsgExecuteContract](https://github.com/CosmWasm/wasmd/blob/v0.14.0/x/wasm/internal/types/tx.proto#L68-L78). `sender` is automatically filled with the current contract's address.",
          "type": "object",
          "required": [
            "execute"
          ],
          "properties": {
            "execute": {
              "type": "object",
              "required": [
                "contract_addr",
                "funds",
                "msg"
              ],
              "properties": {
                "contract_addr": {
                  "type": "string"
                },
                "funds": {
                  "type": "array",
                  "items": {
                    "$ref": "#/definitions/Coin"
                  }
                },
                "msg": {
                  "description": "msg is the json-encoded ExecuteMsg struct (as raw Binary)",
                  "allOf": [
                    {
                      "$ref": "#/definitions/Binary"
                    }
                  ]
                }
              }
            }
          },
          "additionalProperties": false
        },
        {
          "description": "Instantiates a new contracts from previously uploaded Wasm code.\n\nThis is translated to a [MsgInstantiateContract](https://github.com/CosmWasm/wasmd/blob/v0.16.0-alpha1/x/wasm/internal/types/tx.proto#L47-L61). `sender` is automatically filled with the current contract's address.",
          "type": "object",
          "required": [
            "instantiate"
          ],
          "properties": {
            "instantiate": {
              "type": "object",
              "required": [
                "code_id",
                "funds",
                "label",
                "msg"
              ],
              "properties": {
                "admin": {
                  "type": [
                    "string",
                    "null"
                  ]
                },
                "code_id": {
                  "type": "integer",
                  "format": "uint64",
                  "minimum": 0.0
                },
                "funds": {
                  "type": "array",
                  "items": {
                    "$ref": "#/definitions/Coin"
                  }
                },
                "label": {
                  "description": "A human-readbale label for the contract",
                  "type": "string"
                },
                "msg": {
                  "description": "msg is the JSON-encoded InstantiateMsg struct (as raw Binary)",
                  "allOf": [
                    {
                      "$ref": "#/definitions/Binary"
                    }
                  ]
                }
              }
            }
          },
          "additionalProperties": false
        },
        {
          "description": "Migrates a given contracts to use new wasm code. Passes a MigrateMsg to allow us to customize behavior.\n\nOnly the contract admin (as defined in wasmd), if any, is able to make this call.\n\nThis is translated to a [MsgMigrateContract](https://github.com/CosmWasm/wasmd/blob/v0.14.0/x/wasm/internal/types/tx.proto#L86-L96). `sender` is automatically filled with the current contract's address.",
          "type": "object",
          "required": [
            "migrate"
          ],
          "properties": {
            "migrate": {
              "type": "object",
              "required": [
                "contract_addr",
                "msg",
                "new_code_id"
              ],
              "properties": {
                "contract_addr": {
                  "type": "string"
                },
                "msg": {
                  "description": "msg is the json-encoded MigrateMsg struct that will be passed to the new code",
                  "allOf": [
                    {
                      "$ref": "#/definitions/Binary"
                    }
                  ]
                },
                "new_code_id": {
                  "description": "the code_id of the new logic to place in the given contract",
                  "type": "integer",
                  "format": "uint64",
                  "minimum": 0.0
                }
              }
            }
          },
          "additionalProperties": false
        },
        {
          "description": "Sets a new admin (for migrate) on the given contract. Fails if this contract is not currently admin of the target contract.",
          "type": "object",
          "required": [
            "update_admin"
          ],
          "properties": {
            "update_admin": {
              "type": "object",
              "required": [
                "admin",
                "contract_addr"
              ],
              "properties": {
                "admin": {
                  "type": "string"
                },
                "contract_addr": {
                  "type": "string"
                }
              }
            }
          },
          "additionalProperties": false
        },
        {
          "description": "Clears the admin on the given contract, so no more migration possible. Fails if this contract is not currently admin of the target contract.",
          "type": "object",
          "required": [
            "clear_admin"
          ],
          "properties": {
            "clear_admin": {
              "type": "object",
              "required": [
                "contract_addr"
              ],
              "properties": {
                "contract_addr": {
                  "type": "string"
                }
              }
            }
          },
          "additionalProperties": false
        }
      ]
    }
  }
}<|MERGE_RESOLUTION|>--- conflicted
+++ resolved
@@ -1611,11 +1611,8 @@
       "type": "object",
       "required": [
         "actions",
-<<<<<<< HEAD
         "amount_for_one_task_cw20",
         "amount_for_one_task_native",
-=======
->>>>>>> deccdae1
         "funds_withdrawn_recurring",
         "interval",
         "owner_id",
@@ -1654,14 +1651,10 @@
           ]
         },
         "funds_withdrawn_recurring": {
-<<<<<<< HEAD
-          "$ref": "#/definitions/Uint128"
-=======
           "type": "array",
           "items": {
             "$ref": "#/definitions/Coin"
           }
->>>>>>> deccdae1
         },
         "interval": {
           "$ref": "#/definitions/Interval"
